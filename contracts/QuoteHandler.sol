--- conflicted
+++ resolved
@@ -1,12 +1,6 @@
 // SPDX-License-Identifier: agpl-3.0
 pragma solidity 0.8.19;
 
-<<<<<<< HEAD
-import "@openzeppelin/contracts/proxy/Clones.sol";
-=======
-import "@openzeppelin/contracts/token/ERC20/extensions/IERC20Metadata.sol";
-import "@openzeppelin/contracts/token/ERC20/utils/SafeERC20.sol";
->>>>>>> ab0d2861
 import "@openzeppelin/contracts/utils/cryptography/MerkleProof.sol";
 import {Constants} from "./Constants.sol";
 import {DataTypes} from "./DataTypes.sol";
@@ -14,12 +8,6 @@
 import {ILenderVault} from "./interfaces/ILenderVault.sol";
 
 contract QuoteHandler {
-<<<<<<< HEAD
-    uint256 constant BASE = 1e18;
-=======
-    using SafeERC20 for IERC20Metadata;
-
->>>>>>> ab0d2861
     address addressRegistry;
     mapping(address => uint256) offChainQuoteNonce;
     mapping(address => mapping(bytes32 => bool)) offChainQuoteIsInvalidated;
