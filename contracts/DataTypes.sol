pragma solidity 0.8.17;

library DataTypes {
    struct Loan {
        address borrower;
        address collToken;
        address loanToken;
        uint40 expiry;
        uint40 earliestRepay;
        uint128 initCollAmount;
        uint128 initLoanAmount;
        uint128 initRepayAmount;
        uint128 amountRepaidSoFar;
        bool collUnlocked;
        bool hasCollCompartment;
        address collTokenCompartmentAddr;
    }

    struct OnChainQuote {
        uint256 loanPerCollUnit;
        uint256 interestRatePctInBase;
        uint256 upfrontFeePctInBase;
        address collToken;
        address loanToken;
        uint40 tenor;
        uint40 timeUntilEarliestRepay;
        bool isNegativeInterestRate;
    }

    struct OffChainQuote {
        address borrower;
        address collToken;
        address loanToken;
        uint256 sendAmount;
        uint256 loanAmount;
        uint256 expiry;
        uint256 earliestRepay;
        uint256 repayAmount;
        uint256 validUntil;
        uint256 upfrontFee;
<<<<<<< HEAD
        bool useCollCompartment;
=======
        uint256 nonce;
>>>>>>> 98dd2b7d
        uint8 v;
        bytes32 r;
        bytes32 s;
    }

    struct LoanRepayInfo {
        address collToken;
        address loanToken;
        uint256 loanId;
        uint256 repayAmount;
        uint256 loanTokenTransferFees;
    }

    struct LoanRequest {
        address borrower;
        address collToken;
        address loanToken;
        uint256 sendAmount;
        uint256 loanAmount;
        uint256 expiry;
        uint256 earliestRepay;
        uint256 repayAmount;
        uint256 validUntil;
        uint256 upfrontFee;
        bool useCollCompartment;
    }
<<<<<<< HEAD

    struct StandingLoanOffer {
        uint256 loanPerCollUnit;
        uint256 interestRatePctInBase;
        uint256 upfrontFeePctInBase;
        address collToken;
        address loanToken;
        uint40 tenor;
        uint40 timeUntilEarliestRepay;
        bool isNegativeInterestRate;
        bool useCollCompartment;
    }

    struct LoanRepayInfo {
        address collToken;
        address loanToken;
        uint256 loanId;
        uint256 repayAmount;
        uint256 loanTokenTransferFees;
    }
=======
>>>>>>> 98dd2b7d
}<|MERGE_RESOLUTION|>--- conflicted
+++ resolved
@@ -38,11 +38,8 @@
         uint256 repayAmount;
         uint256 validUntil;
         uint256 upfrontFee;
-<<<<<<< HEAD
         bool useCollCompartment;
-=======
         uint256 nonce;
->>>>>>> 98dd2b7d
         uint8 v;
         bytes32 r;
         bytes32 s;
@@ -69,27 +66,4 @@
         uint256 upfrontFee;
         bool useCollCompartment;
     }
-<<<<<<< HEAD
-
-    struct StandingLoanOffer {
-        uint256 loanPerCollUnit;
-        uint256 interestRatePctInBase;
-        uint256 upfrontFeePctInBase;
-        address collToken;
-        address loanToken;
-        uint40 tenor;
-        uint40 timeUntilEarliestRepay;
-        bool isNegativeInterestRate;
-        bool useCollCompartment;
-    }
-
-    struct LoanRepayInfo {
-        address collToken;
-        address loanToken;
-        uint256 loanId;
-        uint256 repayAmount;
-        uint256 loanTokenTransferFees;
-    }
-=======
->>>>>>> 98dd2b7d
 }