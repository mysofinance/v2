--- conflicted
+++ resolved
@@ -8,13 +8,7 @@
 import {IStakeCompartment} from "../../interfaces/compartments/staking/IStakeCompartment.sol";
 import {IBorrowerCompartment} from "../../interfaces/IBorrowerCompartment.sol";
 
-<<<<<<< HEAD
-contract AaveStakingCompartment is
-    Initializable // IBorrowerCompartment
-{
-=======
 contract AaveStakingCompartment is Initializable, IBorrowerCompartment {
->>>>>>> 845872c7
     using SafeERC20 for IERC20;
 
     address public vaultAddr;
