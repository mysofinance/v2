// SPDX-License-Identifier: MIT

pragma solidity ^0.8.17;

import "@openzeppelin/contracts/proxy/utils/Initializable.sol";
import "@openzeppelin/contracts/token/ERC20/IERC20.sol";
import "@openzeppelin/contracts/token/ERC20/utils/SafeERC20.sol";
import {IStakeCompartment} from "../../interfaces/compartments/staking/IStakeCompartment.sol";
import {IBorrowerCompartment} from "../../interfaces/IBorrowerCompartment.sol";
import {ILenderVaultFactory} from "../../interfaces/ILenderVaultFactory.sol";
import {DataTypes} from "../../DataTypes.sol";

<<<<<<< HEAD
contract AaveStakingCompartment is Initializable, ICompartment {
=======
contract AaveStakingCompartment is
    Initializable // IBorrowerCompartment {
{
>>>>>>> 5ecd3e02
    using SafeERC20 for IERC20;
    error InvalidSender();

    address public vaultAddr;
    uint256 public loanIdx;

    address public lenderFactory;

    constructor(address _lenderFactory) {
        lenderFactory = _lenderFactory;
    }

    function initialize(
        address _vaultAddr,
        address,
        address _collTokenAddr,
        uint256 _loanIdx,
        bytes memory
    ) external initializer returns (uint256 collTokenBalAfter) {
        vaultAddr = _vaultAddr;
        loanIdx = _loanIdx;
        //needed to move this inside initializer since sending to stake
        // before returning control back to vault...
        collTokenBalAfter = IERC20(_collTokenAddr).balanceOf(address(this));
    }

    // transfer coll on repays
    function transferCollToBorrower(
        uint256 repayAmount,
        uint256 repayAmountLeft,
        address borrowerAddr,
        address collTokenAddr
    ) external {
        if (msg.sender != vaultAddr) revert InvalidSender();
        // check coll token balance of compartment
        uint256 currentCompartmentBal = IERC20(collTokenAddr).balanceOf(
            address(this)
        );
        // transfer proportion of compartment coll token balance
        uint256 lpTokenAmount = (repayAmount * currentCompartmentBal) /
            repayAmountLeft;
        IERC20(collTokenAddr).safeTransfer(borrowerAddr, lpTokenAmount);
    }

    // unlockColl this would be called on defaults
    function unlockCollToVault(address collTokenAddr) external {
        if (msg.sender != vaultAddr) revert InvalidSender();
        // now get coll token balance
        uint256 currentCollBalance = IERC20(collTokenAddr).balanceOf(
            address(this)
        );
        // transfer all to vault
        IERC20(collTokenAddr).safeTransfer(vaultAddr, currentCollBalance);
    }
}<|MERGE_RESOLUTION|>--- conflicted
+++ resolved
@@ -10,13 +10,9 @@
 import {ILenderVaultFactory} from "../../interfaces/ILenderVaultFactory.sol";
 import {DataTypes} from "../../DataTypes.sol";
 
-<<<<<<< HEAD
-contract AaveStakingCompartment is Initializable, ICompartment {
-=======
 contract AaveStakingCompartment is
-    Initializable // IBorrowerCompartment {
+    Initializable // IBorrowerCompartment
 {
->>>>>>> 5ecd3e02
     using SafeERC20 for IERC20;
     error InvalidSender();
 
