// SPDX-License-Identifier: MIT
pragma solidity 0.8.19;

library Errors {
    error AlreadyInitialized();
    error AlreadyRegisteredVault();
    error UnregisteredVault();
    error InvalidDelegatee();
    error InvalidSender();
    error InvalidFee();
    error InsufficientSendAmount();
    error InvalidOraclePair();
    error InvalidOracleAnswer();
    error InvalidOracleDecimals();
    error InvalidOracleVersion();
    error InvalidAddress();
    error InvalidArrayLength();
    error NeitherTokenIsGOHM();
    error NoLpTokens();
    error IncorrectGaugeForLpToken();
    error InvalidGaugeIndex();
    error AlreadyStaked();
    error InvalidWithdrawAmount();
    error InvalidBorrower();
    error OutsideValidRepayWindow();
    error InvalidRepayAmount();
    error UnregisteredGateway();
    error NonWhitelistedOracle();
    error NonWhitelistedCompartment();
    error NonWhitelistedCallback();
    error LTVHigherThanMax();
    error InsufficientVaultFunds();
    error NegativeRepaymentAmount();
    error OverflowUint128();
    error InconsistentUnlockTokenAddresses();
    error ExpiresBeforeRepayAllowed();
    error MustHaveAtLeastOneSigner();
    error AlreadySigner();
    error InvalidArrayIndex();
    error InvalidSignerRemoveInfo();
    error InvalidSendAmount();
    error TooSmallLoanAmount();
    error DeadlinePassed();
    error WithdrawEntered();
<<<<<<< HEAD
    error DuplicateAddresses();
    error Uninitialized();
=======
    error EmptyRepaymentSchedule();
    error FirstDueDateTooClose();
    error DueDatesTooClose();
    error GracePeriodsTooShort();
    error InvalidRepaidStatus();
    error UnsubscribeGracePeriodTooShort();
    error UnregisteredLoanProposal();
    error NotInSubscribtionPhase();
    error InsufficientBalance();
    error SubscriptionAmountTooHigh();
    error BeforeEarliestUnsubscribe();
    error TotalSubscribedNotTargetInRange();
>>>>>>> 5a73dbb7
}<|MERGE_RESOLUTION|>--- conflicted
+++ resolved
@@ -42,10 +42,8 @@
     error TooSmallLoanAmount();
     error DeadlinePassed();
     error WithdrawEntered();
-<<<<<<< HEAD
     error DuplicateAddresses();
     error Uninitialized();
-=======
     error EmptyRepaymentSchedule();
     error FirstDueDateTooClose();
     error DueDatesTooClose();
@@ -58,5 +56,4 @@
     error SubscriptionAmountTooHigh();
     error BeforeEarliestUnsubscribe();
     error TotalSubscribedNotTargetInRange();
->>>>>>> 5a73dbb7
 }