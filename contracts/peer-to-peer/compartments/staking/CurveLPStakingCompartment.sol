// SPDX-License-Identifier: MIT

pragma solidity ^0.8.19;

import {IERC20} from "@openzeppelin/contracts/token/ERC20/IERC20.sol";
import {SafeERC20} from "@openzeppelin/contracts/token/ERC20/utils/SafeERC20.sol";
import {IAddressRegistry} from "../../interfaces/IAddressRegistry.sol";
import {IStakingHelper} from "../../interfaces/compartments/staking/IStakingHelper.sol";
import {ILenderVaultImpl} from "../../interfaces/ILenderVaultImpl.sol";
import {DataTypes} from "../../DataTypes.sol";
import {BaseCompartment} from "../BaseCompartment.sol";
import {Errors} from "../../../Errors.sol";

contract CurveLPStakingCompartment is BaseCompartment {
    using SafeERC20 for IERC20;

    address public liqGaugeAddr;

    address internal constant CRV_ADDR =
        0xD533a949740bb3306d119CC777fa900bA034cd52;
    address internal constant GAUGE_CONTROLLER =
        0x2F50D538606Fa9EDD2B11E2446BEb18C9D5846bB;
    address internal constant CRV_MINTER_ADDR =
        0xd061D61a4d941c39E5453435B6345Dc261C2fcE0;

    function stake(uint256 gaugeIndex) external {
        DataTypes.Loan memory loan = ILenderVaultImpl(vaultAddr).loans(loanIdx);
        if (msg.sender != loan.borrower) {
            revert Errors.InvalidSender();
        }
        if (liqGaugeAddr != address(0)) {
            revert Errors.AlreadyStaked();
        }

        uint256 amount = IERC20(loan.collToken).balanceOf(address(this));

        address _liqGaugeAddr = IStakingHelper(GAUGE_CONTROLLER).gauges(
            gaugeIndex
        );

        if (_liqGaugeAddr == address(0)) {
            revert Errors.InvalidGaugeIndex();
        }

        address lpTokenAddrForGauge = IStakingHelper(_liqGaugeAddr).lp_token();
        if (lpTokenAddrForGauge != loan.collToken) {
            revert Errors.IncorrectGaugeForLpToken();
        }
        liqGaugeAddr = _liqGaugeAddr;
        IERC20(loan.collToken).approve(_liqGaugeAddr, amount);
        IStakingHelper(_liqGaugeAddr).deposit(amount, address(this));
    }

    // transfer coll on repays
    function transferCollFromCompartment(
        uint256 repayAmount,
        uint256 repayAmountLeft,
        address borrowerAddr,
        address collTokenAddr,
        address callbackAddr
    ) external {
        _collAccountingHelper(
            repayAmount,
            repayAmountLeft,
            borrowerAddr,
            collTokenAddr,
            callbackAddr,
            false
        );
    }

    // unlockColl this would be called on defaults
    function unlockCollToVault(address collTokenAddr) external {
        _collAccountingHelper(
            uint256(1),
            uint256(1),
            address(0),
            collTokenAddr,
            address(0),
            true
        );
    }

    function withdrawCollFromGauge(
        uint256 repayAmount,
        uint256 repayAmountLeft
    ) internal returns (address _rewardTokenAddr) {
        address _liqGaugeAddr = liqGaugeAddr;

        uint256 currentStakedBal = IERC20(_liqGaugeAddr).balanceOf(
            address(this)
        );

        // withdraw proportion of gauge amount
        uint256 withdrawAmount = (repayAmount * currentStakedBal) /
            repayAmountLeft;

        IStakingHelper(CRV_MINTER_ADDR).mint(_liqGaugeAddr);

        try IStakingHelper(_liqGaugeAddr).reward_tokens(0) returns (
            address rewardTokenAddr
        ) {
            if (rewardTokenAddr != address(0)) {
                _rewardTokenAddr = rewardTokenAddr;
                IStakingHelper(_liqGaugeAddr).claim_rewards();
            }

            IStakingHelper(_liqGaugeAddr).withdraw(withdrawAmount);
        } catch {
            IStakingHelper(_liqGaugeAddr).withdraw(withdrawAmount);
        }
    }

    function _collAccountingHelper(
        uint256 repayAmount,
        uint256 repayAmountLeft,
        address borrowerAddr,
        address collTokenAddr,
        address callbackAddr,
        bool isUnlock
    ) internal {
        _withdrawCheck();
        if (msg.sender != vaultAddr) revert Errors.InvalidSender();
        address _liqGaugeAddr = liqGaugeAddr;
        // check staked balance in gauge if gaugeAddr has been set
        // if not staked, then liqGaugeAddr = 0 and will not withdraw or have a reward address
        address _rewardTokenAddr = _liqGaugeAddr != address(0)
            ? withdrawCollFromGauge(repayAmount, repayAmountLeft)
            : address(0);

        // now check lp token balance of compartment which will be portion unstaked (could have never been staked)
        uint256 currentCompartmentBal = IERC20(collTokenAddr).balanceOf(
            address(this)
        );

        // transfer proportion of compartment lp token balance if never staked or an unlock, else all balance if staked
        {
<<<<<<< HEAD
            uint256 lpTokenAmount = (isUnlock || isStaked)
=======
            uint256 lpTokenAmount = isUnlock || _liqGaugeAddr != address(0)
>>>>>>> 85893c3c
                ? currentCompartmentBal
                : (repayAmount * currentCompartmentBal) / repayAmountLeft;

            // if unlock, send to vault, else if callback send directly there, else to borrower
            address lpTokenReceiver = isUnlock
                ? vaultAddr
                : (callbackAddr == address(0) ? borrowerAddr : callbackAddr);

            IERC20(collTokenAddr).safeTransfer(lpTokenReceiver, lpTokenAmount);
        }

        // rest of rewards are always sent to borrower, not for callback
        // if unlock then sent to vaultAddr
        address rewardReceiver = isUnlock ? vaultAddr : borrowerAddr;
        // check crv token balance
        uint256 currentCrvBal = IERC20(CRV_ADDR).balanceOf(address(this));
        // transfer proportion of crv token balance
        uint256 tokenAmount = isUnlock
            ? currentCrvBal
            : (repayAmount * currentCrvBal) / repayAmountLeft;
        IERC20(CRV_ADDR).safeTransfer(rewardReceiver, tokenAmount);

        if (_rewardTokenAddr != address(0)) {
            uint256 currentRewardTokenBal = IERC20(_rewardTokenAddr).balanceOf(
                address(this)
            );

            tokenAmount = isUnlock
                ? currentRewardTokenBal
                : (repayAmount * currentRewardTokenBal) / repayAmountLeft;

            IERC20(_rewardTokenAddr).safeTransfer(rewardReceiver, tokenAmount);
        }
    }
}<|MERGE_RESOLUTION|>--- conflicted
+++ resolved
@@ -135,11 +135,7 @@
 
         // transfer proportion of compartment lp token balance if never staked or an unlock, else all balance if staked
         {
-<<<<<<< HEAD
-            uint256 lpTokenAmount = (isUnlock || isStaked)
-=======
             uint256 lpTokenAmount = isUnlock || _liqGaugeAddr != address(0)
->>>>>>> 85893c3c
                 ? currentCompartmentBal
                 : (repayAmount * currentCompartmentBal) / repayAmountLeft;
 
