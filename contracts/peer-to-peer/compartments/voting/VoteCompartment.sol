// SPDX-License-Identifier: MIT

pragma solidity ^0.8.19;

import {IERC20} from "@openzeppelin/contracts/token/ERC20/IERC20.sol";
import {SafeERC20} from "@openzeppelin/contracts/token/ERC20/utils/SafeERC20.sol";
import {IVotes} from "@openzeppelin/contracts/governance/utils/IVotes.sol";
import {IAddressRegistry} from "../../interfaces/IAddressRegistry.sol";
import {ILenderVaultImpl} from "../../interfaces/ILenderVaultImpl.sol";
import {DataTypesPeerToPeer} from "../../DataTypesPeerToPeer.sol";
import {BaseCompartment} from "../BaseCompartment.sol";
import {Errors} from "../../../Errors.sol";

contract VoteCompartment is BaseCompartment {
    using SafeERC20 for IERC20;

    mapping(address => bool) public approvedDelegator;

    function delegate(address _delegatee) external {
        DataTypesPeerToPeer.Loan memory loan = ILenderVaultImpl(vaultAddr).loan(
            loanIdx
        );
        if (msg.sender != loan.borrower && !approvedDelegator[msg.sender]) {
            revert Errors.InvalidSender();
        }
        if (_delegatee == address(0)) {
            revert Errors.InvalidDelegatee();
        }
        uint256 preDelegateCompartmentBal = IERC20(loan.collToken).balanceOf(
            address(this)
        );
        IVotes(loan.collToken).delegate(_delegatee);
<<<<<<< HEAD
        emit Delegated(msg.sender, _delegatee);
    }

    function toggleApprovedDelegator(address _delegate) external {
        DataTypesPeerToPeer.Loan memory loan = ILenderVaultImpl(vaultAddr).loan(
            loanIdx
        );
        if (msg.sender != loan.borrower) {
            revert Errors.InvalidSender();
        }
        bool currDelegateState = approvedDelegator[_delegate];
        approvedDelegator[_delegate] = !currDelegateState;
        emit UpdatedApprovedDelegator(_delegate, !currDelegateState);
=======
        if (
            preDelegateCompartmentBal >
            IERC20(loan.collToken).balanceOf(address(this))
        ) {
            revert Errors.DelegateReducedBalance();
        }
>>>>>>> 41be5c4f
    }

    // transfer coll on repays
    function transferCollFromCompartment(
        uint256 repayAmount,
        uint256 repayAmountLeft,
        address borrowerAddr,
        address collTokenAddr,
        address callbackAddr
    ) external {
        _transferCollFromCompartment(
            repayAmount,
            repayAmountLeft,
            borrowerAddr,
            collTokenAddr,
            callbackAddr
        );
    }

    // unlockColl this would be called on defaults
    function unlockCollToVault(address collTokenAddr) external {
        _unlockCollToVault(collTokenAddr);
    }
}<|MERGE_RESOLUTION|>--- conflicted
+++ resolved
@@ -30,7 +30,12 @@
             address(this)
         );
         IVotes(loan.collToken).delegate(_delegatee);
-<<<<<<< HEAD
+        if (
+            preDelegateCompartmentBal >
+            IERC20(loan.collToken).balanceOf(address(this))
+        ) {
+            revert Errors.DelegateReducedBalance();
+        }
         emit Delegated(msg.sender, _delegatee);
     }
 
@@ -44,14 +49,6 @@
         bool currDelegateState = approvedDelegator[_delegate];
         approvedDelegator[_delegate] = !currDelegateState;
         emit UpdatedApprovedDelegator(_delegate, !currDelegateState);
-=======
-        if (
-            preDelegateCompartmentBal >
-            IERC20(loan.collToken).balanceOf(address(this))
-        ) {
-            revert Errors.DelegateReducedBalance();
-        }
->>>>>>> 41be5c4f
     }
 
     // transfer coll on repays
