// SPDX-License-Identifier: agpl-3.0
pragma solidity 0.8.19;

import {MerkleProof} from "@openzeppelin/contracts/utils/cryptography/MerkleProof.sol";
import {ECDSA} from "@openzeppelin/contracts/utils/cryptography/ECDSA.sol";
import {Constants} from "../Constants.sol";
import {DataTypesPeerToPeer} from "./DataTypesPeerToPeer.sol";
import {Errors} from "../Errors.sol";
import {IAddressRegistry} from "./interfaces/IAddressRegistry.sol";
import {ILenderVaultImpl} from "./interfaces/ILenderVaultImpl.sol";
import {IQuoteHandler} from "./interfaces/IQuoteHandler.sol";

contract QuoteHandler is IQuoteHandler {
    address public immutable addressRegistry;
    mapping(address => uint256) public offChainQuoteNonce;
    mapping(address => mapping(bytes32 => bool))
        public offChainQuoteIsInvalidated;
    mapping(address => mapping(bytes32 => bool)) public isOnChainQuote;

    constructor(address _addressRegistry) {
        if (_addressRegistry == address(0)) {
            revert Errors.InvalidAddress();
        }
        addressRegistry = _addressRegistry;
    }

    function addOnChainQuote(
        address lenderVault,
        DataTypesPeerToPeer.OnChainQuote calldata onChainQuote
    ) external {
        IAddressRegistry registry = IAddressRegistry(addressRegistry);
        if (!registry.isRegisteredVault(lenderVault)) {
            revert Errors.UnregisteredVault();
        }
        if (ILenderVaultImpl(lenderVault).owner() != msg.sender) {
            revert Errors.InvalidSender();
        }
        if (!_isValidOnChainQuote(onChainQuote, _addressRegistry)) {
            revert Errors.InvalidQuote();
        }
<<<<<<< HEAD
=======
        _checkTokensAndCompartmentWhitelist(
            onChainQuote.generalQuoteInfo.collToken,
            onChainQuote.generalQuoteInfo.loanToken,
            registry,
            onChainQuote.generalQuoteInfo.borrowerCompartmentImplementation
        );
>>>>>>> 7992e74c
        mapping(bytes32 => bool)
            storage isOnChainQuoteFromVault = isOnChainQuote[lenderVault];
        bytes32 onChainQuoteHash = _hashOnChainQuote(onChainQuote);
        if (isOnChainQuoteFromVault[onChainQuoteHash]) {
            revert Errors.OnChainQuoteAlreadyAdded();
        }
        isOnChainQuoteFromVault[onChainQuoteHash] = true;
        emit OnChainQuoteAdded(lenderVault, onChainQuote, onChainQuoteHash);
    }

    function updateOnChainQuote(
        address lenderVault,
        DataTypesPeerToPeer.OnChainQuote calldata oldOnChainQuote,
        DataTypesPeerToPeer.OnChainQuote calldata newOnChainQuote
    ) external {
        IAddressRegistry registry = IAddressRegistry(addressRegistry);
        if (!registry.isRegisteredVault(lenderVault)) {
            revert Errors.UnregisteredVault();
        }
        if (ILenderVaultImpl(lenderVault).owner() != msg.sender) {
            revert Errors.InvalidSender();
        }
        if (!_isValidOnChainQuote(newOnChainQuote, _addressRegistry)) {
            revert Errors.InvalidQuote();
        }
<<<<<<< HEAD
=======
        _checkTokensAndCompartmentWhitelist(
            newOnChainQuote.generalQuoteInfo.collToken,
            newOnChainQuote.generalQuoteInfo.loanToken,
            registry,
            newOnChainQuote.generalQuoteInfo.borrowerCompartmentImplementation
        );
>>>>>>> 7992e74c
        mapping(bytes32 => bool)
            storage isOnChainQuoteFromVault = isOnChainQuote[lenderVault];
        bytes32 onChainQuoteHash = _hashOnChainQuote(oldOnChainQuote);
        if (!isOnChainQuoteFromVault[onChainQuoteHash]) {
            revert Errors.UnknownOnChainQuote();
        }
        isOnChainQuoteFromVault[onChainQuoteHash] = false;
        emit OnChainQuoteDeleted(lenderVault, onChainQuoteHash);
        onChainQuoteHash = _hashOnChainQuote(newOnChainQuote);
        isOnChainQuoteFromVault[onChainQuoteHash] = true;
        emit OnChainQuoteAdded(lenderVault, newOnChainQuote, onChainQuoteHash);
    }

    function deleteOnChainQuote(
        address lenderVault,
        DataTypesPeerToPeer.OnChainQuote calldata onChainQuote
    ) external {
        if (!IAddressRegistry(addressRegistry).isRegisteredVault(lenderVault)) {
            revert Errors.UnregisteredVault();
        }
        if (ILenderVaultImpl(lenderVault).owner() != msg.sender) {
            revert Errors.InvalidSender();
        }
        mapping(bytes32 => bool)
            storage isOnChainQuoteFromVault = isOnChainQuote[lenderVault];
        bytes32 onChainQuoteHash = _hashOnChainQuote(onChainQuote);
        if (!isOnChainQuoteFromVault[onChainQuoteHash]) {
            revert Errors.UnknownOnChainQuote();
        }
        isOnChainQuoteFromVault[onChainQuoteHash] = false;
        emit OnChainQuoteDeleted(lenderVault, onChainQuoteHash);
    }

    function incrementOffChainQuoteNonce(address lenderVault) external {
        if (!IAddressRegistry(addressRegistry).isRegisteredVault(lenderVault)) {
            revert Errors.UnregisteredVault();
        }
        if (ILenderVaultImpl(lenderVault).owner() != msg.sender) {
            revert Errors.InvalidSender();
        }
        uint256 newNonce = offChainQuoteNonce[lenderVault] + 1;
        offChainQuoteNonce[lenderVault] = newNonce;
        emit OffChainQuoteNonceIncremented(lenderVault, newNonce);
    }

    function invalidateOffChainQuote(
        address lenderVault,
        bytes32 offChainQuoteHash
    ) external {
        if (!IAddressRegistry(addressRegistry).isRegisteredVault(lenderVault)) {
            revert Errors.UnregisteredVault();
        }
        if (ILenderVaultImpl(lenderVault).owner() != msg.sender) {
            revert Errors.InvalidSender();
        }
        offChainQuoteIsInvalidated[lenderVault][offChainQuoteHash] = true;
        emit OffChainQuoteInvalidated(lenderVault, offChainQuoteHash);
    }

    function checkAndRegisterOnChainQuote(
        address borrower,
        address lenderVault,
        uint256 quoteTupleIdx,
        DataTypesPeerToPeer.OnChainQuote calldata onChainQuote
    ) external {
        _checkSenderAndQuoteInfo(
            borrower,
            onChainQuote.generalQuoteInfo,
            onChainQuote.quoteTuples[quoteTupleIdx]
        );
        mapping(bytes32 => bool)
            storage isOnChainQuoteFromVault = isOnChainQuote[lenderVault];
        bytes32 onChainQuoteHash = _hashOnChainQuote(onChainQuote);
        if (!isOnChainQuoteFromVault[onChainQuoteHash]) {
            revert Errors.UnknownOnChainQuote();
        }
        if (onChainQuote.generalQuoteInfo.isSingleUse) {
            isOnChainQuoteFromVault[onChainQuoteHash] = false;
            emit OnChainQuoteInvalidated(lenderVault, onChainQuoteHash);
        }
        uint256 nextLoanIdx = ILenderVaultImpl(lenderVault).totalNumLoans();
        emit OnChainQuoteUsed(
            lenderVault,
            onChainQuoteHash,
            nextLoanIdx,
            quoteTupleIdx
        );
    }

    function checkAndRegisterOffChainQuote(
        address borrower,
        address lenderVault,
        DataTypesPeerToPeer.OffChainQuote calldata offChainQuote,
        DataTypesPeerToPeer.QuoteTuple calldata quoteTuple,
        bytes32[] calldata proof
    ) external {
        _checkSenderAndQuoteInfo(
            borrower,
            offChainQuote.generalQuoteInfo,
            quoteTuple
        );
        if (offChainQuote.nonce < offChainQuoteNonce[lenderVault]) {
            revert Errors.InvalidQuote();
        }
        mapping(bytes32 => bool)
            storage offChainQuoteFromVaultIsInvalidated = offChainQuoteIsInvalidated[
                lenderVault
            ];
        bytes32 offChainQuoteHash = _hashOffChainQuote(
            offChainQuote,
            lenderVault
        );
        if (offChainQuoteFromVaultIsInvalidated[offChainQuoteHash]) {
            revert Errors.OffChainQuoteHasBeenInvalidated();
        }
        if (
            !_areValidSignatures(
                lenderVault,
                offChainQuoteHash,
                offChainQuote.v,
                offChainQuote.r,
                offChainQuote.s
            )
        ) {
            revert Errors.InvalidOffChainSignature();
        }

        bytes32 leaf = keccak256(
            bytes.concat(
                keccak256(
                    abi.encode(
                        quoteTuple.loanPerCollUnitOrLtv,
                        quoteTuple.interestRatePctInBase,
                        quoteTuple.upfrontFeePctInBase,
                        quoteTuple.tenor
                    )
                )
            )
        );
        if (!MerkleProof.verify(proof, offChainQuote.quoteTuplesRoot, leaf)) {
            revert Errors.InvalidOffChainMerkleProof();
        }
        if (offChainQuote.generalQuoteInfo.isSingleUse) {
            offChainQuoteFromVaultIsInvalidated[offChainQuoteHash] = true;
            emit OffChainQuoteInvalidated(lenderVault, offChainQuoteHash);
        }
        uint256 nextLoanIdx = ILenderVaultImpl(lenderVault).totalNumLoans();
        emit OffChainQuoteUsed(
            lenderVault,
            offChainQuoteHash,
            nextLoanIdx,
            quoteTuple
        );
    }

    /**
     * @dev The passed signatures must be sorted such that
     * recovered addresses (cast to uint160) are increasing.
     */
    function _areValidSignatures(
        address lenderVault,
        bytes32 offChainQuoteHash,
        uint8[] calldata v,
        bytes32[] calldata r,
        bytes32[] calldata s
    ) internal view returns (bool) {
        if (
            v.length != r.length ||
            v.length != s.length ||
            v.length != ILenderVaultImpl(lenderVault).minNumOfSigners()
        ) {
            return false;
        }
        bytes32 messageHash = keccak256(
            abi.encodePacked(
                "\x19Ethereum Signed Message:\n32",
                offChainQuoteHash
            )
        );
        address recoveredSigner;
        uint160 prevSignerCastToUint160;
        for (uint256 i = 0; i < v.length; ) {
            recoveredSigner = ECDSA.recover(messageHash, v[i], r[i], s[i]);
            if (!ILenderVaultImpl(lenderVault).isSigner(recoveredSigner)) {
                return false;
            }
            uint160 recoveredSignerCastToUint160 = uint160(recoveredSigner);
            if (recoveredSignerCastToUint160 <= prevSignerCastToUint160) {
                return false;
            }
            prevSignerCastToUint160 = recoveredSignerCastToUint160;
            unchecked {
                i++;
            }
        }
        return true;
    }

    function _hashOffChainQuote(
        DataTypesPeerToPeer.OffChainQuote memory offChainQuote,
        address lenderVault
    ) internal view returns (bytes32 quoteHash) {
        quoteHash = keccak256(
            abi.encode(
                offChainQuote.generalQuoteInfo,
                offChainQuote.quoteTuplesRoot,
                offChainQuote.salt,
                offChainQuote.nonce,
                lenderVault,
                block.chainid
            )
        );
    }

    function _checkSenderAndQuoteInfo(
        address borrower,
        DataTypesPeerToPeer.GeneralQuoteInfo calldata generalQuoteInfo,
        DataTypesPeerToPeer.QuoteTuple calldata quoteTuple
    ) internal view {
        IAddressRegistry registry = IAddressRegistry(addressRegistry);
        if (msg.sender != registry.borrowerGateway()) {
            revert Errors.InvalidSender();
        }
        _checkTokensAndCompartmentWhitelist(
            generalQuoteInfo.collToken,
            generalQuoteInfo.loanToken,
<<<<<<< HEAD
            _addressRegistry,
            generalQuoteInfo.borrowerCompartmentImplementation,
            _isSwap(generalQuoteInfo, quoteTuple)
=======
            registry,
            generalQuoteInfo.borrowerCompartmentImplementation
>>>>>>> 7992e74c
        );
        if (generalQuoteInfo.validUntil < block.timestamp) {
            revert Errors.OutdatedQuote();
        }
        if (generalQuoteInfo.collToken == generalQuoteInfo.loanToken) {
            revert Errors.InvalidQuote();
        }
        if (
            generalQuoteInfo.whitelistAuthority != address(0) &&
            !registry.isWhitelistedBorrower(
                generalQuoteInfo.whitelistAuthority,
                borrower
            )
        ) {
            revert Errors.InvalidBorrower();
        }
    }

    function _isValidOnChainQuote(
        DataTypesPeerToPeer.OnChainQuote calldata onChainQuote,
        address _addressRegistry
    ) internal view returns (bool) {
        if (
            onChainQuote.generalQuoteInfo.collToken ==
            onChainQuote.generalQuoteInfo.loanToken
        ) {
            return false;
        }
        if (onChainQuote.quoteTuples.length == 0) {
            return false;
        }
        if (onChainQuote.generalQuoteInfo.validUntil < block.timestamp) {
            return false;
        }
        if (
            onChainQuote.generalQuoteInfo.maxLoan == 0 ||
            onChainQuote.generalQuoteInfo.minLoan >
            onChainQuote.generalQuoteInfo.maxLoan
        ) {
            return false;
        }
        bool isSwap;
        for (uint256 k = 0; k < onChainQuote.quoteTuples.length; ) {
            (bool isValid, bool isSwapCurr) = _isValidOnChainQuoteTuple(
                onChainQuote.generalQuoteInfo,
                onChainQuote.quoteTuples[k]
            );
            if (!isValid) {
                return false;
            }
            if (isSwapCurr && onChainQuote.quoteTuples.length > 1) {
                return false;
            }
            if (k > 0 && isSwap != isSwapCurr) {
                return false;
            }
            isSwap = isSwapCurr;
            unchecked {
                k++;
            }
        }
        _checkTokensAndCompartmentWhitelist(
            onChainQuote.generalQuoteInfo.collToken,
            onChainQuote.generalQuoteInfo.loanToken,
            _addressRegistry,
            onChainQuote.generalQuoteInfo.borrowerCompartmentImplementation,
            isSwap
        );
        return true;
    }

    function _checkTokensAndCompartmentWhitelist(
        address collToken,
        address loanToken,
<<<<<<< HEAD
        address _addressRegistry,
        address compartmentImpl,
        bool isSwap
=======
        IAddressRegistry registry,
        address compartmentImpl
>>>>>>> 7992e74c
    ) internal view {
        if (
            !registry.isWhitelistedERC20(loanToken) ||
            !registry.isWhitelistedERC20(collToken)
        ) {
            revert Errors.NonWhitelistedToken();
        }

        if (isSwap) {
            if (compartmentImpl != address(0)) {
                revert Errors.InvalidSwap();
            }
            return;
        }
        if (compartmentImpl == address(0)) {
            DataTypesPeerToPeer.WhitelistState collTokenWhitelistState = registry
                    .whitelistState(collToken);
            if (
                collTokenWhitelistState ==
                DataTypesPeerToPeer
                    .WhitelistState
                    .ERC20_TOKEN_REQUIRING_COMPARTMENT
            ) {
                revert Errors.CollateralMustBeCompartmentalized();
            }
        } else {
            if (
                !registry.isWhitelistedCompartment(compartmentImpl, collToken)
            ) {
                revert Errors.InvalidCompartmentForToken();
            }
        }
    }

    function _hashOnChainQuote(
        DataTypesPeerToPeer.OnChainQuote memory onChainQuote
    ) internal pure returns (bytes32 quoteHash) {
        quoteHash = keccak256(abi.encode(onChainQuote));
    }

    function _isValidOnChainQuoteTuple(
        DataTypesPeerToPeer.GeneralQuoteInfo calldata generalQuoteInfo,
        DataTypesPeerToPeer.QuoteTuple calldata quoteTuple
    ) internal pure returns (bool, bool) {
        bool isSwap = _isSwap(generalQuoteInfo, quoteTuple);
        if (quoteTuple.upfrontFeePctInBase < Constants.BASE) {
            // note: if upfrontFee<100% this corresponds to a loan; check that tenor and earliest repay are consistent
            if (
                quoteTuple.tenor <
                generalQuoteInfo.earliestRepayTenor +
                    Constants.MIN_TIME_BETWEEN_EARLIEST_REPAY_AND_EXPIRY
            ) {
                return (false, isSwap);
            }
        } else if (quoteTuple.upfrontFeePctInBase == Constants.BASE) {
            // note: if upfrontFee=100% this corresponds to an outright swap; check other fields are consistent
            if (!isSwap) {
                return (false, isSwap);
            }
        } else {
            // note: if upfrontFee>100% this is invalid
            return (false, isSwap);
        }
        // If the oracle address is set, the LTV can only be set to a value > 1 (undercollateralized)
        // when there is a specified whitelist authority address.
        // Otherwise, the LTV must be set to a value <= 100% (overcollateralized).
        if (
            generalQuoteInfo.oracleAddr != address(0) &&
            quoteTuple.loanPerCollUnitOrLtv > Constants.BASE &&
            generalQuoteInfo.whitelistAuthority == address(0)
        ) {
            return (false, isSwap);
        }
        if (quoteTuple.interestRatePctInBase + int(Constants.BASE) <= 0) {
            return (false, isSwap);
        }
        return (true, isSwap);
    }

    function _isSwap(
        DataTypesPeerToPeer.GeneralQuoteInfo calldata generalQuoteInfo,
        DataTypesPeerToPeer.QuoteTuple calldata quoteTuple
    ) internal pure returns (bool) {
        return
            quoteTuple.upfrontFeePctInBase == Constants.BASE &&
            quoteTuple.tenor + generalQuoteInfo.earliestRepayTenor == 0 &&
            quoteTuple.interestRatePctInBase == 0 &&
            generalQuoteInfo.borrowerCompartmentImplementation == address(0);
    }
}<|MERGE_RESOLUTION|>--- conflicted
+++ resolved
@@ -38,15 +38,6 @@
         if (!_isValidOnChainQuote(onChainQuote, _addressRegistry)) {
             revert Errors.InvalidQuote();
         }
-<<<<<<< HEAD
-=======
-        _checkTokensAndCompartmentWhitelist(
-            onChainQuote.generalQuoteInfo.collToken,
-            onChainQuote.generalQuoteInfo.loanToken,
-            registry,
-            onChainQuote.generalQuoteInfo.borrowerCompartmentImplementation
-        );
->>>>>>> 7992e74c
         mapping(bytes32 => bool)
             storage isOnChainQuoteFromVault = isOnChainQuote[lenderVault];
         bytes32 onChainQuoteHash = _hashOnChainQuote(onChainQuote);
@@ -72,15 +63,6 @@
         if (!_isValidOnChainQuote(newOnChainQuote, _addressRegistry)) {
             revert Errors.InvalidQuote();
         }
-<<<<<<< HEAD
-=======
-        _checkTokensAndCompartmentWhitelist(
-            newOnChainQuote.generalQuoteInfo.collToken,
-            newOnChainQuote.generalQuoteInfo.loanToken,
-            registry,
-            newOnChainQuote.generalQuoteInfo.borrowerCompartmentImplementation
-        );
->>>>>>> 7992e74c
         mapping(bytes32 => bool)
             storage isOnChainQuoteFromVault = isOnChainQuote[lenderVault];
         bytes32 onChainQuoteHash = _hashOnChainQuote(oldOnChainQuote);
@@ -307,14 +289,9 @@
         _checkTokensAndCompartmentWhitelist(
             generalQuoteInfo.collToken,
             generalQuoteInfo.loanToken,
-<<<<<<< HEAD
-            _addressRegistry,
-            generalQuoteInfo.borrowerCompartmentImplementation,
-            _isSwap(generalQuoteInfo, quoteTuple)
-=======
             registry,
             generalQuoteInfo.borrowerCompartmentImplementation
->>>>>>> 7992e74c
+            _isSwap(generalQuoteInfo, quoteTuple)
         );
         if (generalQuoteInfo.validUntil < block.timestamp) {
             revert Errors.OutdatedQuote();
@@ -389,14 +366,9 @@
     function _checkTokensAndCompartmentWhitelist(
         address collToken,
         address loanToken,
-<<<<<<< HEAD
-        address _addressRegistry,
-        address compartmentImpl,
-        bool isSwap
-=======
         IAddressRegistry registry,
         address compartmentImpl
->>>>>>> 7992e74c
+        bool isSwap
     ) internal view {
         if (
             !registry.isWhitelistedERC20(loanToken) ||
