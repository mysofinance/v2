--- conflicted
+++ resolved
@@ -280,12 +280,8 @@
     }
 
     function addSigners(address[] calldata _signers) external {
-<<<<<<< HEAD
-        _checkOwner();
-=======
-        _senderCheckOwner();
-        address vaultOwner = _owner;
->>>>>>> b47eac1d
+        _checkOwner();
+        address vaultOwner = owner();
         for (uint256 i; i < _signers.length; ) {
             if (_signers[i] == address(0) || _signers[i] == vaultOwner) {
                 revert Errors.InvalidAddress();
