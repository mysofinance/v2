--- conflicted
+++ resolved
@@ -446,26 +446,7 @@
         repayAmount =
             (unscaledLoanAmount * interestRateFactor) /
             Constants.BASE /
-            (10 ** IERC20Metadata(generalQuoteInfo.collToken).decimals());
-<<<<<<< HEAD
-        int256 _interestRateFactor = int256(Constants.BASE) +
-            quoteTuple.interestRatePctInBase;
-        if (_interestRateFactor <= 0) {
-            revert Errors.InvalidInterestRateFactor();
-        }
-        uint256 interestRateFactor = uint256(_interestRateFactor);
-        repayAmount = (loanAmount * interestRateFactor) / Constants.BASE;
-=======
-        uint256 vaultLoanTokenBal = IERC20(generalQuoteInfo.loanToken)
-            .balanceOf(address(this));
-        // check if loan is too big for vault excluding locked funds
-        if (
-            loanAmount >
-            vaultLoanTokenBal - lockedAmounts[generalQuoteInfo.loanToken]
-        ) {
-            revert Errors.InsufficientVaultFunds();
-        }
->>>>>>> 84f981cb
+            (10 ** IERC20Metadata(generalQuoteInfo.collToken).decimals());        
     }
 
     function _newOwnerProposalCheck(
