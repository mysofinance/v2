// SPDX-License-Identifier: MIT

pragma solidity 0.8.19;

import {IERC20Metadata, IERC20} from "@openzeppelin/contracts/token/ERC20/extensions/IERC20Metadata.sol";
import {SafeCast} from "@openzeppelin/contracts/utils/math/SafeCast.sol";
import {SafeERC20} from "@openzeppelin/contracts/token/ERC20/utils/SafeERC20.sol";
import {Initializable} from "@openzeppelin/contracts/proxy/utils/Initializable.sol";
import {Clones} from "@openzeppelin/contracts/proxy/Clones.sol";
import {Constants} from "../Constants.sol";
import {DataTypesPeerToPeer} from "./DataTypesPeerToPeer.sol";
import {Errors} from "../Errors.sol";
import {Ownable} from "../Ownable.sol";
import {IAddressRegistry} from "./interfaces/IAddressRegistry.sol";
import {IBaseCompartment} from "./interfaces/compartments/IBaseCompartment.sol";
import {ILenderVaultImpl} from "./interfaces/ILenderVaultImpl.sol";
import {IOracle} from "./interfaces/IOracle.sol";

/**
 * @title LenderVaultImpl
 * @notice This contract implements the logic for the Lender Vault.
 * IMPORTANT: Security best practices dictate that the signers should always take care to
 * keep their private keys safe. Signing only trusted and human-readable public schema data is a good practice. Additionally,
 * the Myso team recommends that the signer should use a purpose-bound address for signing to reduce the chance
 * for a compromised private key to result in loss of funds. The Myso team also recommends that even vaults owned
 * by an EOA should have multiple signers to reduce chance of forged quotes. In the event that a signer is compromised,
 * the vault owner should immediately remove the compromised signer and if possible, add a new signer.
 */
contract LenderVaultImpl is Initializable, Ownable, ILenderVaultImpl {
    using SafeERC20 for IERC20Metadata;

    address public addressRegistry;
    address[] public signers;
    uint256 public minNumOfSigners;
    mapping(address => bool) public isSigner;
    bool public withdrawEntered;

    mapping(address => uint256) public lockedAmounts;
    DataTypesPeerToPeer.Loan[] internal _loans;

    constructor() {
        _disableInitializers();
    }

    function initialize(
        address _vaultOwner,
        address _addressRegistry
    ) external initializer {
        addressRegistry = _addressRegistry;
        minNumOfSigners = 1;
        _initialize(_vaultOwner);
    }

    function unlockCollateral(
        address collToken,
        uint256[] calldata _loanIds
    ) external {
        // only owner can call this function
        _senderCheckOwner();
        // if empty array is passed, revert
        if (_loanIds.length == 0) {
            revert Errors.InvalidArrayLength();
        }
        uint256 totalUnlockableColl;
        for (uint256 i; i < _loanIds.length; ) {
            DataTypesPeerToPeer.Loan storage _loan = _loans[_loanIds[i]];

            if (_loan.collToken != collToken) {
                revert Errors.InconsistentUnlockTokenAddresses();
            }
            if (_loan.collUnlocked || block.timestamp < _loan.expiry) {
                revert Errors.InvalidCollUnlock();
            }
            if (_loan.collTokenCompartmentAddr != address(0)) {
                IBaseCompartment(_loan.collTokenCompartmentAddr)
                    .unlockCollToVault(_loan.collToken);
            } else {
                totalUnlockableColl +=
                    ((_loan.initRepayAmount - _loan.amountRepaidSoFar) *
                        _loan.initCollAmount) /
                    _loan.initRepayAmount;
            }
            _loan.collUnlocked = true;
            unchecked {
                ++i;
            }
        }

        lockedAmounts[collToken] -= totalUnlockableColl;

        emit CollateralUnlocked(
            _owner,
            collToken,
            _loanIds,
            totalUnlockableColl
        );
    }

    function updateLoanInfo(
        uint128 repayAmount,
        uint256 loanId,
        uint128 reclaimCollAmount,
        bool noCompartment,
        address collToken
    ) external {
        _senderCheckGateway();

        _loans[loanId].amountRepaidSoFar += repayAmount;
        _loans[loanId].amountReclaimedSoFar += reclaimCollAmount;

        // only update lockedAmounts when no compartment
        if (noCompartment) {
            lockedAmounts[collToken] -= reclaimCollAmount;
        }
    }

    function processQuote(
        address borrower,
        DataTypesPeerToPeer.BorrowTransferInstructions
            calldata borrowInstructions,
        DataTypesPeerToPeer.GeneralQuoteInfo calldata generalQuoteInfo,
        DataTypesPeerToPeer.QuoteTuple calldata quoteTuple
    )
        external
        returns (
            DataTypesPeerToPeer.Loan memory _loan,
            uint256 loanId,
            DataTypesPeerToPeer.TransferInstructions memory transferInstructions
        )
    {
        _senderCheckGateway();
        transferInstructions.upfrontFee =
            (borrowInstructions.collSendAmount *
                quoteTuple.upfrontFeePctInBase) /
            Constants.BASE;
        if (
            borrowInstructions.collSendAmount <
            transferInstructions.upfrontFee +
                borrowInstructions.expectedTransferFee
        ) {
            revert Errors.InsufficientSendAmount();
        }
        (uint256 loanAmount, uint256 repayAmount) = _getLoanAndRepayAmount(
            borrowInstructions.collSendAmount,
            borrowInstructions.expectedTransferFee,
            generalQuoteInfo,
            quoteTuple
        );
        // checks to prevent griefing attacks (e.g. small unlocks that aren't worth it)
        if (
            loanAmount < generalQuoteInfo.minLoan ||
            loanAmount > generalQuoteInfo.maxLoan
        ) {
            revert Errors.InvalidSendAmount();
        }
        if (loanAmount < borrowInstructions.minLoanAmount || loanAmount == 0) {
            revert Errors.TooSmallLoanAmount();
        }
        transferInstructions.collReceiver = address(this);
        _loan.borrower = borrower;
        _loan.loanToken = generalQuoteInfo.loanToken;
        _loan.collToken = generalQuoteInfo.collToken;
        _loan.initLoanAmount = SafeCast.toUint128(loanAmount);
        _loan.initCollAmount = SafeCast.toUint128(
            borrowInstructions.collSendAmount -
                transferInstructions.upfrontFee -
                borrowInstructions.expectedTransferFee
        );
        if (quoteTuple.upfrontFeePctInBase < Constants.BASE) {
            // note: if upfrontFee<100% this corresponds to a loan; check that tenor and earliest repay are consistent
            _loan.expiry = SafeCast.toUint40(
                block.timestamp + quoteTuple.tenor
            );
            _loan.earliestRepay = SafeCast.toUint40(
                block.timestamp + generalQuoteInfo.earliestRepayTenor
            );
            if (
                _loan.expiry <
                SafeCast.toUint40(
                    _loan.earliestRepay +
                        Constants.MIN_TIME_BETWEEN_EARLIEST_REPAY_AND_EXPIRY
                )
            ) {
                revert Errors.InvalidEarliestRepay();
            }
            if (_loan.initCollAmount == 0) {
                revert Errors.ReclaimableCollateralAmountZero();
            }
            if (
                generalQuoteInfo.borrowerCompartmentImplementation == address(0)
            ) {
                lockedAmounts[_loan.collToken] += _loan.initCollAmount;
            } else {
                transferInstructions.collReceiver = _createCollCompartment(
                    generalQuoteInfo.borrowerCompartmentImplementation,
                    _loans.length
                );
                _loan.collTokenCompartmentAddr = transferInstructions
                    .collReceiver;
            }
            _loan.initRepayAmount = SafeCast.toUint128(repayAmount);
            loanId = _loans.length;
            _loans.push(_loan);
            transferInstructions.isLoan = true;
        } else if (quoteTuple.upfrontFeePctInBase == Constants.BASE) {
            // note: if upfrontFee=100% this corresponds to an outright swap; check that tenor is zero
            if (
                _loan.initCollAmount != 0 ||
                quoteTuple.tenor + generalQuoteInfo.earliestRepayTenor != 0 ||
                generalQuoteInfo.borrowerCompartmentImplementation != address(0)
            ) {
                revert Errors.InvalidSwap();
            }
        } else {
            revert Errors.InvalidUpfrontFee();
        }

        emit QuoteProcessed(transferInstructions);
    }

    function withdraw(address token, uint256 amount) external {
        if (withdrawEntered) {
            revert Errors.WithdrawEntered();
        }
        withdrawEntered = true;
        _senderCheckOwner();
        uint256 vaultBalance = IERC20Metadata(token).balanceOf(address(this));
        if (amount == 0 || amount > vaultBalance - lockedAmounts[token]) {
            revert Errors.InvalidWithdrawAmount();
        }
        IERC20Metadata(token).safeTransfer(_owner, amount);
        withdrawEntered = false;
        emit Withdrew(token, amount);
    }

    function transferTo(
        address token,
        address recipient,
        uint256 amount
    ) external {
        _senderCheckGateway();
        if (
            amount >
            IERC20Metadata(token).balanceOf(address(this)) -
                lockedAmounts[token]
        ) {
            revert Errors.InsufficientVaultFunds();
        }
        IERC20Metadata(token).safeTransfer(recipient, amount);
    }

    function transferCollFromCompartment(
        uint256 repayAmount,
        uint256 repayAmountLeft,
        uint128 reclaimCollAmount,
        address borrowerAddr,
        address collTokenAddr,
        address callbackAddr,
        address collTokenCompartmentAddr
    ) external {
        _senderCheckGateway();
        IBaseCompartment(collTokenCompartmentAddr).transferCollFromCompartment(
            repayAmount,
            repayAmountLeft,
            reclaimCollAmount,
            borrowerAddr,
            collTokenAddr,
            callbackAddr
        );
    }

    function setMinNumOfSigners(uint256 _minNumOfSigners) external {
        _senderCheckOwner();
        if (_minNumOfSigners == 0 || _minNumOfSigners == minNumOfSigners) {
            revert Errors.InvalidNewMinNumOfSigners();
        }
        minNumOfSigners = _minNumOfSigners;
        emit MinNumberOfSignersSet(_minNumOfSigners);
    }

    function addSigners(address[] calldata _signers) external {
        _senderCheckOwner();
<<<<<<< HEAD
        address vaultOwner = _owner;
        for (uint256 i = 0; i < _signers.length; ) {
            if (_signers[i] == address(0) || _signers[i] == vaultOwner) {
=======
        for (uint256 i; i < _signers.length; ) {
            if (_signers[i] == address(0)) {
>>>>>>> 0128785e
                revert Errors.InvalidAddress();
            }
            if (isSigner[_signers[i]]) {
                revert Errors.AlreadySigner();
            }
            isSigner[_signers[i]] = true;
            signers.push(_signers[i]);
            unchecked {
                ++i;
            }
        }
        emit AddedSigners(_signers);
    }

    function removeSigner(address signer, uint256 signerIdx) external {
        _senderCheckOwner();
        uint256 signersLen = signers.length;
        if (signerIdx >= signersLen) {
            revert Errors.InvalidArrayIndex();
        }

        if (!isSigner[signer] || signer != signers[signerIdx]) {
            revert Errors.InvalidSignerRemoveInfo();
        }
        address signerWithSwappedPosition;
        if (signerIdx != signersLen - 1) {
            signerWithSwappedPosition = signers[signersLen - 1];
            signers[signerIdx] = signerWithSwappedPosition;
        }
        signers.pop();
        isSigner[signer] = false;
        emit RemovedSigner(signer, signerIdx, signerWithSwappedPosition);
    }

    function loan(
        uint256 loanId
    ) external view returns (DataTypesPeerToPeer.Loan memory _loan) {
        uint256 loanLen = _loans.length;
        if (loanId >= loanLen) {
            revert Errors.InvalidArrayIndex();
        }
        _loan = _loans[loanId];
    }

    function totalNumLoans() external view returns (uint256) {
        return _loans.length;
    }

    function owner()
        external
        view
        override(Ownable, ILenderVaultImpl)
        returns (address)
    {
        return _owner;
    }

    function getTokenBalancesAndLockedAmounts(
        address[] calldata tokens
    )
        external
        view
        returns (uint256[] memory balances, uint256[] memory _lockedAmounts)
    {
        if (tokens.length == 0) {
            revert Errors.InvalidArrayLength();
        }
        balances = new uint256[](tokens.length);
        _lockedAmounts = new uint256[](tokens.length);
        IAddressRegistry _addressRegistry = IAddressRegistry(addressRegistry);
        for (uint256 i; i < tokens.length; ) {
            if (
                tokens[i] == address(0) ||
                !_addressRegistry.isWhitelistedERC20(tokens[i])
            ) {
                revert Errors.InvalidAddress();
            }
            balances[i] = IERC20Metadata(tokens[i]).balanceOf(address(this));
            _lockedAmounts[i] = lockedAmounts[tokens[i]];
            unchecked {
                ++i;
            }
        }
    }

    function _createCollCompartment(
        address borrowerCompartmentImplementation,
        uint256 loanId
    ) internal returns (address collCompartment) {
        collCompartment = Clones.clone(borrowerCompartmentImplementation);
        IBaseCompartment(collCompartment).initialize(address(this), loanId);
    }

    function _senderCheckGateway() internal view {
        if (msg.sender != IAddressRegistry(addressRegistry).borrowerGateway()) {
            revert Errors.UnregisteredGateway();
        }
    }

    function _getLoanAndRepayAmount(
        uint256 collSendAmount,
        uint256 expectedTransferFee,
        DataTypesPeerToPeer.GeneralQuoteInfo calldata generalQuoteInfo,
        DataTypesPeerToPeer.QuoteTuple calldata quoteTuple
    ) internal view returns (uint256 loanAmount, uint256 repayAmount) {
        uint256 loanPerCollUnit;
        if (generalQuoteInfo.oracleAddr == address(0)) {
            loanPerCollUnit = quoteTuple.loanPerCollUnitOrLtv;
        } else {
            if (
                IAddressRegistry(addressRegistry).whitelistState(
                    generalQuoteInfo.oracleAddr
                ) != DataTypesPeerToPeer.WhitelistState.ORACLE
            ) {
                revert Errors.NonWhitelistedOracle();
            }
            // arbitrage protection if LTV > 100% and no whitelist restriction
            if (
                quoteTuple.loanPerCollUnitOrLtv > Constants.BASE &&
                generalQuoteInfo.whitelistAddr == address(0)
            ) {
                revert Errors.LtvHigherThanMax();
            }
            loanPerCollUnit =
                (quoteTuple.loanPerCollUnitOrLtv *
                    IOracle(generalQuoteInfo.oracleAddr).getPrice(
                        generalQuoteInfo.collToken,
                        generalQuoteInfo.loanToken
                    )) /
                Constants.BASE;
        }
        uint256 unscaledLoanAmount = loanPerCollUnit *
            (collSendAmount - expectedTransferFee);

        // calculate loan amount
        loanAmount =
            unscaledLoanAmount /
            (10 ** IERC20Metadata(generalQuoteInfo.collToken).decimals());

        // calculate interest rate factor
        // @dev: custom typecasting rather than safecasting to catch when interest rate factor = 0
        int256 _interestRateFactor = int256(Constants.BASE) +
            quoteTuple.interestRatePctInBase;
        if (_interestRateFactor <= 0) {
            revert Errors.InvalidInterestRateFactor();
        }
        uint256 interestRateFactor = uint256(_interestRateFactor);

        // calculate repay amount
        repayAmount =
            (unscaledLoanAmount * interestRateFactor) /
            Constants.BASE /
            (10 ** IERC20Metadata(generalQuoteInfo.collToken).decimals());
    }

    function _newOwnerProposalCheck(
        address _newOwnerProposal
    ) internal view override {
        if (isSigner[_newOwnerProposal]) {
            revert Errors.InvalidNewOwnerProposal();
        }
        super._newOwnerProposalCheck(_newOwnerProposal);
    }
}<|MERGE_RESOLUTION|>--- conflicted
+++ resolved
@@ -280,14 +280,9 @@
 
     function addSigners(address[] calldata _signers) external {
         _senderCheckOwner();
-<<<<<<< HEAD
         address vaultOwner = _owner;
-        for (uint256 i = 0; i < _signers.length; ) {
+        for (uint256 i; i < _signers.length; ) {
             if (_signers[i] == address(0) || _signers[i] == vaultOwner) {
-=======
-        for (uint256 i; i < _signers.length; ) {
-            if (_signers[i] == address(0)) {
->>>>>>> 0128785e
                 revert Errors.InvalidAddress();
             }
             if (isSigner[_signers[i]]) {
