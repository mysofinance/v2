--- conflicted
+++ resolved
@@ -3,12 +3,9 @@
 pragma solidity 0.8.19;
 
 import {IERC20Metadata, IERC20} from "@openzeppelin/contracts/token/ERC20/extensions/IERC20Metadata.sol";
-<<<<<<< HEAD
 import {Pausable} from "@openzeppelin/contracts/security/Pausable.sol";
-=======
 import {Ownable} from "@openzeppelin/contracts/access/Ownable.sol";
 import {Ownable2Step} from "@openzeppelin/contracts/access/Ownable2Step.sol";
->>>>>>> 9eaff6c8
 import {SafeCast} from "@openzeppelin/contracts/utils/math/SafeCast.sol";
 import {SafeERC20} from "@openzeppelin/contracts/token/ERC20/utils/SafeERC20.sol";
 import {Initializable} from "@openzeppelin/contracts/proxy/utils/Initializable.sol";
@@ -31,11 +28,13 @@
  * by an EOA should have multiple signers to reduce chance of forged quotes. In the event that a signer is compromised,
  * the vault owner should immediately remove the compromised signer and if possible, add a new signer.
  */
-<<<<<<< HEAD
-contract LenderVaultImpl is Initializable, Ownable, Pausable, ILenderVaultImpl {
-=======
-contract LenderVaultImpl is Initializable, Ownable2Step, ILenderVaultImpl {
->>>>>>> 9eaff6c8
+
+contract LenderVaultImpl is
+    Initializable,
+    Ownable2Step,
+    Pausable,
+    ILenderVaultImpl
+{
     using SafeERC20 for IERC20Metadata;
 
     address public addressRegistry;
@@ -330,7 +329,7 @@
     }
 
     function setCircuitBreaker(address newCircuitBreaker) external {
-        _senderCheckOwner();
+        _checkOwner();
         address oldCircuitBreaker = circuitBreaker;
         _checkCircuitBreaker(newCircuitBreaker, oldCircuitBreaker);
         circuitBreaker = newCircuitBreaker;
@@ -340,7 +339,7 @@
     function setReverseCircuitBreaker(
         address newReverseCircuitBreaker
     ) external {
-        _senderCheckOwner();
+        _checkOwner();
         address oldReverseCircuitBreaker = reverseCircuitBreaker;
         _checkCircuitBreaker(
             newReverseCircuitBreaker,
@@ -354,14 +353,14 @@
     }
 
     function pauseQuotes() external {
-        if (msg.sender != circuitBreaker && msg.sender != _owner) {
+        if (msg.sender != circuitBreaker && msg.sender != owner()) {
             revert Errors.InvalidSender();
         }
         _pause();
     }
 
     function unpauseQuotes() external {
-        if (msg.sender != reverseCircuitBreaker && msg.sender != _owner) {
+        if (msg.sender != reverseCircuitBreaker && msg.sender != owner()) {
             revert Errors.InvalidSender();
         }
         _unpause();
@@ -494,16 +493,6 @@
             Constants.BASE /
             (10 ** IERC20Metadata(generalQuoteInfo.collToken).decimals());
     }
-<<<<<<< HEAD
-
-    function _newOwnerProposalCheck(
-        address _newOwnerProposal
-    ) internal view override {
-        if (isSigner[_newOwnerProposal]) {
-            revert Errors.InvalidNewOwnerProposal();
-        }
-        super._newOwnerProposalCheck(_newOwnerProposal);
-    }
 
     function _checkCircuitBreaker(
         address newCircuitBreaker,
@@ -511,12 +500,10 @@
     ) internal view {
         if (
             newCircuitBreaker == oldCircuitBreaker ||
-            newCircuitBreaker == _owner ||
+            newCircuitBreaker == owner() ||
             isSigner[newCircuitBreaker]
         ) {
             revert Errors.InvalidAddress();
         }
     }
-=======
->>>>>>> 9eaff6c8
 }