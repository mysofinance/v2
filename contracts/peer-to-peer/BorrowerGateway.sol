--- conflicted
+++ resolved
@@ -358,20 +358,7 @@
             ILenderVaultImpl(lenderVault).transferTo(
                 loan.collToken,
                 callbackAddr == address(0) ? loan.borrower : callbackAddr,
-<<<<<<< HEAD
-                reclaimCollAmount,
-                false
-            )
-            : ILenderVaultImpl(lenderVault).transferCollFromCompartment(
-                loanRepayInstructions.targetRepayAmount,
-                loan.initRepayAmount - loan.amountRepaidSoFar,
-                loan.borrower,
-                loan.collToken,
-                callbackAddr,
-                loan.collTokenCompartmentAddr
-=======
                 reclaimCollAmount
->>>>>>> 84f981cb
             );
         } else {
             reclaimCollAmount = ILenderVaultImpl(lenderVault)
