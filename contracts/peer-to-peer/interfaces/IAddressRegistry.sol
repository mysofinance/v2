--- conflicted
+++ resolved
@@ -10,12 +10,11 @@
         DataTypesPeerToPeer.WhitelistState whitelistState
     );
 
-<<<<<<< HEAD
     event AllowedCompartmentForTokenUpdated(
         address[] tokens,
         address[] compartmentImpls,
         bool[] isAllowed
-=======
+    );
     event BorrowerWhitelistStatusClaimed(
         address indexed whitelistAuthority,
         address indexed borrower,
@@ -25,7 +24,6 @@
         address whitelistAuthority,
         address[] indexed borrower,
         uint256 whitelistedUntil
->>>>>>> e6825bf2
     );
 
     /**
@@ -84,7 +82,6 @@
     ) external;
 
     /**
-<<<<<<< HEAD
      * @notice Sets the compartment state for a given token
      * @dev Can only be called by registry owner
      * @param tokens Tokens for which compartment state shall be set
@@ -96,7 +93,7 @@
         address[] memory compartmentImpls,
         bool[] memory isAllowed
     ) external;
-=======
+
      * @notice Returns boolean flag indicating whether the borrower has been whitelisted by whitelistAuthority
      * @param whitelistAuthority Addresses of the whitelist authority
      * @param borrower Addresses of the borrower
@@ -106,7 +103,6 @@
         address whitelistAuthority,
         address borrower
     ) external view returns (bool);
->>>>>>> e6825bf2
 
     /**
      * @notice Returns the address of the vault factory
