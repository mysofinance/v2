// SPDX-License-Identifier: MIT

pragma solidity 0.8.19;

import {DataTypesPeerToPeer} from "../../../DataTypesPeerToPeer.sol";

interface IWrappedERC721Impl {
    event Redeemed(address indexed redeemer);

    event TransferFromWrappedTokenFailed(
        address indexed tokenAddr,
        uint256 indexed tokenId
    );

    event TokenSweepAttempted(address indexed tokenAddr, uint256[] tokenIds);

    /**
     * @notice Initializes the ERC20 wrapper
     * @param minter Address of the minter
     * @param tokensToBeWrapped Array of token info (address and ids array) for the tokens to be wrapped
     * @param name Name of the new wrapper token
     * @param symbol Symbol of the new wrapper token
     */
    function initialize(
        address minter,
        DataTypesPeerToPeer.WrappedERC721TokenInfo[] calldata tokensToBeWrapped,
        string calldata name,
        string calldata symbol
    ) external;

    /**
<<<<<<< HEAD
     * @notice Redeems the wrapped tokens
     * @dev This function can only be called by the owner of the erc20 wrapper
     * @dev This function can only be called once then token is burnt
     * @dev Any stuck tokens can be swept by the redeemer later
     */
    function redeem() external;

    /**
     * @notice Transfers any stuck wrapped tokens to the redeemer
     * @param tokenAddr Address of the token to be swept
     * @param tokenIds Array of token ids to be swept
     */
    function sweepTokensLeftAfterRedeem(
        address tokenAddr,
        uint256[] calldata tokenIds
    ) external;

=======
     * @notice Function to redeem wrapped token for underlying tokens
     * @param account Account that is redeeming wrapped tokens
     * @param recipient Account that is receiving underlying tokens
     */
    function redeem(address account, address recipient) external;

    /**
     * @notice Returns wrapped token info
     * @return wrappedTokens array of struct containing information about wrapped tokens
     */
>>>>>>> d1a2f2c1
    function getWrappedTokensInfo()
        external
        view
        returns (
            DataTypesPeerToPeer.WrappedERC721TokenInfo[] calldata wrappedTokens
        );
}<|MERGE_RESOLUTION|>--- conflicted
+++ resolved
@@ -29,15 +29,6 @@
     ) external;
 
     /**
-<<<<<<< HEAD
-     * @notice Redeems the wrapped tokens
-     * @dev This function can only be called by the owner of the erc20 wrapper
-     * @dev This function can only be called once then token is burnt
-     * @dev Any stuck tokens can be swept by the redeemer later
-     */
-    function redeem() external;
-
-    /**
      * @notice Transfers any stuck wrapped tokens to the redeemer
      * @param tokenAddr Address of the token to be swept
      * @param tokenIds Array of token ids to be swept
@@ -47,7 +38,6 @@
         uint256[] calldata tokenIds
     ) external;
 
-=======
      * @notice Function to redeem wrapped token for underlying tokens
      * @param account Account that is redeeming wrapped tokens
      * @param recipient Account that is receiving underlying tokens
@@ -58,7 +48,6 @@
      * @notice Returns wrapped token info
      * @return wrappedTokens array of struct containing information about wrapped tokens
      */
->>>>>>> d1a2f2c1
     function getWrappedTokensInfo()
         external
         view
