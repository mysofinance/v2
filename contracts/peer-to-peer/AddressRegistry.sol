--- conflicted
+++ resolved
@@ -157,22 +157,11 @@
             ];
         if (
             whitelistedUntil < block.timestamp ||
-<<<<<<< HEAD
-            whitelistedUntil <=
-            _borrowerWhitelistedUntil[whitelistAuthority][msg.sender]
+            whitelistedUntil <= whitelistedUntilPerBorrower[msg.sender]
         ) {
             revert Errors.CannotClaimOutdatedStatus();
         }
-        _borrowerWhitelistedUntil[whitelistAuthority][
-            msg.sender
-        ] = whitelistedUntil;
-=======
-            whitelistedUntil <= whitelistedUntilPerBorrower[msg.sender]
-        ) {
-            revert Errors.CannotClaimOutdatedStatus();
-        }
         whitelistedUntilPerBorrower[msg.sender] = whitelistedUntil;
->>>>>>> 37cf2366
         emit BorrowerWhitelistStatusClaimed(
             whitelistAuthority,
             msg.sender,
@@ -191,22 +180,11 @@
                 ];
             if (
                 borrowers[i] == address(0) ||
-<<<<<<< HEAD
-                whitelistedUntil ==
-                _borrowerWhitelistedUntil[msg.sender][borrowers[i]]
-            ) {
-                revert Errors.InvalidUpdate();
-            }
-            _borrowerWhitelistedUntil[msg.sender][
-                borrowers[i]
-            ] = whitelistedUntil;
-=======
                 whitelistedUntil == whitelistedUntilPerBorrower[borrowers[i]]
             ) {
                 revert Errors.InvalidUpdate();
             }
             whitelistedUntilPerBorrower[borrowers[i]] = whitelistedUntil;
->>>>>>> 37cf2366
             unchecked {
                 i++;
             }
