// SPDX-License-Identifier: MIT
pragma solidity 0.8.19;

import {Clones} from "@openzeppelin/contracts/proxy/Clones.sol";
import {DataTypesPeerToPeer} from "../../DataTypesPeerToPeer.sol";
import {ReentrancyGuard} from "@openzeppelin/contracts/security/ReentrancyGuard.sol";
import {Errors} from "../../../Errors.sol";
import {IERC20} from "@openzeppelin/contracts/token/ERC20/IERC20.sol";
import {IERC721} from "@openzeppelin/contracts/token/ERC721/IERC721.sol";
import {IERC721Wrapper} from "../../interfaces/wrappers/ERC721/IERC721Wrapper.sol";
import {IWrappedERC721Impl} from "../../interfaces/wrappers/ERC721/IWrappedERC721Impl.sol";

contract ERC721Wrapper is ReentrancyGuard, IERC721Wrapper {
    address public immutable addressRegistry;
    address public immutable wrappedNftErc20Impl;
<<<<<<< HEAD
    address[] public wrappedERC20Instances;
=======
    IERC20[] public wrappedERC20Instances;
>>>>>>> 3c9036ab

    constructor(address _addressRegistry, address _wrappedErc20Impl) {
        if (_addressRegistry == address(0) || _wrappedErc20Impl == address(0)) {
            revert Errors.InvalidAddress();
        }
        addressRegistry = _addressRegistry;
        wrappedNftErc20Impl = _wrappedErc20Impl;
    }

    function createWrappedToken(
        address minter,
        DataTypesPeerToPeer.WrappedERC721TokenInfo[] calldata tokensToBeWrapped,
        string calldata name,
        string calldata symbol
    ) external nonReentrant returns (address newErc20Addr) {
        if (msg.sender != addressRegistry) {
            revert Errors.InvalidSender();
        }
        bytes32 salt = keccak256(
            abi.encodePacked(wrappedERC20Instances.length)
        );
<<<<<<< HEAD
        newErc20Addr = Clones.cloneDeterministic(
            address(wrappedNftErc20Impl),
            salt
        );
        for (uint256 i = 0; i < tokensToBeWrapped.length; ) {
            for (uint256 j = 0; j < tokensToBeWrapped[i].tokenIds.length; ) {
=======
        newErc20Addr = Clones.cloneDeterministic(wrappedNftErc20Impl, salt);
        for (uint256 i = 0; i < tokenInfo.length; i++) {
            for (uint256 j = 0; j < tokenInfo[i].nftIds.length; j++) {
>>>>>>> 3c9036ab
                try
                    IERC721(tokensToBeWrapped[i].tokenAddr).safeTransferFrom(
                        minter,
                        newErc20Addr,
                        tokensToBeWrapped[i].tokenIds[j]
                    )
                {
                    unchecked {
                        j++;
                    }
                } catch {
                    revert Errors.TransferToWrappedTokenFailed();
                }
            }
            unchecked {
                i++;
            }
        }
        IWrappedERC721Impl(newErc20Addr).initialize(
            minter,
            tokensToBeWrapped,
            name,
            symbol
        );
        wrappedERC20Instances.push(newErc20Addr);
    }
}<|MERGE_RESOLUTION|>--- conflicted
+++ resolved
@@ -13,11 +13,7 @@
 contract ERC721Wrapper is ReentrancyGuard, IERC721Wrapper {
     address public immutable addressRegistry;
     address public immutable wrappedNftErc20Impl;
-<<<<<<< HEAD
     address[] public wrappedERC20Instances;
-=======
-    IERC20[] public wrappedERC20Instances;
->>>>>>> 3c9036ab
 
     constructor(address _addressRegistry, address _wrappedErc20Impl) {
         if (_addressRegistry == address(0) || _wrappedErc20Impl == address(0)) {
@@ -39,18 +35,13 @@
         bytes32 salt = keccak256(
             abi.encodePacked(wrappedERC20Instances.length)
         );
-<<<<<<< HEAD
+
         newErc20Addr = Clones.cloneDeterministic(
             address(wrappedNftErc20Impl),
             salt
         );
         for (uint256 i = 0; i < tokensToBeWrapped.length; ) {
             for (uint256 j = 0; j < tokensToBeWrapped[i].tokenIds.length; ) {
-=======
-        newErc20Addr = Clones.cloneDeterministic(wrappedNftErc20Impl, salt);
-        for (uint256 i = 0; i < tokenInfo.length; i++) {
-            for (uint256 j = 0; j < tokenInfo[i].nftIds.length; j++) {
->>>>>>> 3c9036ab
                 try
                     IERC721(tokensToBeWrapped[i].tokenAddr).safeTransferFrom(
                         minter,
