// SPDX-License-Identifier: MIT
pragma solidity 0.8.19;

import {Clones} from "@openzeppelin/contracts/proxy/Clones.sol";
import {ReentrancyGuard} from "@openzeppelin/contracts/security/ReentrancyGuard.sol";
import {IAddressRegistry} from "../../interfaces/IAddressRegistry.sol";
import {IERC20} from "@openzeppelin/contracts/token/ERC20/IERC20.sol";
import {IERC721} from "@openzeppelin/contracts/token/ERC721/IERC721.sol";
import {DataTypesPeerToPeer} from "../../DataTypesPeerToPeer.sol";
import {Errors} from "../../../Errors.sol";
import {IERC721Wrapper} from "../../interfaces/wrappers/ERC721/IERC721Wrapper.sol";
import {IWrappedERC721Impl} from "../../interfaces/wrappers/ERC721/IWrappedERC721Impl.sol";

/**
 * @dev ERC721Wrapper is a contract that wraps tokens from possibly multiple contracts and ids
 * IMPORTANT: This contract allows for whitelisting registered token addresses IF an address registry is provided.
 * This is to prevent the creation of wrapped tokens for non-registered tokens if that is a functionality that
 * is desired. If not, then the address registry can be set to the zero address.
 */
contract ERC721Wrapper is ReentrancyGuard, IERC721Wrapper {
    address public immutable addressRegistry;
    address public immutable wrappedErc721Impl;
    address[] public _tokensCreated;
    uint256 public numTokensCreated;

    constructor(address _addressRegistry, address _wrappedErc721Impl) {
        if (
            _addressRegistry == address(0) || _wrappedErc721Impl == address(0)
        ) {
            revert Errors.InvalidAddress();
        }
        addressRegistry = _addressRegistry;
        wrappedErc721Impl = _wrappedErc721Impl;
    }

    // token ids must be unique and passed in increasing order for each token address.
    // minter must approve this contract to transfer all tokens to be wrapped.
    function createWrappedToken(
        address minter,
        DataTypesPeerToPeer.WrappedERC721TokenInfo[] calldata tokensToBeWrapped,
        string calldata name,
        string calldata symbol
    ) external nonReentrant returns (address newErc20Addr) {
<<<<<<< HEAD
=======
        if (msg.sender != addressRegistry) {
            revert Errors.InvalidSender();
        }
>>>>>>> d1a2f2c1
        if (minter == address(0) || minter == address(this)) {
            revert Errors.InvalidAddress();
        }
        uint256 numTokensToBeWrapped = tokensToBeWrapped.length;
        if (numTokensToBeWrapped == 0) {
            revert Errors.InvalidArrayLength();
        }
        bytes32 salt = keccak256(abi.encodePacked(_tokensCreated.length));
        newErc20Addr = Clones.cloneDeterministic(wrappedErc721Impl, salt);
        _tokensCreated.push(newErc20Addr);
        ++numTokensCreated;

        IWrappedERC721Impl(newErc20Addr).initialize(
            minter,
            tokensToBeWrapped,
            name,
            symbol
        );

        _transferTokens(
            minter,
            numTokensToBeWrapped,
            tokensToBeWrapped,
            newErc20Addr
        );
    }

    function tokensCreated() external view returns (address[] memory) {
        return _tokensCreated;
    }

    function _transferTokens(
        address minter,
        uint256 numTokensToBeWrapped,
        DataTypesPeerToPeer.WrappedERC721TokenInfo[] calldata tokensToBeWrapped,
        address newErc20Addr
    ) internal {
        address prevNftAddress;
        address currNftAddress;
        uint256 checkedId;
        for (uint256 i = 0; i < numTokensToBeWrapped; ) {
            if (tokensToBeWrapped[i].tokenIds.length == 0) {
                revert Errors.InvalidArrayLength();
            }
            if (
                addressRegistry != address(0) &&
                IAddressRegistry(addressRegistry).whitelistState(
                    tokensToBeWrapped[i].tokenAddr
                ) !=
                DataTypesPeerToPeer.WhitelistState.ERC721_TOKEN
            ) {
                revert Errors.NonWhitelistedToken();
            }
            currNftAddress = tokensToBeWrapped[i].tokenAddr;
            if (currNftAddress <= prevNftAddress) {
                revert Errors.NonIncreasingTokenAddrs();
            }
            for (uint256 j = 0; j < tokensToBeWrapped[i].tokenIds.length; ) {
                if (tokensToBeWrapped[i].tokenIds[j] <= checkedId && j != 0) {
                    revert Errors.NonIncreasingNonFungibleTokenIds();
                }
                checkedId = tokensToBeWrapped[i].tokenIds[j];
                try
                    IERC721(tokensToBeWrapped[i].tokenAddr).transferFrom(
                        minter,
                        newErc20Addr,
                        checkedId
                    )
                {
                    unchecked {
                        ++j;
                    }
                } catch {
                    revert Errors.TransferToWrappedTokenFailed();
                }
            }
            prevNftAddress = currNftAddress;
            unchecked {
                ++i;
            }
        }
    }
}<|MERGE_RESOLUTION|>--- conflicted
+++ resolved
@@ -41,12 +41,9 @@
         string calldata name,
         string calldata symbol
     ) external nonReentrant returns (address newErc20Addr) {
-<<<<<<< HEAD
-=======
         if (msg.sender != addressRegistry) {
             revert Errors.InvalidSender();
         }
->>>>>>> d1a2f2c1
         if (minter == address(0) || minter == address(this)) {
             revert Errors.InvalidAddress();
         }
