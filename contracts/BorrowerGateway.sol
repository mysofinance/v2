// SPDX-License-Identifier: MIT

pragma solidity 0.8.17;

import "@openzeppelin/contracts/security/ReentrancyGuard.sol";
import "@openzeppelin/contracts/token/ERC20/extensions/IERC20Metadata.sol";
import "@openzeppelin/contracts/token/ERC20/utils/SafeERC20.sol";
import {IAddressRegistry} from "./interfaces/IAddressRegistry.sol";
import {IBorrowerCompartmentFactory} from "./interfaces/IBorrowerCompartmentFactory.sol";
import {IStakeCompartment} from "./interfaces/compartments/staking/IStakeCompartment.sol";
import {ILenderVault} from "./interfaces/ILenderVault.sol";
import {ILenderVaultFactory} from "./interfaces/ILenderVaultFactory.sol";
import {IVaultCallback} from "./interfaces/IVaultCallback.sol";
import {DataTypes} from "./DataTypes.sol";
import {IBorrowerGateway} from "./interfaces/IBorrowerGateway.sol";

<<<<<<< HEAD
contract BorrowerGateway is ReentrancyGuard, IBorrowerGateway {
=======
contract BorrowerGateway is ReentrancyGuard {
    // putting fee info in borrow gateway since borrower always pays this upfront
    uint256 constant BASE = 1e18;
    uint256 constant YEAR_IN_SECONDS = 31_536_000; // 365*24*3600
    uint256 constant MAX_FEE = 5e16; // 5% max in base
>>>>>>> eb5fd7ec
    address immutable addressRegistry;
    uint256 public protocolFee; // in BASE

    constructor(address _addressRegistry) {
        addressRegistry = _addressRegistry;
    }

    using SafeERC20 for IERC20Metadata;

    error UnregisteredVault();
    error InvalidSender();
    error InvalidFee();
    error InsufficientSendAmount();

    event NewProtocolFee(uint256 _newFee);

    function borrowWithOffChainQuote(
        address lenderVault,
        address borrower,
        uint256 collSendAmount,
        DataTypes.OffChainQuote calldata offChainQuote,
        address callbackAddr,
        bytes calldata data
    ) external nonReentrant {
        if (!IAddressRegistry(addressRegistry).isRegisteredVault(lenderVault)) {
            revert UnregisteredVault();
        }

        (bool doesAccept, bytes32 offChainQuoteHash) = ILenderVault(lenderVault)
            .doesAcceptOffChainQuote(borrower, offChainQuote);
        if (!doesAccept) {
            revert();
        }
        ILenderVault(lenderVault).invalidateOffChainQuote(offChainQuoteHash);
        (DataTypes.Loan memory loan, uint256 upfrontFee) = ILenderVault(
            lenderVault
        ).getLoanInfoForOffChainQuote(borrower, offChainQuote);
        uint256 loanId = ILenderVault(lenderVault).addLoan(loan);
        address collReceiver = getCollReceiver(
            offChainQuote.borrowerCompartmentImplementation,
            lenderVault,
            borrower,
            loan.collToken,
            loanId
        );

        if (offChainQuote.borrowerCompartmentImplementation != address(0)) {
            loan.collTokenCompartmentAddr = collReceiver;
        }

        processTransfers(
            lenderVault,
            collReceiver,
            collSendAmount,
            loan,
            upfrontFee,
            callbackAddr,
            data
        );

        emit Borrow(
            loan.borrower,
            loan.collToken,
            loan.loanToken,
            loan.expiry,
            loan.earliestRepay,
            loan.initCollAmount,
            loan.initLoanAmount,
            loan.initRepayAmount,
            loan.amountRepaidSoFar,
            loan.collUnlocked,
            loan.collTokenCompartmentAddr
        );
    }

    function borrowWithOnChainQuote(
        address lenderVault,
        address borrower,
        uint256 collSendAmount,
        DataTypes.OnChainQuote calldata onChainQuote,
        bool isAutoQuote,
        address callbackAddr,
        bytes calldata data
    ) external nonReentrant {
        // borrow gateway just forwards data to respective vault and orchestrates transfers
        // borrow gateway is oblivious towards and specific borrow details, and only fwds info
        // vaults needs to check details of given quote and whether it's valid
        // all lenderVaults need to approve BorrowGateway

        // 1. BorrowGateway "optimistically" pulls loanToken from lender vault: either transfers directly to (a) borrower or (b) callbacker for further processing
        // 2. BorrowGateway then pulls collTOken from borrower to lender vault
        // 3. Finally, BorrowGateway updates lender vault storage state

        if (!IAddressRegistry(addressRegistry).isRegisteredVault(lenderVault)) {
            revert UnregisteredVault();
        }
        if (
            !isAutoQuote &&
            !ILenderVault(lenderVault).doesAcceptOnChainQuote(onChainQuote)
        ) {
            revert();
        }
        if (
            isAutoQuote &&
            !ILenderVault(lenderVault).doesAcceptAutoQuote(onChainQuote)
        ) {
            revert();
        }
        (DataTypes.Loan memory loan, uint256 upfrontFee) = ILenderVault(
            lenderVault
        ).getLoanInfoForOnChainQuote(borrower, collSendAmount, onChainQuote);
        uint256 loanId = ILenderVault(lenderVault).addLoan(loan);

        address collReceiver = getCollReceiver(
            onChainQuote.borrowerCompartmentImplementation,
            lenderVault,
            borrower,
            onChainQuote.collToken,
            loanId
        );

        if (onChainQuote.borrowerCompartmentImplementation != address(0)) {
            loan.collTokenCompartmentAddr = collReceiver;
        }

        processTransfers(
            lenderVault,
            collReceiver,
            collSendAmount,
            loan,
            upfrontFee,
            callbackAddr,
            data
        );

        emit Borrow(
            loan.borrower,
            loan.collToken,
            loan.loanToken,
            loan.expiry,
            loan.earliestRepay,
            loan.initCollAmount,
            loan.initLoanAmount,
            loan.initRepayAmount,
            loan.amountRepaidSoFar,
            loan.collUnlocked,
            loan.collTokenCompartmentAddr
        );
    }

    function getCollReceiver(
        address borrowerCompartmentImplementation,
        address lenderVault,
        address borrower,
        address collToken,
        uint256 loanId
    ) internal returns (address collReceiver) {
        if (borrowerCompartmentImplementation != address(0)) {
            address _addressRegistry = addressRegistry;
            if (
                IAddressRegistry(_addressRegistry)
                    .isWhitelistedCollTokenHandler(
                        borrowerCompartmentImplementation
                    )
            ) {
                revert();
            }
            collReceiver = IBorrowerCompartmentFactory(
                IAddressRegistry(_addressRegistry).borrowerCompartmentFactory()
            ).createCompartment(
                    borrowerCompartmentImplementation,
                    lenderVault,
                    borrower,
                    collToken,
                    loanId
                );
        } else {
            collReceiver = lenderVault;
        }
    }

    function processTransfers(
        address lenderVault,
        address collReceiver,
        uint256 collSendAmount,
        DataTypes.Loan memory loan,
        uint256 upfrontFee,
        address callbackAddr,
        bytes calldata data
    ) internal {
        if (callbackAddr == address(0)) {
            ILenderVault(lenderVault).transferTo(
                loan.loanToken,
                loan.borrower,
                loan.initLoanAmount
            );
        } else {
            if (
                !IAddressRegistry(addressRegistry).isWhitelistedCallbackAddr(
                    callbackAddr
                )
            ) {
                revert();
            }
            ILenderVault(lenderVault).transferTo(
                loan.loanToken,
                callbackAddr,
                loan.initLoanAmount
            );
            IVaultCallback(callbackAddr).borrowCallback(loan, data);
        }

        uint256 collTokenReceived = IERC20Metadata(loan.collToken).balanceOf(
            collReceiver
        );

        uint256 protocolFeeAmount = ((loan.initCollAmount + upfrontFee) *
            protocolFee *
            (loan.expiry - block.timestamp)) / (BASE * YEAR_IN_SECONDS);

        if (collSendAmount < protocolFeeAmount) {
            revert InsufficientSendAmount();
        }

        IERC20Metadata(loan.collToken).safeTransferFrom(
            loan.borrower,
            IAddressRegistry(addressRegistry).owner(),
            protocolFeeAmount
        );

        IERC20Metadata(loan.collToken).safeTransferFrom(
            loan.borrower,
            collReceiver,
            collSendAmount - protocolFeeAmount
        );

        collTokenReceived =
            IERC20Metadata(loan.collToken).balanceOf(collReceiver) -
            collTokenReceived;

        if (collTokenReceived != loan.initCollAmount + upfrontFee) {
            revert(); // InsufficientSendAmount();
        }
    }

    function setNewProtocolFee(uint256 _newFee) external {
        if (msg.sender != IAddressRegistry(addressRegistry).owner()) {
            revert InvalidSender();
        }
<<<<<<< HEAD

        if (loan.collTokenCompartmentAddr != address(0)) {
            IStakeCompartment(loan.collTokenCompartmentAddr).stake(
                addressRegistry,
                loan.collToken,
                data
            );
        }
=======
        if (_newFee > MAX_FEE) {
            revert InvalidFee();
        }
        protocolFee = _newFee;
        emit NewProtocolFee(_newFee);
>>>>>>> eb5fd7ec
    }

    /*

    function repay(
        DataTypes.LoanRepayInfo calldata loanRepayInfo,
        address vaultAddr,
        address callbackAddr,
        bytes calldata data
    ) external nonReentrant {
        if (!IAddressRegistry(addressRegistry).isRegisteredVault(lenderVault)) {
            revert UnregisteredVault();
        }
        DataTypes.Loan memory loan = ILenderVault(vaultAddr).loans(loanRepayInfo.loanId);
        uint128 reclaimCollAmount = ILenderVault(vaultAddr).validateRepayInfo(msg.sender, loan, loanRepayInfo);

        uint256 loanTokenBalBefore = IERC20Metadata(loanRepayInfo.loanToken)
            .balanceOf(address(this));
        // uint256 collTokenBalBefore = IERC20Metadata(loanRepayInfo.collToken)
        //     .balanceOf(address(this));

        if (loan.hasCollCompartment) {
            ICompartment(loan.collTokenCompartmentAddr).transferCollToBorrower(
                loanRepayInfo.repayAmount,
                loan.initRepayAmount - loan.amountRepaidSoFar,
                loan.borrower,
                loan.collToken
            );
        } else {
            IERC20Metadata(loanRepayInfo.collToken).safeTransfer(
                msg.sender,
                reclaimCollAmount
            );
        }

        if (callbackAddr != address(0)) {
            IVaultCallback(callbackAddr).repayCallback(loan, data);
        }
        IERC20Metadata(loanRepayInfo.loanToken).safeTransferFrom(
            msg.sender,
            address(this),
            loanRepayInfo.repayAmount + loanRepayInfo.loanTokenTransferFees
        );

        uint256 loanTokenBalAfter = IERC20Metadata(loanRepayInfo.loanToken)
            .balanceOf(address(this));

        uint128 loanTokenAmountReceived = toUint128(
            loanTokenBalAfter - loanTokenBalBefore
        );
        // uint256 collTokenBalAfter = IERC20Metadata(loanRepayInfo.collToken)
        //     .balanceOf(address(this));

        if (loanTokenAmountReceived < loanRepayInfo.repayAmount) {
            revert Invalid();
        }
        // balance only changes when no compartment
        // if (
        //     !loan.hasCollCompartment &&
        //     collTokenBalBefore - collTokenBalAfter < reclaimCollAmount
        // ) {
        //     revert Invalid();
        // }

        loan.amountRepaidSoFar += loanTokenAmountReceived;
        // only update lockedAmounts when no compartment
        if (!loan.hasCollCompartment) {
            lockedAmounts[loanRepayInfo.collToken] -= reclaimCollAmount;
        }
    }
    */
}<|MERGE_RESOLUTION|>--- conflicted
+++ resolved
@@ -14,15 +14,11 @@
 import {DataTypes} from "./DataTypes.sol";
 import {IBorrowerGateway} from "./interfaces/IBorrowerGateway.sol";
 
-<<<<<<< HEAD
 contract BorrowerGateway is ReentrancyGuard, IBorrowerGateway {
-=======
-contract BorrowerGateway is ReentrancyGuard {
     // putting fee info in borrow gateway since borrower always pays this upfront
     uint256 constant BASE = 1e18;
     uint256 constant YEAR_IN_SECONDS = 31_536_000; // 365*24*3600
     uint256 constant MAX_FEE = 5e16; // 5% max in base
->>>>>>> eb5fd7ec
     address immutable addressRegistry;
     uint256 public protocolFee; // in BASE
 
@@ -266,13 +262,6 @@
         if (collTokenReceived != loan.initCollAmount + upfrontFee) {
             revert(); // InsufficientSendAmount();
         }
-    }
-
-    function setNewProtocolFee(uint256 _newFee) external {
-        if (msg.sender != IAddressRegistry(addressRegistry).owner()) {
-            revert InvalidSender();
-        }
-<<<<<<< HEAD
 
         if (loan.collTokenCompartmentAddr != address(0)) {
             IStakeCompartment(loan.collTokenCompartmentAddr).stake(
@@ -281,13 +270,25 @@
                 data
             );
         }
-=======
+
+        if (loan.collTokenCompartmentAddr != address(0)) {
+            IStakeCompartment(loan.collTokenCompartmentAddr).stake(
+                addressRegistry,
+                loan.collToken,
+                data
+            );
+        }
+    }
+
+    function setNewProtocolFee(uint256 _newFee) external {
+        if (msg.sender != IAddressRegistry(addressRegistry).owner()) {
+            revert InvalidSender();
+        }
         if (_newFee > MAX_FEE) {
             revert InvalidFee();
         }
         protocolFee = _newFee;
         emit NewProtocolFee(_newFee);
->>>>>>> eb5fd7ec
     }
 
     /*
