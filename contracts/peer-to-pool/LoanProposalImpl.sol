--- conflicted
+++ resolved
@@ -318,13 +318,8 @@
             revert Errors.InvalidActionForCurrentStatus();
         }
         uint256 repaymentIdx = dynamicData.currentRepaymentIdx;
-<<<<<<< HEAD
-        checkCurrRepaymentIdx(repaymentIdx);
+        _checkCurrRepaymentIdx(repaymentIdx);
         if (_lenderExercisedConversion[msg.sender][repaymentIdx]) {
-=======
-        _checkCurrRepaymentIdx(repaymentIdx);
-        if (lenderExercisedConversion[msg.sender][repaymentIdx]) {
->>>>>>> e32d8b9e
             revert Errors.AlreadyConverted();
         }
         // must be after when the period of this loan is due, but before borrower can repay
