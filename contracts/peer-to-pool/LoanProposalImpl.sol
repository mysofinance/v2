--- conflicted
+++ resolved
@@ -22,30 +22,17 @@
     uint256 public finalCollAmountReservedForConversions;
     uint256 public totalCollConversionsSoFar;
     uint256 public loanTermsLockedTime;
-<<<<<<< HEAD
-    uint256 lenderGracePeriod;
-    uint256 currentRepaymentIdx;
-    uint256 subscriptionsThatAlreadyClaimedRecoveryValue;
-    DataTypes.LoanTerms _loanTerms;
-    mapping(uint256 => uint256) loanTokenRepaid;
-    mapping(uint256 => uint256) collTokenRepaid;
-    mapping(uint256 => uint256) totalConvertedSubscriptionsPerIdx; // denominated in loan Token
-    mapping(address => mapping(uint256 => bool)) lenderExercisedConversion;
-    mapping(address => mapping(uint256 => bool)) lenderClaimedRepayment;
-    mapping(address => bool) lenderClaimedCollateralOnDefault;
-=======
     uint256 public lenderGracePeriod;
     uint256 public currentRepaymentIdx;
-    uint256 public subscriptionsThatAlreadyClaimedRecoveryValue;
-    DataTypes.LoanTerms internal _loanTerms;
-    mapping(uint256 => uint256) public loanTokenRepaid;
-    mapping(uint256 => uint256) public collTokenRepaid;
-    mapping(uint256 => uint256) public totalConvertedContributionsPerIdx; // denominated in loan Token
+    uint256 public totalSubscriptionsThatClaimedOnDefault;
     mapping(address => mapping(uint256 => bool))
         public lenderExercisedConversion;
     mapping(address => mapping(uint256 => bool)) public lenderClaimedRepayment;
-    mapping(address => bool) public lenderClaimedCollateral;
->>>>>>> 260cc6f2
+    mapping(address => bool) public lenderClaimedCollateralOnDefault;
+    DataTypes.LoanTerms internal _loanTerms;
+    mapping(uint256 => uint256) internal loanTokenRepaid;
+    mapping(uint256 => uint256) internal collTokenRepaid;
+    mapping(uint256 => uint256) internal totalConvertedSubscriptionsPerIdx; // denominated in loan Token
 
     constructor() {
         _disableInitializers();
@@ -394,7 +381,7 @@
             totalConvertedSubscriptionsPerIdx[lastPeriodIdx];
         uint256 subscriptionsLeftForRecoveryClaim = IFundingPool(fundingPool)
             .totalSubscribed(address(this)) -
-            subscriptionsThatAlreadyClaimedRecoveryValue;
+            totalSubscriptionsThatClaimedOnDefault;
         // recoveryVal split into two parts
         // 1) unconverted portion of last index is split over lenders who didn't convert OR claim yet
         // 2) rest of coll split over everyone who has not claimed
@@ -413,8 +400,27 @@
             subscriptionsLeftForRecoveryClaim;
         lenderClaimedCollateralOnDefault[msg.sender] = true;
         // update counter for those who have claimed
-        subscriptionsThatAlreadyClaimedRecoveryValue += lenderContribution;
+        totalSubscriptionsThatClaimedOnDefault += lenderContribution;
         IERC20Metadata(collToken).safeTransfer(msg.sender, recoveryVal);
+    }
+
+    function loanTerms() external view returns (DataTypes.LoanTerms memory) {
+        return _loanTerms;
+    }
+
+    function inUnsubscriptionPhase() external view returns (bool) {
+        return inSubscriptionPhase() || status == DataTypes.LoanStatus.ROLLBACK;
+    }
+
+    function isReadyToExecute() external view returns (bool) {
+        return status == DataTypes.LoanStatus.READY_TO_EXECUTE;
+    }
+
+    function inSubscriptionPhase() public view returns (bool) {
+        return
+            status == DataTypes.LoanStatus.IN_NEGOTIATION ||
+            (status == DataTypes.LoanStatus.BORROWER_ACCEPTED &&
+                block.timestamp < timeUntilLendersCanUnsubscribe());
     }
 
     function getAbsoluteLoanTerms(
@@ -465,25 +471,6 @@
         );
     }
 
-    function loanTerms() external view returns (DataTypes.LoanTerms memory) {
-        return _loanTerms;
-    }
-
-    function inUnsubscriptionPhase() external view returns (bool) {
-        return inSubscriptionPhase() || status == DataTypes.LoanStatus.ROLLBACK;
-    }
-
-    function isReadyToExecute() external view returns (bool) {
-        return status == DataTypes.LoanStatus.READY_TO_EXECUTE;
-    }
-
-    function inSubscriptionPhase() public view returns (bool) {
-        return
-            status == DataTypes.LoanStatus.IN_NEGOTIATION ||
-            (status == DataTypes.LoanStatus.BORROWER_ACCEPTED &&
-                block.timestamp < timeUntilLendersCanUnsubscribe());
-    }
-
     function checkRepaymentIdx(uint256 repaymentIdx) internal view {
         // currentRepaymentIdx == _loanTerms.repaymentSchedule.length on full repay,
         if (repaymentIdx == _loanTerms.repaymentSchedule.length) {
