--- conflicted
+++ resolved
@@ -1,18 +1,11 @@
 // SPDX-License-Identifier: agpl-3.0
 pragma solidity 0.8.19;
 
-<<<<<<< HEAD
 import {IERC20Metadata} from "@openzeppelin/contracts/token/ERC20/extensions/IERC20Metadata.sol";
 import {SafeERC20} from "@openzeppelin/contracts/token/ERC20/utils/SafeERC20.sol";
 import {Initializable} from "@openzeppelin/contracts/proxy/utils/Initializable.sol";
-import {FundingPool} from "./FundingPool.sol";
-=======
-import "@openzeppelin/contracts/token/ERC20/extensions/IERC20Metadata.sol";
-import "@openzeppelin/contracts/token/ERC20/utils/SafeERC20.sol";
-import "@openzeppelin/contracts/proxy/utils/Initializable.sol";
+import {ILoanProposalImpl} from "./interfaces/ILoanProposalImpl.sol";
 import {IFundingPool} from "./interfaces/IFundingPool.sol";
-import {ILoanProposalImpl} from "./interfaces/ILoanProposalImpl.sol";
->>>>>>> a7ec307d
 import {Constants} from "../Constants.sol";
 import {DataTypes} from "./DataTypes.sol";
 
@@ -26,11 +19,10 @@
     uint256 public arrangerFee;
     uint256 public finalLoanAmount;
     uint256 public finalCollAmount;
-<<<<<<< HEAD
+    uint256 public loanTermsLockedTime;
+    uint256 public lenderGracePeriod;
     uint256 public currentRepaymentIdx;
     uint256 public subscriptionsThatAlreadyClaimedRecoveryValue;
-    DataTypes.LoanStatus public status;
-    mapping(address => uint256) public balanceOf;
     DataTypes.LoanTerms internal _loanTerms;
     mapping(uint256 => uint256) public loanTokenRepaid;
     mapping(uint256 => uint256) public collTokenRepaid;
@@ -39,23 +31,10 @@
         public lenderExercisedConversion;
     mapping(address => mapping(uint256 => bool)) public lenderClaimedRepayment;
     mapping(address => bool) public lenderClaimedCollateral;
-=======
-    uint256 public loanTermsLockedTime;
-    uint256 lenderGracePeriod;
-    uint256 currentRepaymentIdx;
-    uint256 subscriptionsThatAlreadyClaimedRecoveryValue;
-    DataTypes.LoanTerms _loanTerms;
-    mapping(uint256 => uint256) loanTokenRepaid;
-    mapping(uint256 => uint256) collTokenRepaid;
-    mapping(uint256 => uint256) totalConvertedContributionsPerIdx; // denominated in loan Token
-    mapping(address => mapping(uint256 => bool)) lenderExercisedConversion;
-    mapping(address => mapping(uint256 => bool)) lenderClaimedRepayment;
-    mapping(address => bool) lenderClaimedCollateral;
 
     constructor() {
         _disableInitializers();
     }
->>>>>>> a7ec307d
 
     function initialize(
         address _arranger,
