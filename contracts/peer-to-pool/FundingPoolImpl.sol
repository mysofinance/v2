--- conflicted
+++ resolved
@@ -157,28 +157,17 @@
         if (amount > subscriptionAmountPerLender[msg.sender]) {
             revert Errors.UnsubscriptionAmountTooLarge();
         }
-<<<<<<< HEAD
-        if (block.timestamp < _earliestUnsubscribe[loanProposal][msg.sender]) {
-=======
         mapping(address => uint256)
             storage earliestUnsubscribePerLender = _earliestUnsubscribe[
                 loanProposal
             ];
         if (block.timestamp < earliestUnsubscribePerLender[msg.sender]) {
->>>>>>> 37cf2366
             revert Errors.BeforeEarliestUnsubscribe();
         }
         balanceOf[msg.sender] += amount;
         totalSubscriptions[loanProposal] -= amount;
-<<<<<<< HEAD
-        subscriptionAmountOf[loanProposal][msg.sender] =
-            _subscriptionAmountOf -
-            amount;
-        _earliestUnsubscribe[loanProposal][msg.sender] = 0;
-=======
         subscriptionAmountPerLender[msg.sender] -= amount;
         earliestUnsubscribePerLender[msg.sender] = 0;
->>>>>>> 37cf2366
 
         emit Unsubscribed(msg.sender, loanProposal, amount);
     }
