--- conflicted
+++ resolved
@@ -273,24 +273,17 @@
         );
         (, , , address arranger, , , , ) = ILoanProposalImpl(loanProposal)
             .staticData();
-<<<<<<< HEAD
+        
+        address _depositToken = depositToken;
         if (arrangerFee > 0) {
-            IERC20Metadata(depositToken).safeTransfer(arranger, arrangerFee);
+            IERC20Metadata(_depositToken).safeTransfer(arranger, arrangerFee);
         }
         if (protocolFee > 0) {
-            IERC20Metadata(depositToken).safeTransfer(
+            IERC20Metadata(_depositToken).safeTransfer(
                 IFactory(factory).owner(),
                 protocolFee
             );
         }
-=======
-        address _depositToken = depositToken;
-        IERC20Metadata(_depositToken).safeTransfer(arranger, arrangerFee);
-        IERC20Metadata(_depositToken).safeTransfer(
-            IFactory(_factory).owner(),
-            protocolFee
-        );
->>>>>>> df0123fd
 
         emit LoanProposalExecuted(
             loanProposal,
