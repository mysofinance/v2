// SPDX-License-Identifier: MIT

pragma solidity 0.8.19;

import {ECDSA} from "@openzeppelin/contracts/utils/cryptography/ECDSA.sol";
import {Clones} from "@openzeppelin/contracts/proxy/Clones.sol";
import {ReentrancyGuard} from "@openzeppelin/contracts/security/ReentrancyGuard.sol";
import {Constants} from "../Constants.sol";
import {Errors} from "../Errors.sol";
import {Ownable} from "../Ownable.sol";
import {IFactory} from "./interfaces/IFactory.sol";
import {IFundingPoolImpl} from "./interfaces/IFundingPoolImpl.sol";
import {ILoanProposalImpl} from "./interfaces/ILoanProposalImpl.sol";
import {IMysoTokenManager} from "../interfaces/IMysoTokenManager.sol";

contract Factory is Ownable, ReentrancyGuard, IFactory {
    using ECDSA for bytes32;

    uint256 public arrangerFeeSplit;
    address public immutable loanProposalImpl;
    address public immutable fundingPoolImpl;
    address public mysoTokenManager;
    address[] public loanProposals;
    address[] public fundingPools;
    mapping(address => bool) public isLoanProposal;
    mapping(address => bool) public isFundingPool;
    mapping(address => bool) internal _depositTokenHasFundingPool;
    mapping(address => mapping(address => uint256))
        internal _lenderWhitelistedUntil;

    constructor(address _loanProposalImpl, address _fundingPoolImpl) Ownable() {
        if (_loanProposalImpl == address(0) || _fundingPoolImpl == address(0)) {
            revert Errors.InvalidAddress();
        }
        loanProposalImpl = _loanProposalImpl;
        fundingPoolImpl = _fundingPoolImpl;
    }

    function createLoanProposal(
        address _fundingPool,
        address _collToken,
        address _whitelistAuthority,
        uint256 _arrangerFee,
        uint256 _unsubscribeGracePeriod,
        uint256 _conversionGracePeriod,
        uint256 _repaymentGracePeriod
<<<<<<< HEAD
    ) external nonReentrant {
        if (!isFundingPool[_fundingPool]) {
=======
    ) external {
        if (!isFundingPool[_fundingPool] || _collToken == address(0)) {
>>>>>>> 37cf2366
            revert Errors.InvalidAddress();
        }
        uint256 numLoanProposals = loanProposals.length;
        bytes32 salt = keccak256(
            abi.encodePacked(loanProposalImpl, msg.sender, numLoanProposals)
        );
        address newLoanProposal = Clones.cloneDeterministic(
            loanProposalImpl,
            salt
        );
        loanProposals.push(newLoanProposal);
        isLoanProposal[newLoanProposal] = true;
        address _mysoTokenManager = mysoTokenManager;
        if (_mysoTokenManager != address(0)) {
            IMysoTokenManager(_mysoTokenManager)
                .processP2PoolCreateLoanProposal(
                    _fundingPool,
                    msg.sender,
                    _collToken,
                    _arrangerFee,
                    numLoanProposals
                );
        }
        ILoanProposalImpl(newLoanProposal).initialize(
            address(this),
            msg.sender,
            _fundingPool,
            _collToken,
            _whitelistAuthority,
            _arrangerFee,
            _unsubscribeGracePeriod,
            _conversionGracePeriod,
            _repaymentGracePeriod
        );

        emit LoanProposalCreated(
            newLoanProposal,
            _fundingPool,
            msg.sender,
            _collToken,
            _arrangerFee,
            _unsubscribeGracePeriod
        );
    }

    function createFundingPool(address _depositToken) external {
        if (_depositTokenHasFundingPool[_depositToken]) {
            revert Errors.FundingPoolAlreadyExists();
        }
        bytes32 salt = keccak256(
            abi.encodePacked(_depositToken, fundingPools.length)
        );
        address newFundingPool = Clones.cloneDeterministic(
            fundingPoolImpl,
            salt
        );
        fundingPools.push(newFundingPool);
        isFundingPool[newFundingPool] = true;
        _depositTokenHasFundingPool[_depositToken] = true;
        IFundingPoolImpl(newFundingPool).initialize(
            address(this),
            _depositToken
        );

        emit FundingPoolCreated(newFundingPool, _depositToken);
    }

    function setArrangerFeeSplit(uint256 _newArrangerFeeSplit) external {
        _senderCheckOwner();
        uint256 oldArrangerFeeSplit = arrangerFeeSplit;
        if (
            _newArrangerFeeSplit > Constants.MAX_ARRANGER_SPLIT ||
            _newArrangerFeeSplit == oldArrangerFeeSplit
        ) {
            revert Errors.InvalidFee();
        }
        arrangerFeeSplit = _newArrangerFeeSplit;
        emit ArrangerFeeSplitUpdated(oldArrangerFeeSplit, _newArrangerFeeSplit);
    }

    function claimLenderWhitelistStatus(
        address whitelistAuthority,
        uint256 whitelistedUntil,
        bytes calldata signature,
        bytes32 salt
    ) external {
        bytes32 payloadHash = keccak256(
            abi.encode(msg.sender, whitelistedUntil, block.chainid, salt)
        );
        bytes32 messageHash = keccak256(
            abi.encodePacked("\x19Ethereum Signed Message:\n32", payloadHash)
        );
        address recoveredSigner = messageHash.recover(signature);
        if (
            whitelistAuthority == address(0) ||
            recoveredSigner != whitelistAuthority
        ) {
            revert Errors.InvalidSignature();
        }
        mapping(address => uint256)
            storage whitelistedUntilPerLender = _lenderWhitelistedUntil[
                whitelistAuthority
            ];
        if (
            whitelistedUntil < block.timestamp ||
<<<<<<< HEAD
            whitelistedUntil <=
            _lenderWhitelistedUntil[whitelistAuthority][msg.sender]
        ) {
            revert Errors.CannotClaimOutdatedStatus();
        }
        _lenderWhitelistedUntil[whitelistAuthority][
            msg.sender
        ] = whitelistedUntil;
=======
            whitelistedUntil <= whitelistedUntilPerLender[msg.sender]
        ) {
            revert Errors.CannotClaimOutdatedStatus();
        }
        whitelistedUntilPerLender[msg.sender] = whitelistedUntil;
>>>>>>> 37cf2366
        emit LenderWhitelistStatusClaimed(
            whitelistAuthority,
            msg.sender,
            whitelistedUntil
        );
    }

    function updateLenderWhitelist(
        address[] calldata lenders,
        uint256 whitelistedUntil
    ) external {
        for (uint i = 0; i < lenders.length; ) {
            mapping(address => uint256)
                storage whitelistedUntilPerLender = _lenderWhitelistedUntil[
                    msg.sender
                ];
            if (
                lenders[i] == address(0) ||
<<<<<<< HEAD
                whitelistedUntil ==
                _lenderWhitelistedUntil[msg.sender][lenders[i]]
            ) {
                revert Errors.InvalidUpdate();
            }
            _lenderWhitelistedUntil[msg.sender][lenders[i]] = whitelistedUntil;
=======
                whitelistedUntil == whitelistedUntilPerLender[lenders[i]]
            ) {
                revert Errors.InvalidUpdate();
            }
            whitelistedUntilPerLender[lenders[i]] = whitelistedUntil;
>>>>>>> 37cf2366
            unchecked {
                i++;
            }
        }
        emit LenderWhitelistUpdated(msg.sender, lenders, whitelistedUntil);
    }

<<<<<<< HEAD
    function setMysoTokenManager(address newTokenManager) external {
        _senderCheckOwner();
        address oldTokenManager = mysoTokenManager;
        if (oldTokenManager == newTokenManager) {
            revert Errors.InvalidAddress();
        }
        mysoTokenManager = newTokenManager;
        emit MysoTokenManagerUpdated(oldTokenManager, newTokenManager);
=======
    function isWhitelistedBorrower(
        address whitelistAuthority,
        address borrower
    ) external view returns (bool) {
        return
            _lenderWhitelistedUntil[whitelistAuthority][borrower] >
            block.timestamp;
>>>>>>> 37cf2366
    }

    function owner()
        external
        view
        override(Ownable, IFactory)
        returns (address)
    {
        return _owner;
    }

    function isWhitelistedLender(
        address whitelistAuthority,
        address lender
    ) external view returns (bool) {
        return
            _lenderWhitelistedUntil[whitelistAuthority][lender] >
            block.timestamp;
    }
}<|MERGE_RESOLUTION|>--- conflicted
+++ resolved
@@ -44,13 +44,8 @@
         uint256 _unsubscribeGracePeriod,
         uint256 _conversionGracePeriod,
         uint256 _repaymentGracePeriod
-<<<<<<< HEAD
     ) external nonReentrant {
-        if (!isFundingPool[_fundingPool]) {
-=======
-    ) external {
         if (!isFundingPool[_fundingPool] || _collToken == address(0)) {
->>>>>>> 37cf2366
             revert Errors.InvalidAddress();
         }
         uint256 numLoanProposals = loanProposals.length;
@@ -156,22 +151,11 @@
             ];
         if (
             whitelistedUntil < block.timestamp ||
-<<<<<<< HEAD
-            whitelistedUntil <=
-            _lenderWhitelistedUntil[whitelistAuthority][msg.sender]
-        ) {
-            revert Errors.CannotClaimOutdatedStatus();
-        }
-        _lenderWhitelistedUntil[whitelistAuthority][
-            msg.sender
-        ] = whitelistedUntil;
-=======
             whitelistedUntil <= whitelistedUntilPerLender[msg.sender]
         ) {
             revert Errors.CannotClaimOutdatedStatus();
         }
         whitelistedUntilPerLender[msg.sender] = whitelistedUntil;
->>>>>>> 37cf2366
         emit LenderWhitelistStatusClaimed(
             whitelistAuthority,
             msg.sender,
@@ -190,20 +174,11 @@
                 ];
             if (
                 lenders[i] == address(0) ||
-<<<<<<< HEAD
-                whitelistedUntil ==
-                _lenderWhitelistedUntil[msg.sender][lenders[i]]
-            ) {
-                revert Errors.InvalidUpdate();
-            }
-            _lenderWhitelistedUntil[msg.sender][lenders[i]] = whitelistedUntil;
-=======
                 whitelistedUntil == whitelistedUntilPerLender[lenders[i]]
             ) {
                 revert Errors.InvalidUpdate();
             }
             whitelistedUntilPerLender[lenders[i]] = whitelistedUntil;
->>>>>>> 37cf2366
             unchecked {
                 i++;
             }
@@ -211,7 +186,6 @@
         emit LenderWhitelistUpdated(msg.sender, lenders, whitelistedUntil);
     }
 
-<<<<<<< HEAD
     function setMysoTokenManager(address newTokenManager) external {
         _senderCheckOwner();
         address oldTokenManager = mysoTokenManager;
@@ -220,7 +194,8 @@
         }
         mysoTokenManager = newTokenManager;
         emit MysoTokenManagerUpdated(oldTokenManager, newTokenManager);
-=======
+    }
+
     function isWhitelistedBorrower(
         address whitelistAuthority,
         address borrower
@@ -228,7 +203,6 @@
         return
             _lenderWhitelistedUntil[whitelistAuthority][borrower] >
             block.timestamp;
->>>>>>> 37cf2366
     }
 
     function owner()
