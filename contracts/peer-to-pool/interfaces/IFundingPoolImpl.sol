// SPDX-License-Identifier: agpl-3.0
pragma solidity 0.8.19;

interface IFundingPoolImpl {
    event Deposited(
        address user,
        uint256 amount,
        uint256 depositLockupDuration
    );
    event Withdrawn(address user, uint256 amount);
    event Subscribed(
        address indexed user,
        address indexed loanProposalAddr,
        uint256 amount,
        uint256 subscriptionLockupDuration
    );
    event Unsubscribed(
        address indexed user,
        address indexed loanProposalAddr,
        uint256 amount
    );
    event LoanProposalExecuted(
        address indexed loanProposal,
        address indexed borrower,
        uint256 grossLoanAmount,
        uint256 arrangerFee,
        uint256 protocolFee
    );

    /**
     * @notice Initializes funding pool
     * @param _factory Address of the factory contract spawning the given funding pool
     * @param _depositToken Address of the deposit token for the given funding pool
     */
    function initialize(address _factory, address _depositToken) external;

    /**
     * @notice function allows users to deposit into funding pool
     * @param amount amount to deposit
     * @param transferFee this accounts for any transfer fee token may have (e.g. paxg token)
     * @param depositLockupDuration the duration for which the deposit shall be locked (optional for tokenomics)
     */
    function deposit(
        uint256 amount,
        uint256 transferFee,
        uint256 depositLockupDuration
    ) external;

    /**
     * @notice function allows users to withdraw from funding pool
     * @param amount amount to withdraw
     */
    function withdraw(uint256 amount) external;

    /**
     * @notice function allows users from funding pool to subscribe as lenders to a proposal
     * @param loanProposal address of the proposal to which user wants to subscribe
<<<<<<< HEAD
     * @param minAmount the desired minimum subscription amount
     * @param maxAmount the desired maximum subscription amount
     */
    function subscribe(
        address loanProposal,
        uint256 minAmount,
        uint256 maxAmount
=======
     * @param amount amount of subscription
     * @param subscriptionLockupDuration the duration for which the subscription shall be locked (optional for tokenomics)
     */
    function subscribe(
        address loanProposal,
        uint256 amount,
        uint256 subscriptionLockupDuration
>>>>>>> d9bc593b
    ) external;

    /**
     * @notice function allows subscribed lenders to unsubscribe from a proposal
     * @dev there is a cooldown period after subscribing to mitigate possible griefing attacks
     * of subscription followed by quick unsubscription
     * @param loanProposal address of the proposal to which user wants to unsubscribe
     * @param amount amount of subscription removed
     */
    function unsubscribe(address loanProposal, uint256 amount) external;

    /**
     * @notice function allows execution of a proposal
     * @param loanProposal address of the proposal executed
     */
    function executeLoanProposal(address loanProposal) external;

    /**
     * @notice function returns factory address
     */
    function factory() external view returns (address);

    /**
     * @notice function returns address of deposit token for pool
     */
    function depositToken() external view returns (address);

    /**
     * @notice function returns balance deposited into pool
     * note: balance is tracked only through using deposit function
     * direct transfers into pool are not credited
     */
    function balanceOf(address) external view returns (uint256);

    /**
     * @notice function tracks total subscription amount for a given proposal address
     */
    function totalSubscriptions(address) external view returns (uint256);

    /**
     * @notice function tracks subscription amounts for a given proposal address and subsciber address
     */
    function subscriptionAmountOf(
        address,
        address
    ) external view returns (uint256);
}<|MERGE_RESOLUTION|>--- conflicted
+++ resolved
@@ -55,23 +55,15 @@
     /**
      * @notice function allows users from funding pool to subscribe as lenders to a proposal
      * @param loanProposal address of the proposal to which user wants to subscribe
-<<<<<<< HEAD
      * @param minAmount the desired minimum subscription amount
      * @param maxAmount the desired maximum subscription amount
+     * @param subscriptionLockupDuration the duration for which the subscription shall be locked (optional for tokenomics)
      */
     function subscribe(
         address loanProposal,
         uint256 minAmount,
-        uint256 maxAmount
-=======
-     * @param amount amount of subscription
-     * @param subscriptionLockupDuration the duration for which the subscription shall be locked (optional for tokenomics)
-     */
-    function subscribe(
-        address loanProposal,
-        uint256 amount,
+        uint256 maxAmount,
         uint256 subscriptionLockupDuration
->>>>>>> d9bc593b
     ) external;
 
     /**
