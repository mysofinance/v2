import { expect } from 'chai'
import { ethers } from 'hardhat'

const ONE_USDC = ethers.BigNumber.from('1000000')
const ONE_WETH = ethers.BigNumber.from('1000000000000000000')
const MAX_UINT128 = ethers.BigNumber.from('340282366920938463463374607431768211455')

describe('RFQ', function () {
  async function setupTest() {
    const [vaultOwner, borrower, tokenDeployer] = await ethers.getSigners()

    //deploy CompartmentFactory
    const CompartmentFactory = await ethers.getContractFactory('CollateralCompartmentFactory')
    await CompartmentFactory.connect(vaultOwner)
    const compartmentFactory = await CompartmentFactory.deploy(['0x0000000000000000000000000000000000000001'])
    await compartmentFactory.deployed()

    // deploy lenderVault
    const LenderVault = await ethers.getContractFactory('LenderVault')
    await LenderVault.connect(vaultOwner)
    const lenderVault = await LenderVault.deploy(compartmentFactory.address)
    await lenderVault.deployed()

    // deploy test tokens
    const MyERC20 = await ethers.getContractFactory('MyERC20')

    const USDC = await MyERC20.connect(tokenDeployer)
    const usdc = await USDC.deploy('USDC', 'USDC', 6)
    await usdc.deployed()

    const WETH = await MyERC20.connect(tokenDeployer)
    const weth = await WETH.deploy('WETH', 'WETH', 18)
    await weth.deployed()

    // transfer some test tokens
    await usdc.mint(vaultOwner.address, ONE_USDC.mul(100000))
    await weth.mint(borrower.address, ONE_WETH.mul(10))

    return { lenderVault, vaultOwner, borrower, tokenDeployer, usdc, weth }
  }

  describe('...', function () {
    it('...', async function () {
      const { lenderVault, vaultOwner, borrower, tokenDeployer, usdc, weth } = await setupTest()

      // lenderVault owner deposits usdc
      await usdc.connect(vaultOwner).transfer(lenderVault.address, ONE_USDC.mul(100000))

      // lenderVault owner gives quote

      const blocknum = await ethers.provider.getBlockNumber()
      const timestamp = (await ethers.provider.getBlock(blocknum)).timestamp
      let loanQuote = {
        borrower: borrower.address,
        collToken: weth.address,
        loanToken: usdc.address,
        sendAmount: ONE_WETH,
        loanAmount: ONE_USDC.mul(1000),
        expiry: timestamp + 60 * 60 * 24 * 30,
        earliestRepay: timestamp,
        repayAmount: ONE_USDC.mul(1010),
        validUntil: timestamp + 60,
        upfrontFee: ONE_WETH.mul(50).div(10000),
<<<<<<< HEAD
        useCollCompartment: false,
        v: 0,
        r: '0x0',
        s: '0x0'
      }
      const payload = ethers.utils.defaultAbiCoder.encode(
        ['address', 'address', 'address', 'uint256', 'uint256', 'uint256', 'uint256', 'uint256', 'uint256', 'uint256', 'bool'],
=======
        nonce: 0,
        v: undefined,
        r: undefined,
        s: undefined
      }
      const payload = ethers.utils.defaultAbiCoder.encode(
        ['address', 'address', 'address', 'uint256', 'uint256', 'uint256', 'uint256', 'uint256', 'uint256', 'uint256', 'uint256'],
>>>>>>> 98dd2b7d
        [
          loanQuote.borrower,
          loanQuote.collToken,
          loanQuote.loanToken,
          loanQuote.sendAmount,
          loanQuote.loanAmount,
          loanQuote.expiry,
          loanQuote.earliestRepay,
          loanQuote.repayAmount,
          loanQuote.validUntil,
          loanQuote.upfrontFee,
<<<<<<< HEAD
          loanQuote.useCollCompartment
=======
          loanQuote.nonce
>>>>>>> 98dd2b7d
        ]
      )

      const payloadHash = ethers.utils.keccak256(payload)
      const signature = await vaultOwner.signMessage(ethers.utils.arrayify(payloadHash))
      const sig = ethers.utils.splitSignature(signature)
      const recoveredAddr = ethers.utils.verifyMessage(ethers.utils.arrayify(payloadHash), sig)
      console.log('payloadHash:', payloadHash)
      console.log('Signature:', sig)
      expect(recoveredAddr).to.equal(vaultOwner.address)

      // borrower adds sig to quote
      loanQuote.v = sig.v
      loanQuote.r = sig.r
      loanQuote.s = sig.s

      // borrower approves lenderVault
      await weth.connect(borrower).approve(lenderVault.address, MAX_UINT128)

      // check balance pre borrow
      const borrowerWethBalPre = await weth.balanceOf(borrower.address)
      const borrowerUsdcBalPre = await usdc.balanceOf(borrower.address)
      const vaultWethBalPre = await weth.balanceOf(lenderVault.address)
      const vaultUsdcBalPre = await usdc.balanceOf(lenderVault.address)

      // borrower executes quote
      const tx = await lenderVault.connect(borrower).borrowWithOffChainQuote(loanQuote, '0x0000000000000000000000000000000000000000', '0x')

      // check balance post borrow
      const borrowerWethBalPost = await weth.balanceOf(borrower.address)
      const borrowerUsdcBalPost = await usdc.balanceOf(borrower.address)
      const vaultWethBalPost = await weth.balanceOf(lenderVault.address)
      const vaultUsdcBalPost = await usdc.balanceOf(lenderVault.address)

      expect(borrowerWethBalPre.sub(borrowerWethBalPost)).to.equal(vaultWethBalPost.sub(vaultWethBalPre))
      expect(borrowerUsdcBalPost.sub(borrowerUsdcBalPre)).to.equal(vaultUsdcBalPre.sub(vaultUsdcBalPost))

      // borrower cannot replay quote
      await expect(lenderVault.connect(borrower).borrowWithOffChainQuote(loanQuote, '0x0000000000000000000000000000000000000000', '0x')).to
        .be.reverted
    })
  })
})<|MERGE_RESOLUTION|>--- conflicted
+++ resolved
@@ -61,23 +61,14 @@
         repayAmount: ONE_USDC.mul(1010),
         validUntil: timestamp + 60,
         upfrontFee: ONE_WETH.mul(50).div(10000),
-<<<<<<< HEAD
         useCollCompartment: false,
+        nonce: 0,
         v: 0,
         r: '0x0',
         s: '0x0'
       }
       const payload = ethers.utils.defaultAbiCoder.encode(
         ['address', 'address', 'address', 'uint256', 'uint256', 'uint256', 'uint256', 'uint256', 'uint256', 'uint256', 'bool'],
-=======
-        nonce: 0,
-        v: undefined,
-        r: undefined,
-        s: undefined
-      }
-      const payload = ethers.utils.defaultAbiCoder.encode(
-        ['address', 'address', 'address', 'uint256', 'uint256', 'uint256', 'uint256', 'uint256', 'uint256', 'uint256', 'uint256'],
->>>>>>> 98dd2b7d
         [
           loanQuote.borrower,
           loanQuote.collToken,
@@ -89,11 +80,8 @@
           loanQuote.repayAmount,
           loanQuote.validUntil,
           loanQuote.upfrontFee,
-<<<<<<< HEAD
           loanQuote.useCollCompartment
-=======
           loanQuote.nonce
->>>>>>> 98dd2b7d
         ]
       )
 
