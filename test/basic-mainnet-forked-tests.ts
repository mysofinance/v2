import { expect } from 'chai'
import { BigNumber } from 'ethers'
import { ethers } from 'hardhat'
<<<<<<< HEAD
import { balancerV2VaultAbi, balancerV2PoolAbi, collTokenAbi, aavePoolAbi, crvRewardsDistributorAbi } from './abi'
import { createOnChainRequest } from './helpers'
=======
import { LenderVault, QuoteHandler } from '../typechain-types'
import { SignerWithAddress } from '@nomiclabs/hardhat-ethers/signers'
import { balancerV2VaultAbi, balancerV2PoolAbi, collTokenAbi, aavePoolAbi, crvRewardsDistributorAbi } from './abi'
>>>>>>> 7cc862cf

const hre = require('hardhat')
const BASE = ethers.BigNumber.from(10).pow(18)
const ONE_USDC = ethers.BigNumber.from(10).pow(6)
const ONE_WETH = ethers.BigNumber.from(10).pow(18)
const ONE_PAXG = ethers.BigNumber.from(10).pow(18)
const MAX_UINT128 = ethers.BigNumber.from(2).pow(128).sub(1)
const MAX_UINT256 = ethers.BigNumber.from(2).pow(256).sub(1)
const ONE_DAY = ethers.BigNumber.from(60 * 60 * 24)
const YEAR_IN_SECONDS = 31_536_000
const ZERO_ADDR = '0x0000000000000000000000000000000000000000'
const ZERO_BYTES32 = ethers.utils.formatBytes32String('')

function getLoopingSendAmount(
  collTokenFromBorrower: number,
  loanPerColl: number,
  collTokenInDexPool: number,
  loanTokenInDexPool: number,
  swapFee: number
): number {
  const p = collTokenFromBorrower + loanTokenInDexPool / (loanPerColl * (1 - swapFee)) - collTokenInDexPool
  const q = -collTokenInDexPool * collTokenFromBorrower
  const collTokenReceivedFromDex = -p / 2 + Math.sqrt(Math.pow(p, 2) / 4 - q)
  return collTokenReceivedFromDex + collTokenFromBorrower
}

<<<<<<< HEAD
=======
const createOnChainRequest = async ({
  lender,
  collToken,
  loanToken,
  borrowerCompartmentImplementation,
  lenderVault,
  quoteHandler,
  loanPerCollUnit
}: {
  lender: SignerWithAddress
  collToken: string
  loanToken: string
  borrowerCompartmentImplementation: string
  lenderVault: LenderVault
  quoteHandler: QuoteHandler
  loanPerCollUnit: BigNumber
}) => {
  const blocknum = await ethers.provider.getBlockNumber()
  const timestamp = (await ethers.provider.getBlock(blocknum)).timestamp
  let quoteTuples = [
    {
      loanPerCollUnitOrLtv: loanPerCollUnit,
      interestRatePctInBase: BASE.mul(10).div(100),
      upfrontFeePctInBase: BASE.mul(1).div(100),
      tenor: ONE_DAY.mul(90)
    }
  ]
  let onChainQuote = {
    generalQuoteInfo: {
      borrower: ZERO_ADDR,
      collToken: collToken,
      loanToken: loanToken,
      oracleAddr: ZERO_ADDR,
      minLoan: 0,
      maxLoan: MAX_UINT256,
      validUntil: timestamp + 60,
      earliestRepayTenor: 0,
      borrowerCompartmentImplementation: borrowerCompartmentImplementation,
      isSingleUse: false
    },
    quoteTuples: quoteTuples,
    salt: ZERO_BYTES32
  }
  await expect(quoteHandler.connect(lender).addOnChainQuote(lenderVault.address, onChainQuote)).to.emit(
    quoteHandler,
    'OnChainQuoteAdded'
  )

  return onChainQuote
}

>>>>>>> 7cc862cf
describe('Basic Forked Mainnet Tests', function () {
  async function setupTest() {
    const [lender, borrower, team] = await ethers.getSigners()
    /* ************************************ */
    /* DEPLOYMENT OF SYSTEM CONTRACTS START */
    /* ************************************ */
    // deploy address registry
    const AddressRegistry = await ethers.getContractFactory('AddressRegistry')
    const addressRegistry = await AddressRegistry.connect(team).deploy()
    await addressRegistry.deployed()

    // deploy borrower gate way
    const BorrowerGateway = await ethers.getContractFactory('BorrowerGateway')
    const borrowerGateway = await BorrowerGateway.connect(team).deploy(addressRegistry.address)
    await borrowerGateway.deployed()

    // deploy quote handler
    const QuoteHandler = await ethers.getContractFactory('QuoteHandler')
    const quoteHandler = await QuoteHandler.connect(team).deploy(addressRegistry.address)
    await quoteHandler.deployed()

    // deploy lender vault implementation
    const LenderVaultImplementation = await ethers.getContractFactory('LenderVault')
    const lenderVaultImplementation = await LenderVaultImplementation.connect(team).deploy()
    await lenderVaultImplementation.deployed()

    // deploy LenderVaultFactory
    const LenderVaultFactory = await ethers.getContractFactory('LenderVaultFactory')
    const lenderVaultFactory = await LenderVaultFactory.connect(team).deploy(
      addressRegistry.address,
      lenderVaultImplementation.address
    )
    await lenderVaultFactory.deployed()

    // initialize address registry
    await addressRegistry.connect(team).initialize(lenderVaultFactory.address, borrowerGateway.address, quoteHandler.address)

    /* ********************************** */
    /* DEPLOYMENT OF SYSTEM CONTRACTS END */
    /* ********************************** */

    // create a vault
    await lenderVaultFactory.connect(lender).createVault()
    const lenderVaultAddr = await addressRegistry.registeredVaults(0)
    const lenderVault = await LenderVaultImplementation.attach(lenderVaultAddr)

    // prepare USDC balances
    const USDC_ADDRESS = '0xA0b86991c6218b36c1d19D4a2e9Eb0cE3606eB48'
    const USDC_MASTER_MINTER = '0xe982615d461dd5cd06575bbea87624fda4e3de17'
    const usdc = await ethers.getContractAt('IUSDC', USDC_ADDRESS)
    await ethers.provider.send('hardhat_setBalance', [USDC_MASTER_MINTER, '0x56BC75E2D63100000'])
    await hre.network.provider.request({
      method: 'hardhat_impersonateAccount',
      params: [USDC_MASTER_MINTER]
    })
    const masterMinter = await ethers.getSigner(USDC_MASTER_MINTER)
    await usdc.connect(masterMinter).configureMinter(masterMinter.address, MAX_UINT128)
    await usdc.connect(masterMinter).mint(lender.address, MAX_UINT128)

    // prepare WETH balance
    const WETH_ADDRESS = '0xC02aaA39b223FE8D0A0e5C4F27eAD9083C756Cc2'
    const weth = await ethers.getContractAt('IWETH', WETH_ADDRESS)
    await ethers.provider.send('hardhat_setBalance', [borrower.address, '0x204FCE5E3E25026110000000'])
    await weth.connect(borrower).deposit({ value: ONE_WETH.mul(1) })

    // prepare PAXG balances
    const PAXG_ADDRESS = '0x45804880De22913dAFE09f4980848ECE6EcbAf78'
    const SUPPLY_CONTROLLER = '0xE25a329d385f77df5D4eD56265babe2b99A5436e'
    const paxg = await ethers.getContractAt('IPAXG', PAXG_ADDRESS)
    await ethers.provider.send('hardhat_setBalance', [SUPPLY_CONTROLLER, '0x56BC75E2D63100000'])
    await hre.network.provider.request({
      method: 'hardhat_impersonateAccount',
      params: [SUPPLY_CONTROLLER]
    })
    const supplyController = await ethers.getSigner(SUPPLY_CONTROLLER)

    await paxg.connect(supplyController).increaseSupply('800000000000000000000000000')
    await paxg.connect(supplyController).transfer(borrower.address, '800000000000000000000000000')

    // prepare LDO balances
    const LDO_ADDRESS = '0x5A98FcBEA516Cf06857215779Fd812CA3beF1B32'
    const LDO_HOLDER = '0x3e40D73EB977Dc6a537aF587D48316feE66E9C8c'
    const ldo = await ethers.getContractAt('IWETH', LDO_ADDRESS)
    await ethers.provider.send('hardhat_setBalance', [LDO_HOLDER, '0x56BC75E2D63100000'])
    await hre.network.provider.request({
      method: 'hardhat_impersonateAccount',
      params: [LDO_HOLDER]
    })

    const ldoHolder = await ethers.getSigner(LDO_HOLDER)

    await ldo.connect(ldoHolder).transfer(team.address, '10000000000000000000000')

    // deploy balancer v2 callbacks
    const BalancerV2Looping = await ethers.getContractFactory('BalancerV2Looping')
    await BalancerV2Looping.connect(lender)
    const balancerV2Looping = await BalancerV2Looping.deploy()
    await balancerV2Looping.deployed()

    // whitelist addrs
    await addressRegistry.connect(team).toggleTokens([weth.address, usdc.address, paxg.address])
    await expect(addressRegistry.connect(lender).toggleCallbackAddr(balancerV2Looping.address)).to.be.reverted
    await addressRegistry.connect(team).toggleCallbackAddr(balancerV2Looping.address)

    return {
      addressRegistry,
      borrowerGateway,
      quoteHandler,
      lenderVaultImplementation,
      lender,
      borrower,
      team,
      usdc,
      weth,
      paxg,
      ldo,
      lenderVault,
      lenderVaultFactory,
      balancerV2Looping
    }
  }

  describe('On-Chain Quote Testing', function () {
    it('Should process atomic balancer swap correctly', async function () {
      const { borrowerGateway, quoteHandler, lender, borrower, team, usdc, weth, lenderVault, balancerV2Looping } =
        await setupTest()

      // lenderVault owner deposits usdc
      await usdc.connect(lender).transfer(lenderVault.address, ONE_USDC.mul(100000))

      // lenderVault owner gives quote
      const blocknum = await ethers.provider.getBlockNumber()
      const timestamp = (await ethers.provider.getBlock(blocknum)).timestamp
      let quoteTuples = [
        {
          loanPerCollUnitOrLtv: ONE_USDC.mul(1000),
          interestRatePctInBase: BASE.mul(10).div(100),
          upfrontFeePctInBase: BASE.mul(1).div(100),
          tenor: ONE_DAY.mul(365)
        },
        {
          loanPerCollUnitOrLtv: ONE_USDC.mul(1000),
          interestRatePctInBase: BASE.mul(20).div(100),
          upfrontFeePctInBase: 0,
          tenor: ONE_DAY.mul(180)
        }
      ]
      let onChainQuote = {
        generalQuoteInfo: {
          borrower: borrower.address,
          collToken: weth.address,
          loanToken: usdc.address,
          oracleAddr: ZERO_ADDR,
          minLoan: ONE_USDC.mul(1000),
          maxLoan: MAX_UINT256,
          validUntil: timestamp + 60,
          earliestRepayTenor: 0,
          borrowerCompartmentImplementation: ZERO_ADDR,
          isSingleUse: false
        },
        quoteTuples: quoteTuples,
        salt: ZERO_BYTES32
      }
      await expect(quoteHandler.connect(lender).addOnChainQuote(lenderVault.address, onChainQuote)).to.emit(
        quoteHandler,
        'OnChainQuoteAdded'
      )

      // Balancer V2 integration: calculate which send amount would be needed to max. lever up in 1-click
      const poolAddr = '0x96646936b91d6B9D7D0c47C496AfBF3D6ec7B6f8'
      const poolId = '0x96646936b91d6b9d7d0c47c496afbf3d6ec7b6f8000200000000000000000019' // look up via getPoolId() on bal pool
      const balancerV2Pool = await new ethers.Contract(poolAddr, balancerV2PoolAbi, team) // could be any signer, here used team

      const PRECISION = 10000
      const collBuffer = BASE.mul(990).div(1000)
      const initCollFromBorrower = ONE_WETH.mul(collBuffer).div(BASE)
      const initCollFromBorrowerNumber = Number(initCollFromBorrower.mul(PRECISION).div(ONE_WETH).toString()) / PRECISION
      const loanPerColl =
        Number(onChainQuote.quoteTuples[0].loanPerCollUnitOrLtv.mul(PRECISION).div(ONE_USDC).toString()) / PRECISION
      const swapFee = Number((await balancerV2Pool.getSwapFeePercentage()).mul(PRECISION).div(BASE).toString()) / PRECISION
      const balancerV2Vault = await new ethers.Contract(
        '0xBA12222222228d8Ba445958a75a0704d566BF2C8',
        balancerV2VaultAbi,
        team
      ) // could be any signer, here used team
      const balancerV2PoolTokens = await balancerV2Vault.getPoolTokens(poolId)
      const collTokenInDexPool =
        Number(
          (balancerV2PoolTokens.tokens[0] == weth.address
            ? balancerV2PoolTokens.balances[0]
            : balancerV2PoolTokens.balances[1]
          )
            .mul(PRECISION)
            .div(ONE_WETH)
            .toString()
        ) / PRECISION
      const loanTokenInDexPool =
        Number(
          (balancerV2PoolTokens.tokens[0] == usdc.address
            ? balancerV2PoolTokens.balances[0]
            : balancerV2PoolTokens.balances[1]
          )
            .mul(PRECISION)
            .div(ONE_USDC)
            .toString()
        ) / PRECISION
      const collSendAmountNumber = getLoopingSendAmount(
        initCollFromBorrowerNumber,
        loanPerColl,
        collTokenInDexPool,
        loanTokenInDexPool,
        swapFee
      )
      const collSendAmount = ethers.BigNumber.from(Math.floor(collSendAmountNumber * PRECISION))
        .mul(ONE_WETH)
        .div(PRECISION)
      console.log('sendAmountNumber to max. lever up: ', collSendAmountNumber)
      console.log('sendAmount to max. lever up: ', collSendAmount)

      // check balance pre borrow
      const borrowerWethBalPre = await weth.balanceOf(borrower.address)
      const borrowerUsdcBalPre = await usdc.balanceOf(borrower.address)
      const vaultWethBalPre = await weth.balanceOf(lenderVault.address)
      const vaultUsdcBalPre = await usdc.balanceOf(lenderVault.address)

      // borrower approves and executes quote
      await weth.connect(borrower).approve(borrowerGateway.address, MAX_UINT256)
      const expectedTransferFee = 0
      const quoteTupleIdx = 0
      const slippageTolerance = BASE.mul(30).div(10000)
      const minSwapReceive = collSendAmount.sub(initCollFromBorrower).mul(BASE.sub(slippageTolerance)).div(BASE)
      console.log('minSwapReceive: ', minSwapReceive)
      const deadline = MAX_UINT128
      const callbackAddr = balancerV2Looping.address
      const callbackData = ethers.utils.defaultAbiCoder.encode(
        ['bytes32', 'uint256', 'uint256'],
        [poolId, minSwapReceive, deadline]
      )
      await borrowerGateway
        .connect(borrower)
        .borrowWithOnChainQuote(
          lenderVault.address,
          collSendAmount,
          expectedTransferFee,
          onChainQuote,
          quoteTupleIdx,
          callbackAddr,
          callbackData
        )

      // check balance post borrow
      const borrowerWethBalPost = await weth.balanceOf(borrower.address)
      const borrowerUsdcBalPost = await usdc.balanceOf(borrower.address)
      const vaultWethBalPost = await weth.balanceOf(lenderVault.address)
      const vaultUsdcBalPost = await usdc.balanceOf(lenderVault.address)

      const borrowerWethBalDiffActual = borrowerWethBalPre.add(borrowerWethBalPost)
      const borrowerWethBalDiffExpected = borrowerWethBalPre.sub(collSendAmount)
      const borrowerWethBalDiffComparison = Math.abs(
        Number(
          borrowerWethBalDiffActual
            .sub(borrowerWethBalDiffExpected)
            .mul(PRECISION)
            .div(borrowerWethBalDiffActual)
            .div(ONE_WETH)
            .toString()
        ) / PRECISION
      )
      expect(borrowerWethBalDiffComparison).to.be.lessThan(0.01)
      expect(borrowerUsdcBalPost.sub(borrowerUsdcBalPre)).to.equal(0) // borrower: no usdc change as all swapped for weth
      expect(vaultWethBalPost.sub(vaultWethBalPre)).to.equal(collSendAmount)
      expect(vaultUsdcBalPre.sub(vaultUsdcBalPost)).to.equal(
        onChainQuote.quoteTuples[0].loanPerCollUnitOrLtv.mul(collSendAmount).div(ONE_WETH)
      )
    })
  })

  /*
  it('Should handle auto-quotes correctly', async function () {
    const { addressRegistry, borrowerGateway, lender, borrower, team, usdc, weth, lenderVault, balancerV2Looping } =
      await setupTest()
    // deploy an autoquote strategy
    const AaveAutoQuoteStrategy1 = await ethers.getContractFactory('AaveAutoQuoteStrategy1')
    const aaveAutoQuoteStrategy1 = await AaveAutoQuoteStrategy1.connect(team).deploy()
    await aaveAutoQuoteStrategy1.deployed()

    // whitelist autoquote strategy
    await expect(addressRegistry.connect(lender).toggleAutoQuoteStrategy(aaveAutoQuoteStrategy1.address)).to.be.reverted
    await addressRegistry.connect(team).toggleAutoQuoteStrategy(aaveAutoQuoteStrategy1.address)

    // lender subscribes to strategy
    await lenderVault.connect(lender).setAutoQuoteStrategy(weth.address, usdc.address, aaveAutoQuoteStrategy1.address)

    // lender deposits usdc
    await usdc.connect(lender).transfer(lenderVault.address, ONE_USDC.mul(100000))

    // borrower approves borrower gateway
    await weth.connect(borrower).approve(borrowerGateway.address, MAX_UINT256)

    // test retrieiving autoquote
    const onChainQuote = await aaveAutoQuoteStrategy1.getOnChainQuote()
    console.log('onChainQuote from Aave strategy:', onChainQuote)

    // borrower uses quote to borrow
    const collSendAmount = ONE_WETH
    const isAutoQuote = true
    const callbackAddr = ZERO_ADDR
    const callbackData = ZERO_BYTES32
    await borrowerGateway
      .connect(borrower)
      .borrowWithOnChainQuote(lenderVault.address, collSendAmount, onChainQuote, isAutoQuote, callbackAddr, callbackData)
    const loan = await lenderVault.loans(0)
    const expectedLoanAmount = collSendAmount.mul(onChainQuote.loanPerCollUnit).div(ONE_WETH)
    const expectedRepayAmount = expectedLoanAmount.mul(BASE.add(onChainQuote.interestRatePctInBase)).div(BASE)

    expect(loan.initCollAmount).to.equal(collSendAmount)
    expect(loan.initLoanAmount).to.equal(expectedLoanAmount)
    expect(loan.initRepayAmount).to.equal(expectedRepayAmount)
  })*/

  /*
  it('Should handle unlockCollateral without compartment correctly', async () => {
    const { addressRegistry, borrowerGateway, lender, borrower, team, usdc, weth, lenderVault } = await setupTest()
    // deploy an autoquote strategy
    const AaveAutoQuoteStrategy1 = await ethers.getContractFactory('AaveAutoQuoteStrategy1')
    const aaveAutoQuoteStrategy1 = await AaveAutoQuoteStrategy1.connect(team).deploy()
    await aaveAutoQuoteStrategy1.deployed()

    // whitelist autoquote strategy
    await addressRegistry.connect(team).toggleAutoQuoteStrategy(aaveAutoQuoteStrategy1.address)

    // lender subscribes to strategy
    await lenderVault.connect(lender).setAutoQuoteStrategy(weth.address, usdc.address, aaveAutoQuoteStrategy1.address)

    // lender deposits usdc
    await usdc.connect(lender).transfer(lenderVault.address, ONE_USDC.mul(100000))

    // borrower approves borrower gateway
    await weth.connect(borrower).approve(borrowerGateway.address, MAX_UINT256)

    // test retrieiving autoquote
    const onChainQuote = await aaveAutoQuoteStrategy1.getOnChainQuote()

    // borrower uses quote to borrow
    const collSendAmount = ONE_WETH
    const isAutoQuote = true
    const callbackAddr = ZERO_ADDR
    const callbackData = ZERO_BYTES32
    await borrowerGateway
      .connect(borrower)
      .borrowWithOnChainQuote(lenderVault.address, collSendAmount, onChainQuote, isAutoQuote, callbackAddr, callbackData)

    const loan = await lenderVault.loans(0)

    await ethers.provider.send('evm_mine', [loan.expiry + 12])

    const lenderWethBalPre = await weth.balanceOf(lender.address)

    expect(lenderWethBalPre).to.equal(BigNumber.from(0))

    await lenderVault.connect(lender).unlockCollateral(weth.address, [0], true)

    const lenderWethBalPost = await weth.balanceOf(lender.address)

    expect(lenderWethBalPost).to.equal(collSendAmount)
  })*/

  describe('Compartment Testing', function () {
    const stakeInLiquidityGauge = async ({
      collTokenAddress,
      collTokenSlot,
      crvGaugeAddress,
      crvGaugeIndex,
      rewardTokenAddress,
      isPartialRepay,
      rewardsDistributionAddress
    }: {
      collTokenAddress: string
      collTokenSlot: number
      crvGaugeAddress: string
      crvGaugeIndex: number
      rewardTokenAddress?: string
      isPartialRepay?: boolean
      rewardsDistributionAddress?: string
    }) => {
      const { borrowerGateway, quoteHandler, lender, borrower, team, usdc, ldo, lenderVault, addressRegistry } =
        await setupTest()

      // create curve staking implementation
      const CurveLPStakingCompartmentImplementation = await ethers.getContractFactory('CurveLPStakingCompartment')
      await CurveLPStakingCompartmentImplementation.connect(team)
      const curveLPStakingCompartmentImplementation = await CurveLPStakingCompartmentImplementation.deploy()
      await curveLPStakingCompartmentImplementation.deployed()

      // increase borrower CRV balance
      const crvTokenAddress = '0xD533a949740bb3306d119CC777fa900bA034cd52'
      const gaugeControllerAddress = '0x2F50D538606Fa9EDD2B11E2446BEb18C9D5846bB'

      const locallyCollBalance = ethers.BigNumber.from(10).pow(18)
      const crvInstance = new ethers.Contract(crvTokenAddress, collTokenAbi, borrower.provider)
      const crvLPInstance = new ethers.Contract(collTokenAddress, collTokenAbi, borrower.provider)
      const crvGaugeInstance = new ethers.Contract(crvGaugeAddress, collTokenAbi, borrower.provider)
      //const rewardContractInstance = new ethers.Contract(rewardContractAddress || '0', collTokenAbi, borrower.provider)
      const rewardDistributionInstance = new ethers.Contract(
        rewardsDistributionAddress || '0',
        crvRewardsDistributorAbi,
        borrower.provider
      )
      const rewardTokenInstance = new ethers.Contract(rewardTokenAddress || '0', collTokenAbi, borrower.provider)
      //const stableSwapInstance = new ethers.Contract(stableSwapAddress || '0', stableSwapAbi, borrower.provider)

      const gaugeControllerInstance = new ethers.Contract(gaugeControllerAddress, collTokenAbi, borrower.provider)

      // check support gauge in gauge controller
      await expect(gaugeControllerInstance.connect(borrower).gauge_types(crvGaugeAddress)).to.be.not.reverted

      // Get coll storage slot index
      const collIndex = ethers.utils.solidityKeccak256(['uint256', 'uint256'], [collTokenSlot, borrower.address])
      await ethers.provider.send('hardhat_setStorageAt', [
        collTokenAddress,
        collIndex.toString(),
        ethers.utils.hexZeroPad(locallyCollBalance.toHexString(), 32)
      ])

      // lender deposits usdc
      await usdc.connect(lender).transfer(lenderVault.address, ONE_USDC.mul(100000))

      // get pre balances
      const borrowerCRVLpBalPre = await crvLPInstance.balanceOf(borrower.address)
      const borrowerUsdcBalPre = await usdc.balanceOf(borrower.address)
      const vaultUsdcBalPre = await usdc.balanceOf(lenderVault.address)

      expect(borrowerCRVLpBalPre).to.equal(locallyCollBalance)
      expect(vaultUsdcBalPre).to.equal(ONE_USDC.mul(100000))

      // whitelist token pair
      await addressRegistry.connect(team).toggleTokens([collTokenAddress, usdc.address])

      // whitelist gauge contract
      await expect(addressRegistry.connect(lender).toggleCollTokenHandler(crvGaugeAddress)).to.be.reverted
      await addressRegistry.connect(team).toggleCollTokenHandler(crvGaugeAddress)

      // borrower approves borrower gateway
      await crvLPInstance.connect(borrower).approve(borrowerGateway.address, MAX_UINT256)

      const ONE_CRV = BigNumber.from(10).pow(18)

      const onChainQuote = await createOnChainRequest({
        lender,
        collToken: collTokenAddress,
        loanToken: usdc.address,
        borrowerCompartmentImplementation: curveLPStakingCompartmentImplementation.address,
        lenderVault,
        quoteHandler,
        loanPerCollUnit: ONE_USDC.mul(1000)
      })

      // borrow with on chain quote
      const collSendAmount = ONE_CRV
      const expectedTransferFee = 0
      const quoteTupleIdx = 0
      const callbackAddr = ZERO_ADDR
      const callbackData = ZERO_BYTES32
      const compartmentData = crvGaugeIndex

      const borrowWithOnChainQuoteTransaction = await borrowerGateway
        .connect(borrower)
        .borrowWithOnChainQuote(
          lenderVault.address,
          collSendAmount,
          expectedTransferFee,
          onChainQuote,
          quoteTupleIdx,
          callbackAddr,
          callbackData
        )

      const borrowWithOnChainQuoteReceipt = await borrowWithOnChainQuoteTransaction.wait()

      const borrowEvent = borrowWithOnChainQuoteReceipt.events?.find(x => {
        return x.event === 'Borrow'
      })

      const collTokenCompartmentAddr = borrowEvent?.args?.['collTokenCompartmentAddr']
      const loanId = borrowEvent?.args?.['loanId']
      const repayAmount = borrowEvent?.args?.['initRepayAmount']
      const loanExpiry = borrowEvent?.args?.['expiry']

      const crvCompInstance = await curveLPStakingCompartmentImplementation.attach(collTokenCompartmentAddr)

      await crvCompInstance.connect(borrower).stake(compartmentData)

      // check balance post borrow
      const borrowerUsdcBalPost = await usdc.balanceOf(borrower.address)
      const vaultUsdcBalPost = await usdc.balanceOf(lenderVault.address)

      const compartmentGaugeBalPost = await crvGaugeInstance.balanceOf(collTokenCompartmentAddr)

      expect(compartmentGaugeBalPost).to.equal(borrowerCRVLpBalPre)
      expect(borrowerUsdcBalPost.sub(borrowerUsdcBalPre)).to.equal(vaultUsdcBalPre.sub(vaultUsdcBalPost))

      // borrower approves borrower gateway
      await usdc.connect(borrower).approve(borrowerGateway.address, MAX_UINT256)

      // mine 50000 blocks with an interval of 60 seconds, ~1 month
      await hre.network.provider.send('hardhat_mine', [
        BigNumber.from(50000).toHexString(),
        BigNumber.from(60).toHexString()
      ])

      // The total amount of CRV, both mintable and already minted
      const totalGaugeRewardCRV = await crvGaugeInstance.claimable_tokens(collTokenCompartmentAddr)
      let rewardTokenBalPreCompartment = BigNumber.from(0)

      if (rewardTokenAddress) {
        rewardTokenBalPreCompartment = await rewardTokenInstance.balanceOf(collTokenCompartmentAddr)
        if (rewardsDistributionAddress) {
          await ldo.connect(team).transfer(rewardDistributionInstance.address, '100000000000000000000')
          await rewardDistributionInstance.connect(team).start_next_rewards_period()
        }
      }

      // check balance pre repay
      const borrowerUsdcBalancePre = await usdc.balanceOf(borrower.address)
      console.log('check if borrower has enough balance to repay...')
      console.log('borrowerUsdcBalancePre: ', borrowerUsdcBalancePre)
      console.log('repayAmount: ', repayAmount)
      if (repayAmount.gt(borrowerUsdcBalancePre)) {
        console.log('transfer some funds to borrower...')
        await usdc.connect(lender).transfer(borrower.address, repayAmount.sub(borrowerUsdcBalancePre))
      }
      const borrowerCRVBalancePre = await crvInstance.balanceOf(borrower.address)

      expect(totalGaugeRewardCRV).to.not.equal(BigNumber.from(0))
      expect(borrowerCRVBalancePre).to.equal(BigNumber.from(0))

      const repay = async () => {
        const borrowerRewardTokenBalancePre = rewardTokenAddress
          ? await rewardTokenInstance.balanceOf(borrower.address)
          : BigNumber.from(0)
        // repay
        await expect(
          borrowerGateway
            .connect(borrower)
            .repay(
              { collToken: collTokenAddress, loanToken: usdc.address, loanId, repayAmount, repaySendAmount: repayAmount },
              lenderVault.address,
              callbackAddr,
              callbackData
            )
        )
          .to.emit(borrowerGateway, 'Repay')
          .withArgs(lenderVault.address, loanId, repayAmount)

        // check balance post repay
        const borrowerCRVBalancePost = await crvInstance.balanceOf(borrower.address)
        const borrowerCRVLpRepayBalPost = await crvLPInstance.balanceOf(borrower.address)

        expect(borrowerCRVBalancePost.toString().substring(0, 3)).to.equal(totalGaugeRewardCRV.toString().substring(0, 3))

        if (rewardTokenAddress) {
          const borrowerRewardTokenBalancePost = await rewardTokenInstance.balanceOf(borrower.address)
          expect(borrowerRewardTokenBalancePost).to.be.greaterThan(borrowerRewardTokenBalancePre)
        }
        expect(borrowerCRVLpRepayBalPost).to.equal(locallyCollBalance)
      }

      const partialRepay = async () => {
        const coeffRepay = 2
        const partialRepayAmount = BigNumber.from(repayAmount).div(coeffRepay)

        const borrowerRewardTokenBalancePre = rewardTokenAddress
          ? await rewardTokenInstance.balanceOf(borrower.address)
          : BigNumber.from(0)
        const compartmentRewardTokenBalancePre = rewardTokenAddress
          ? await rewardTokenInstance.balanceOf(collTokenCompartmentAddr)
          : BigNumber.from(0)
        // partial repay
        await expect(
          borrowerGateway.connect(borrower).repay(
            {
              collToken: collTokenAddress,
              loanToken: usdc.address,
              loanId,
              repayAmount: partialRepayAmount,
              repaySendAmount: partialRepayAmount
            },
            lenderVault.address,
            callbackAddr,
            callbackData
          )
        )
          .to.emit(borrowerGateway, 'Repay')
          .withArgs(lenderVault.address, loanId, partialRepayAmount)

        // check balance post repay
        const borrowerCRVBalancePost = await crvInstance.balanceOf(borrower.address)
        const borrowerCRVLpRepayBalPost = await crvLPInstance.balanceOf(borrower.address)
        const collTokenCompartmentCRVBalancePost = await crvInstance.balanceOf(collTokenCompartmentAddr)
        const approxPartialCRVReward = totalGaugeRewardCRV.div(coeffRepay).toString().substring(0, 3)

        expect(borrowerCRVBalancePost.toString().substring(0, 3)).to.equal(approxPartialCRVReward)
        expect(borrowerCRVLpRepayBalPost).to.equal(locallyCollBalance.div(coeffRepay))
        expect(collTokenCompartmentCRVBalancePost.toString().substring(0, 3)).to.equal(approxPartialCRVReward)

        await ethers.provider.send('evm_mine', [loanExpiry + 12])

        // check crv reward for compartment address
        const totalGaugeRewardCRVPost = await crvGaugeInstance.claimable_tokens(collTokenCompartmentAddr)

        // calculate new crv rewards with partial rewards have already claimed
        const approxPartialCRVPostReward = totalGaugeRewardCRVPost
          .add(totalGaugeRewardCRV.div(coeffRepay))
          .toString()
          .substring(0, 3)
        let compartmentRewardTokenBalancePost = BigNumber.from(0)

        if (rewardTokenAddress) {
          const borrowerRewardTokenBalancePost = await rewardTokenInstance.balanceOf(borrower.address)
          compartmentRewardTokenBalancePost = await rewardTokenInstance.balanceOf(collTokenCompartmentAddr)
          expect(borrowerRewardTokenBalancePost).to.be.greaterThan(borrowerRewardTokenBalancePre)
          if (borrowerRewardTokenBalancePost.gt(borrowerRewardTokenBalancePre)) {
            expect(
              borrowerRewardTokenBalancePost.sub(borrowerRewardTokenBalancePre).sub(compartmentRewardTokenBalancePost)
            ).to.be.equal(0)
          }
        }

        // unlock collateral
        const lenderVaultRewardTokenBalancePreUnlock = rewardTokenAddress
          ? await rewardTokenInstance.balanceOf(lenderVault.address)
          : BigNumber.from(0)
        await lenderVault.connect(lender).unlockCollateral(collTokenAddress, [loanId], false)
        const compartmentRewardTokenBalancePostUnlock = rewardTokenAddress
          ? await rewardTokenInstance.balanceOf(collTokenCompartmentAddr)
          : BigNumber.from(0)

        // check vault balance
        const lenderVaultCollBalPost = await crvLPInstance.balanceOf(lenderVault.address)
        const lenderVaultCRVBalancePost = await crvInstance.balanceOf(lenderVault.address)
        const lenderVaultRewardTokenBalancePostUnlock = rewardTokenAddress
          ? await rewardTokenInstance.balanceOf(lenderVault.address)
          : BigNumber.from(0)

        expect(lenderVaultCollBalPost).to.equal(locallyCollBalance.div(coeffRepay))
        expect(lenderVaultCRVBalancePost.toString().substring(0, 3)).to.equal(approxPartialCRVPostReward)
        if (compartmentRewardTokenBalancePost.gt(0) && lenderVaultRewardTokenBalancePostUnlock.gt(0)) {
          expect(compartmentRewardTokenBalancePostUnlock).to.be.equal(0)
          /**todo: write check on partial repay reward to vault */
        }
      }

      isPartialRepay ? await partialRepay() : await repay()

      // drop crv borrower balance to 0
      const crvSlotIndex = 3
      const crvIndex = ethers.utils.solidityKeccak256(['uint256', 'uint256'], [crvSlotIndex, borrower.address])
      await ethers.provider.send('hardhat_setStorageAt', [
        crvTokenAddress,
        crvIndex.toString(),
        ethers.utils.hexZeroPad(BigNumber.from(0).toHexString(), 32)
      ])

      const emptyCrvBalance = await crvInstance.balanceOf(borrower.address)

      expect(emptyCrvBalance).to.equal(BigNumber.from(0))
    }

    it('Should process Curve LP staking in LGauge v1 and repay correctly', async () => {
      const collTokenAddress = '0x6c3F90f043a72FA612cbac8115EE7e52BDe6E490' // LP 3pool
      const crvGaugeAddress = '0xbfcf63294ad7105dea65aa58f8ae5be2d9d0952a'

      await stakeInLiquidityGauge({
        collTokenAddress,
        collTokenSlot: 3,
        crvGaugeAddress,
        crvGaugeIndex: 9
      })
    })

    it('Should process Curve LP staking in LGauge v2 with LDO rewards and repay correctly', async () => {
      const collTokenAddress = '0x06325440D014e39736583c165C2963BA99fAf14E' // LP steth
      const crvGaugeAddress = '0x182B723a58739a9c974cFDB385ceaDb237453c28'
      const lidoTokenAddress = '0x5A98FcBEA516Cf06857215779Fd812CA3beF1B32'
      const rewardsDistributionAddress = '0x753D5167C31fBEB5b49624314d74A957Eb271709'

      await stakeInLiquidityGauge({
        collTokenAddress,
        collTokenSlot: 2,
        crvGaugeAddress,
        crvGaugeIndex: 27,
        rewardTokenAddress: lidoTokenAddress,
        rewardsDistributionAddress
      })
    })

    it('Should process Curve LP staking in LGauge v2 with LDO rewards and partial repay correctly', async () => {
      const collTokenAddress = '0x06325440D014e39736583c165C2963BA99fAf14E' // LP steth
      const crvGaugeAddress = '0x182B723a58739a9c974cFDB385ceaDb237453c28'
      const lidoTokenAddress = '0x5A98FcBEA516Cf06857215779Fd812CA3beF1B32'
      const rewardsDistributionAddress = '0x753D5167C31fBEB5b49624314d74A957Eb271709'

      await stakeInLiquidityGauge({
        collTokenAddress,
        collTokenSlot: 2,
        crvGaugeAddress,
        crvGaugeIndex: 27,
        rewardTokenAddress: lidoTokenAddress,
        rewardsDistributionAddress,
        isPartialRepay: true
      })
    })

    it('Should process Curve LP staking in LGauge v4 and repay correctly', async () => {
      const collTokenAddress = '0xEd4064f376cB8d68F770FB1Ff088a3d0F3FF5c4d' // LP crvCRVETH
      const crvGaugeAddress = '0x1cEBdB0856dd985fAe9b8fEa2262469360B8a3a6'

      await stakeInLiquidityGauge({
        collTokenAddress,
        collTokenSlot: 5,
        crvGaugeAddress,
        crvGaugeIndex: 84
      })
    })

    it('Should process Curve LP staking in LGauge v5 with partial repay and unlock coll correctly with rewards', async () => {
      const collTokenAddress = '0x3F436954afb722F5D14D868762a23faB6b0DAbF0' // LP FRAXBP
      const crvGaugeAddress = '0xCf79921D99b99FEe3DcF1A4657fCDA95195B46d1'

      await stakeInLiquidityGauge({
        collTokenAddress,
        collTokenSlot: 6,
        crvGaugeAddress,
        crvGaugeIndex: 192,
        isPartialRepay: true
      })
    })

    it('Should process aToken borrow/repay correctly with rewards', async () => {
      const { borrowerGateway, quoteHandler, lender, borrower, team, usdc, weth, lenderVault, addressRegistry } =
        await setupTest()

      // create curve staking implementation
      const AaveStakingCompartmentImplementation = await ethers.getContractFactory('AaveStakingCompartment')
      await AaveStakingCompartmentImplementation.connect(team)
      const aaveStakingCompartmentImplementation = await AaveStakingCompartmentImplementation.deploy()
      await aaveStakingCompartmentImplementation.deployed()

      // increase borrower aWETH balance
      const locallyCollBalance = ethers.BigNumber.from(10).pow(18)
      const collTokenAddress = '0x4d5F47FA6A74757f35C14fD3a6Ef8E3C9BC514E8' // aave WETH
      const collInstance = new ethers.Contract(collTokenAddress, collTokenAbi, borrower.provider)

      const poolAddress = '0x87870Bca3F3fD6335C3F4ce8392D69350B4fA4E2'
      const poolInstance = new ethers.Contract(poolAddress, aavePoolAbi, borrower.provider)

      // supply aave pool
      await weth.connect(borrower).approve(poolAddress, MAX_UINT256)
      await poolInstance.connect(borrower).supply(weth.address, locallyCollBalance, borrower.address, '0')

      // lender deposits usdc
      await usdc.connect(lender).transfer(lenderVault.address, ONE_USDC.mul(100000))

      // get pre balances
      const borrowerCollBalPre = await collInstance.balanceOf(borrower.address)
      const borrowerUsdcBalPre = await usdc.balanceOf(borrower.address)
      const vaultUsdcBalPre = await usdc.balanceOf(lenderVault.address)

      expect(borrowerCollBalPre).to.be.above(locallyCollBalance)
      expect(vaultUsdcBalPre).to.equal(ONE_USDC.mul(100000))

      // whitelist token pair
      await addressRegistry.connect(team).toggleTokens([collTokenAddress, usdc.address])

      // borrower approves borrower gateway
      await collInstance.connect(borrower).approve(borrowerGateway.address, MAX_UINT256)

      const onChainQuote = await createOnChainRequest({
        lender,
        collToken: collTokenAddress,
        loanToken: usdc.address,
        borrowerCompartmentImplementation: aaveStakingCompartmentImplementation.address,
        lenderVault,
        quoteHandler,
        loanPerCollUnit: ONE_USDC.mul(1000)
      })

      // borrow with on chain quote
      const collSendAmount = BigNumber.from(10).pow(18)
      const expectedTransferFee = 0
      const quoteTupleIdx = 0
      const callbackAddr = ZERO_ADDR
      const callbackData = ZERO_BYTES32

      const borrowWithOnChainQuoteTransaction = await borrowerGateway
        .connect(borrower)
        .borrowWithOnChainQuote(
          lenderVault.address,
          collSendAmount,
          expectedTransferFee,
          onChainQuote,
          quoteTupleIdx,
          callbackAddr,
          callbackData
        )
      const borrowWithOnChainQuoteReceipt = await borrowWithOnChainQuoteTransaction.wait()

      const borrowEvent = borrowWithOnChainQuoteReceipt.events?.find(x => {
        return x.event === 'Borrow'
      })

      const loanId = borrowEvent?.args?.['loanId']
      const repayAmount = borrowEvent?.args?.['initRepayAmount']

      // check balance post borrow
      const borrowerUsdcBalPost = await usdc.balanceOf(borrower.address)
      const vaultUsdcBalPost = await usdc.balanceOf(lenderVault.address)

      expect(borrowerUsdcBalPost.sub(borrowerUsdcBalPre)).to.equal(vaultUsdcBalPre.sub(vaultUsdcBalPost))

      // borrower approves borrower gateway
      await usdc.connect(borrower).approve(borrowerGateway.address, MAX_UINT256)

      // repay
      await expect(
        borrowerGateway
          .connect(borrower)
          .repay(
            { collToken: collTokenAddress, loanToken: usdc.address, loanId, repayAmount, repaySendAmount: repayAmount },
            lenderVault.address,
            callbackAddr,
            callbackData
          )
      )
        .to.emit(borrowerGateway, 'Repay')
        .withArgs(lenderVault.address, loanId, repayAmount)

      // check balance post repay
      const borrowerCollRepayBalPost = await collInstance.balanceOf(borrower.address)

      expect(borrowerCollRepayBalPost).to.be.above(borrowerCollBalPre)
    })

    it('Should delegate voting correctly', async () => {
      const { borrowerGateway, quoteHandler, lender, borrower, team, usdc, lenderVault, addressRegistry } = await setupTest()

      // create uni staking implementation
      const VotingCompartmentImplementation = await ethers.getContractFactory('VoteCompartment')
      await VotingCompartmentImplementation.connect(team)
      const votingCompartmentImplementation = await VotingCompartmentImplementation.deploy()
      await votingCompartmentImplementation.deployed()

      // increase borrower UNI balance
      const locallyUNIBalance = ethers.BigNumber.from(10).pow(18)
      const collTokenAddress = '0x1f9840a85d5aF5bf1D1762F925BDADdC4201F984' // UNI
      const UNI_SLOT = 4
      const collInstance = new ethers.Contract(collTokenAddress, collTokenAbi, borrower.provider)

      // Get storage slot index
      const index = ethers.utils.solidityKeccak256(['uint256', 'uint256'], [borrower.address, UNI_SLOT])
      await ethers.provider.send('hardhat_setStorageAt', [
        collTokenAddress,
        index.toString(),
        ethers.utils.hexZeroPad(locallyUNIBalance.toHexString(), 32)
      ])

      // lender deposits usdc
      await usdc.connect(lender).transfer(lenderVault.address, ONE_USDC.mul(100000))

      // get pre balances
      const borrowerUNIBalPre = await collInstance.balanceOf(borrower.address)
      const borrowerUsdcBalPre = await usdc.balanceOf(borrower.address)
      const vaultUNIBalPre = BigNumber.from(0) // compartment balance
      const vaultUsdcBalPre = await usdc.balanceOf(lenderVault.address)

      expect(borrowerUNIBalPre).to.equal(locallyUNIBalance)
      expect(vaultUsdcBalPre).to.equal(ONE_USDC.mul(100000))

      // whitelist token pair
      await addressRegistry.connect(team).toggleTokens([collTokenAddress, usdc.address])

      // borrower approves borrower gateway
      await collInstance.connect(borrower).approve(borrowerGateway.address, MAX_UINT256)

      const ONE_UNI = BigNumber.from(10).pow(18)

      const onChainQuote = await createOnChainRequest({
        lender: lender,
        collToken: collTokenAddress,
        loanToken: usdc.address,
        borrowerCompartmentImplementation: votingCompartmentImplementation.address,
        lenderVault,
        quoteHandler,
        loanPerCollUnit: ONE_USDC.mul(1000)
      })

      // borrow with on chain quote
      const collSendAmount = ONE_UNI
      const expectedTransferFee = 0
      const quoteTupleIdx = 0
      const callbackAddr = ZERO_ADDR
      const callbackData = ZERO_BYTES32

      const borrowWithOnChainQuoteTransaction = await borrowerGateway
        .connect(borrower)
        .borrowWithOnChainQuote(
          lenderVault.address,
          collSendAmount,
          expectedTransferFee,
          onChainQuote,
          quoteTupleIdx,
          callbackAddr,
          callbackData
        )

      const borrowWithOnChainQuoteReceipt = await borrowWithOnChainQuoteTransaction.wait()

      const collTokenCompartmentAddr = borrowWithOnChainQuoteReceipt.events?.find(x => {
        return x.event === 'Borrow'
      })?.args?.['collTokenCompartmentAddr']

      const uniCompInstance = await votingCompartmentImplementation.attach(collTokenCompartmentAddr)

      const borrowerVotesPreDelegation = await collInstance.getCurrentVotes(borrower.address)

      await uniCompInstance.connect(borrower).delegate(borrower.address)

      // check balance post borrow
      const borrowerUsdcBalPost = await usdc.balanceOf(borrower.address)
      const vaultUsdcBalPost = await usdc.balanceOf(lenderVault.address)
      const borroweUNIBalPost = await collInstance.balanceOf(borrower.address)
      const vaultUNIBalPost = await collInstance.balanceOf(collTokenCompartmentAddr)

      const borrowerVotesPost = await collInstance.getCurrentVotes(borrower.address)

      expect(borrowerVotesPost).to.equal(borrowerUNIBalPre)
      expect(borrowerVotesPreDelegation).to.equal(0)

      expect(borrowerUsdcBalPost.sub(borrowerUsdcBalPre)).to.equal(vaultUsdcBalPre.sub(vaultUsdcBalPost))
      expect(borrowerUNIBalPre.sub(borroweUNIBalPost)).to.equal(vaultUNIBalPost.sub(vaultUNIBalPre))
    })
  })

  describe('Testing with token transfer fees', function () {
    it('Should process onChain quote with fees', async function () {
      const { borrowerGateway, quoteHandler, lender, borrower, usdc, paxg, lenderVault } = await setupTest()

      // lenderVault owner deposits usdc
      await usdc.connect(lender).transfer(lenderVault.address, ONE_USDC.mul(100000))

      // lenderVault owner gives quote
      const blocknum = await ethers.provider.getBlockNumber()
      const timestamp = (await ethers.provider.getBlock(blocknum)).timestamp
      let quoteTuples = [
        {
          loanPerCollUnitOrLtv: ONE_USDC.mul(1000),
          interestRatePctInBase: BASE.mul(10).div(100),
          upfrontFeePctInBase: BASE.mul(1).div(100),
          tenor: ONE_DAY.mul(365)
        }
      ]
      let onChainQuote = {
        generalQuoteInfo: {
          borrower: borrower.address,
          collToken: paxg.address,
          loanToken: usdc.address,
          oracleAddr: ZERO_ADDR,
          minLoan: ONE_USDC.mul(1000),
          maxLoan: MAX_UINT256,
          validUntil: timestamp + 60,
          earliestRepayTenor: 0,
          borrowerCompartmentImplementation: ZERO_ADDR,
          isSingleUse: false
        },
        quoteTuples: quoteTuples,
        salt: ZERO_BYTES32
      }
      await expect(quoteHandler.connect(lender).addOnChainQuote(lenderVault.address, onChainQuote)).to.emit(
        quoteHandler,
        'OnChainQuoteAdded'
      )

      // check balance pre borrow
      const borrowerPaxgBalPre = await paxg.balanceOf(borrower.address)
      const borrowerUsdcBalPre = await usdc.balanceOf(borrower.address)
      const vaultPaxgBalPre = await paxg.balanceOf(lenderVault.address)
      const vaultUsdcBalPre = await usdc.balanceOf(lenderVault.address)

      // borrower approves and executes quote
      await paxg.connect(borrower).approve(borrowerGateway.address, MAX_UINT256)
      const expectedTransferFee = ONE_PAXG.mul(2).div(9998)
      const quoteTupleIdx = 0
      const collSendAmount = ONE_PAXG.mul(10000).div(9998)
      const callbackAddr = ZERO_ADDR
      const callbackData = ZERO_BYTES32
      await borrowerGateway
        .connect(borrower)
        .borrowWithOnChainQuote(
          lenderVault.address,
          collSendAmount,
          expectedTransferFee,
          onChainQuote,
          quoteTupleIdx,
          callbackAddr,
          callbackData
        )

      // check balance post borrow
      const borrowerPaxgBalPost = await paxg.balanceOf(borrower.address)
      const borrowerUsdcBalPost = await usdc.balanceOf(borrower.address)
      const vaultPaxgBalPost = await paxg.balanceOf(lenderVault.address)
      const vaultUsdcBalPost = await usdc.balanceOf(lenderVault.address)

      expect(borrowerPaxgBalPre.sub(borrowerPaxgBalPost)).to.equal(collSendAmount)
      expect(borrowerUsdcBalPost.sub(borrowerUsdcBalPre)).to.equal(ONE_USDC.mul(1000))
      expect(
        Math.abs(Number(vaultPaxgBalPost.sub(vaultPaxgBalPre).sub(collSendAmount.mul(9998).div(10000).toString())))
      ).to.lessThanOrEqual(1)
      expect(
        Math.abs(
          Number(
            vaultUsdcBalPre
              .sub(vaultUsdcBalPost)
              .sub(onChainQuote.quoteTuples[0].loanPerCollUnitOrLtv.mul(collSendAmount.mul(9998)).div(10000).div(ONE_PAXG))
              .toString()
          )
        )
      ).to.lessThanOrEqual(1)
    })

    it('Should process onChain quote with fees including protocol fee', async function () {
      const { borrowerGateway, quoteHandler, lender, borrower, team, usdc, paxg, lenderVault } = await setupTest()

      // lenderVault owner deposits usdc
      await usdc.connect(lender).transfer(lenderVault.address, ONE_USDC.mul(100000))

      //team sets protocolFee
      const protocolFee = BigNumber.from(10).pow(16)
      await borrowerGateway.connect(team).setNewProtocolFee(protocolFee) // 1% or 100 bp protocolFee

      // lenderVault owner gives quote
      const blocknum = await ethers.provider.getBlockNumber()
      const timestamp = (await ethers.provider.getBlock(blocknum)).timestamp
      let quoteTuples = [
        {
          loanPerCollUnitOrLtv: ONE_USDC.mul(1000),
          interestRatePctInBase: BASE.mul(10).div(100),
          upfrontFeePctInBase: BASE.mul(1).div(100),
          tenor: ONE_DAY.mul(90)
        }
      ]
      let onChainQuote = {
        generalQuoteInfo: {
          borrower: borrower.address,
          collToken: paxg.address,
          loanToken: usdc.address,
          oracleAddr: ZERO_ADDR,
          minLoan: 0,
          maxLoan: MAX_UINT256,
          validUntil: timestamp + 60,
          earliestRepayTenor: 0,
          borrowerCompartmentImplementation: ZERO_ADDR,
          isSingleUse: false
        },
        quoteTuples: quoteTuples,
        salt: ZERO_BYTES32
      }
      await expect(quoteHandler.connect(lender).addOnChainQuote(lenderVault.address, onChainQuote)).to.emit(
        quoteHandler,
        'OnChainQuoteAdded'
      )

      const collSendAmount = ONE_PAXG
      const protocolFeeAmount = ONE_PAXG.mul(protocolFee).mul(ONE_DAY.mul(90)).div(BASE).div(YEAR_IN_SECONDS)
      const sendAmountPostProtocolFee = collSendAmount.sub(protocolFeeAmount)
      const tokenTransferFee = sendAmountPostProtocolFee.mul(2).div(10000)
      const totalExpectedFees = protocolFeeAmount.add(tokenTransferFee)

      // check balance pre borrow
      const borrowerPaxgBalPre = await paxg.balanceOf(borrower.address)
      const borrowerUsdcBalPre = await usdc.balanceOf(borrower.address)
      const vaultPaxgBalPre = await paxg.balanceOf(lenderVault.address)
      const vaultUsdcBalPre = await usdc.balanceOf(lenderVault.address)

      // borrower approves and executes quote
      await paxg.connect(borrower).approve(borrowerGateway.address, MAX_UINT256)
      const quoteTupleIdx = 0
      //const collSendAmount = ONE_PAXG.mul(10000).div(9998)
      const callbackAddr = ZERO_ADDR
      const callbackData = ZERO_BYTES32
      await borrowerGateway
        .connect(borrower)
        .borrowWithOnChainQuote(
          lenderVault.address,
          collSendAmount,
          totalExpectedFees,
          onChainQuote,
          quoteTupleIdx,
          callbackAddr,
          callbackData
        )

      // check balance post borrow
      const borrowerPaxgBalPost = await paxg.balanceOf(borrower.address)
      const borrowerUsdcBalPost = await usdc.balanceOf(borrower.address)
      const vaultPaxgBalPost = await paxg.balanceOf(lenderVault.address)
      const vaultUsdcBalPost = await usdc.balanceOf(lenderVault.address)

      expect(borrowerPaxgBalPre.sub(borrowerPaxgBalPost)).to.equal(collSendAmount)
      expect(borrowerUsdcBalPost.sub(borrowerUsdcBalPre)).to.equal(
        ONE_USDC.mul(1000).mul(collSendAmount.sub(totalExpectedFees)).div(ONE_PAXG)
      )
      expect(vaultPaxgBalPost.sub(vaultPaxgBalPre)).to.equal(collSendAmount.sub(totalExpectedFees))
      expect(vaultUsdcBalPre.sub(vaultUsdcBalPost)).to.equal(
        ONE_USDC.mul(1000).mul(collSendAmount.sub(totalExpectedFees)).div(ONE_PAXG)
      )
    })
  })
})<|MERGE_RESOLUTION|>--- conflicted
+++ resolved
@@ -1,14 +1,9 @@
 import { expect } from 'chai'
 import { BigNumber } from 'ethers'
 import { ethers } from 'hardhat'
-<<<<<<< HEAD
-import { balancerV2VaultAbi, balancerV2PoolAbi, collTokenAbi, aavePoolAbi, crvRewardsDistributorAbi } from './abi'
-import { createOnChainRequest } from './helpers'
-=======
 import { LenderVault, QuoteHandler } from '../typechain-types'
 import { SignerWithAddress } from '@nomiclabs/hardhat-ethers/signers'
 import { balancerV2VaultAbi, balancerV2PoolAbi, collTokenAbi, aavePoolAbi, crvRewardsDistributorAbi } from './abi'
->>>>>>> 7cc862cf
 
 const hre = require('hardhat')
 const BASE = ethers.BigNumber.from(10).pow(18)
@@ -35,60 +30,6 @@
   return collTokenReceivedFromDex + collTokenFromBorrower
 }
 
-<<<<<<< HEAD
-=======
-const createOnChainRequest = async ({
-  lender,
-  collToken,
-  loanToken,
-  borrowerCompartmentImplementation,
-  lenderVault,
-  quoteHandler,
-  loanPerCollUnit
-}: {
-  lender: SignerWithAddress
-  collToken: string
-  loanToken: string
-  borrowerCompartmentImplementation: string
-  lenderVault: LenderVault
-  quoteHandler: QuoteHandler
-  loanPerCollUnit: BigNumber
-}) => {
-  const blocknum = await ethers.provider.getBlockNumber()
-  const timestamp = (await ethers.provider.getBlock(blocknum)).timestamp
-  let quoteTuples = [
-    {
-      loanPerCollUnitOrLtv: loanPerCollUnit,
-      interestRatePctInBase: BASE.mul(10).div(100),
-      upfrontFeePctInBase: BASE.mul(1).div(100),
-      tenor: ONE_DAY.mul(90)
-    }
-  ]
-  let onChainQuote = {
-    generalQuoteInfo: {
-      borrower: ZERO_ADDR,
-      collToken: collToken,
-      loanToken: loanToken,
-      oracleAddr: ZERO_ADDR,
-      minLoan: 0,
-      maxLoan: MAX_UINT256,
-      validUntil: timestamp + 60,
-      earliestRepayTenor: 0,
-      borrowerCompartmentImplementation: borrowerCompartmentImplementation,
-      isSingleUse: false
-    },
-    quoteTuples: quoteTuples,
-    salt: ZERO_BYTES32
-  }
-  await expect(quoteHandler.connect(lender).addOnChainQuote(lenderVault.address, onChainQuote)).to.emit(
-    quoteHandler,
-    'OnChainQuoteAdded'
-  )
-
-  return onChainQuote
-}
-
->>>>>>> 7cc862cf
 describe('Basic Forked Mainnet Tests', function () {
   async function setupTest() {
     const [lender, borrower, team] = await ethers.getSigners()
