--- conflicted
+++ resolved
@@ -1,20 +1,8 @@
 import { expect } from 'chai'
 import { BigNumber, constants } from 'ethers'
 import { ethers } from 'hardhat'
-<<<<<<< HEAD
-import {
-  balancerV2VaultAbi,
-  balancerV2PoolAbi,
-  collTokenAbi,
-  aavePoolAbi,
-  crvRewardsDistributorAbi,
-  chainlinkAggregatorAbi
-} from './abi'
-import { createOnChainRequest, transferFeeHelper, calcLoanBalanceDelta } from './helpers'
-=======
 import { balancerV2VaultAbi, balancerV2PoolAbi, collTokenAbi, aavePoolAbi, crvRewardsDistributorAbi, chainlinkAggregatorAbi, gohmAbi, uniV2Abi } from './abi'
 import { createOnChainRequest, transferFeeHelper, calcLoanBalanceDelta, getTotalEthValue } from './helpers'
->>>>>>> 9d0e1c03
 
 const hre = require('hardhat')
 const BASE = ethers.BigNumber.from(10).pow(18)
@@ -1391,14 +1379,8 @@
   })
 
   describe('Testing chainlink oracles', function () {
-<<<<<<< HEAD
-    it('Should process onChain quote with oracle address', async function () {
-      const { borrowerGateway, quoteHandler, lender, borrower, usdc, paxg, team, lenderVault, addressRegistry } =
-        await setupTest()
-=======
     it('Should process onChain quote with oracle address (non-weth)', async function () {
       const { borrowerGateway, quoteHandler, lender, borrower, usdc, paxg, weth, team, lenderVault, addressRegistry } = await setupTest()
->>>>>>> 9d0e1c03
 
       // deploy chainlinkOracleContract
       const usdcEthChainlinkAddr = '0x986b5e1e1755e3c2440e960477f25201b0a8bbd4'
