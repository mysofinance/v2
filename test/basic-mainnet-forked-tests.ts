import { expect } from 'chai'
import { BigNumber } from 'ethers'
import { ethers } from 'hardhat'
import {
  balancerV2VaultAbi,
  balancerV2PoolAbi,
  collTokenAbi,
  aavePoolAbi,
  crvRewardsDistributorAbi,
  chainlinkAggregatorAbi,
  gohmAbi,
  uniV2Abi
} from './abi'
import { createOnChainRequest, transferFeeHelper, calcLoanBalanceDelta, getTotalEthValue } from './helpers'

const hre = require('hardhat')
const BASE = ethers.BigNumber.from(10).pow(18)
const ONE_USDC = ethers.BigNumber.from(10).pow(6)
const ONE_WETH = ethers.BigNumber.from(10).pow(18)
const ONE_PAXG = ethers.BigNumber.from(10).pow(18)
const ONE_GOHM = ethers.BigNumber.from(10).pow(18)
const MAX_UINT128 = ethers.BigNumber.from(2).pow(128).sub(1)
const MAX_UINT256 = ethers.BigNumber.from(2).pow(256).sub(1)
const ONE_DAY = ethers.BigNumber.from(60 * 60 * 24)
const YEAR_IN_SECONDS = 31_536_000
const ZERO_ADDR = '0x0000000000000000000000000000000000000000'
const ZERO_BYTES32 = ethers.utils.formatBytes32String('')

function getLoopingSendAmount(
  collTokenFromBorrower: number,
  loanPerColl: number,
  collTokenInDexPool: number,
  loanTokenInDexPool: number,
  swapFee: number
): number {
  const p = collTokenFromBorrower + loanTokenInDexPool / (loanPerColl * (1 - swapFee)) - collTokenInDexPool
  const q = -collTokenInDexPool * collTokenFromBorrower
  const collTokenReceivedFromDex = -p / 2 + Math.sqrt(Math.pow(p, 2) / 4 - q)
  return collTokenReceivedFromDex + collTokenFromBorrower
}

describe('Basic Forked Mainnet Tests', function () {
  async function setupTest() {
    const [lender, borrower, team] = await ethers.getSigners()
    /* ************************************ */
    /* DEPLOYMENT OF SYSTEM CONTRACTS START */
    /* ************************************ */
    // deploy address registry
    const AddressRegistry = await ethers.getContractFactory('AddressRegistry')
    const addressRegistry = await AddressRegistry.connect(team).deploy()
    await addressRegistry.deployed()

    // deploy borrower gate way
    const BorrowerGateway = await ethers.getContractFactory('BorrowerGateway')
    const borrowerGateway = await BorrowerGateway.connect(team).deploy(addressRegistry.address)
    await borrowerGateway.deployed()

    // deploy quote handler
    const QuoteHandler = await ethers.getContractFactory('QuoteHandler')
    const quoteHandler = await QuoteHandler.connect(team).deploy(addressRegistry.address)
    await quoteHandler.deployed()

    // deploy lender vault implementation
    const LenderVaultImplementation = await ethers.getContractFactory('LenderVaultImpl')
    const lenderVaultImplementation = await LenderVaultImplementation.connect(team).deploy()
    await lenderVaultImplementation.deployed()

    // deploy LenderVaultFactory
    const LenderVaultFactory = await ethers.getContractFactory('LenderVaultFactory')
    const lenderVaultFactory = await LenderVaultFactory.connect(team).deploy(
      addressRegistry.address,
      lenderVaultImplementation.address
    )
    await lenderVaultFactory.deployed()

    // initialize address registry
    await addressRegistry.connect(team).initialize(lenderVaultFactory.address, borrowerGateway.address, quoteHandler.address)

    /* ********************************** */
    /* DEPLOYMENT OF SYSTEM CONTRACTS END */
    /* ********************************** */

    // create a vault
    await lenderVaultFactory.connect(lender).createVault()
    const lenderVaultAddr = await addressRegistry.registeredVaults(0)
    const lenderVault = await LenderVaultImplementation.attach(lenderVaultAddr)

    // prepare USDC balances
    const USDC_ADDRESS = '0xA0b86991c6218b36c1d19D4a2e9Eb0cE3606eB48'
    const USDC_MASTER_MINTER = '0xe982615d461dd5cd06575bbea87624fda4e3de17'
    const usdc = await ethers.getContractAt('IUSDC', USDC_ADDRESS)
    await ethers.provider.send('hardhat_setBalance', [USDC_MASTER_MINTER, '0x56BC75E2D63100000'])
    await hre.network.provider.request({
      method: 'hardhat_impersonateAccount',
      params: [USDC_MASTER_MINTER]
    })
    const masterMinter = await ethers.getSigner(USDC_MASTER_MINTER)
    await usdc.connect(masterMinter).configureMinter(masterMinter.address, MAX_UINT128)
    await usdc.connect(masterMinter).mint(lender.address, MAX_UINT128)

    // prepare WETH balance
    const WETH_ADDRESS = '0xC02aaA39b223FE8D0A0e5C4F27eAD9083C756Cc2'
    const weth = await ethers.getContractAt('IWETH', WETH_ADDRESS)
    await ethers.provider.send('hardhat_setBalance', [borrower.address, '0x204FCE5E3E25026110000000'])
    await weth.connect(borrower).deposit({ value: ONE_WETH.mul(1) })

    // prepare PAXG balances
    const PAXG_ADDRESS = '0x45804880De22913dAFE09f4980848ECE6EcbAf78'
    const SUPPLY_CONTROLLER = '0xE25a329d385f77df5D4eD56265babe2b99A5436e'
    const paxg = await ethers.getContractAt('IPAXG', PAXG_ADDRESS)
    await ethers.provider.send('hardhat_setBalance', [SUPPLY_CONTROLLER, '0x56BC75E2D63100000'])
    await hre.network.provider.request({
      method: 'hardhat_impersonateAccount',
      params: [SUPPLY_CONTROLLER]
    })
    const supplyController = await ethers.getSigner(SUPPLY_CONTROLLER)

    await paxg.connect(supplyController).increaseSupply('800000000000000000000000000')
    await paxg.connect(supplyController).transfer(borrower.address, '800000000000000000000000000')

    // prepare LDO balances
    const LDO_ADDRESS = '0x5A98FcBEA516Cf06857215779Fd812CA3beF1B32'
    const LDO_HOLDER = '0x3e40D73EB977Dc6a537aF587D48316feE66E9C8c'
    const ldo = await ethers.getContractAt('IWETH', LDO_ADDRESS)
    await ethers.provider.send('hardhat_setBalance', [LDO_HOLDER, '0x56BC75E2D63100000'])
    await hre.network.provider.request({
      method: 'hardhat_impersonateAccount',
      params: [LDO_HOLDER]
    })

    const ldoHolder = await ethers.getSigner(LDO_HOLDER)

    await ldo.connect(ldoHolder).transfer(team.address, '10000000000000000000000')

    // prepare GOHM balances
    const GOHM_ADDRESS = '0x0ab87046fBb341D058F17CBC4c1133F25a20a52f'
    const GOHM_HOLDER = '0x168fa4917e7cD18f4eD3dc313c4975851cA9E5E7'
    const gohm = await ethers.getContractAt('IWETH', GOHM_ADDRESS)
    await ethers.provider.send('hardhat_setBalance', [GOHM_HOLDER, '0x56BC75E2D63100000'])
    await hre.network.provider.request({
      method: 'hardhat_impersonateAccount',
      params: [GOHM_HOLDER]
    })

    const gohmHolder = await ethers.getSigner(GOHM_HOLDER)

    await gohm.connect(gohmHolder).transfer(team.address, '100000000000000000000')

    // prepare UniV2 Weth/Usdc balances
    const UNIV2_WETH_USDC_ADDRESS = '0xB4e16d0168e52d35CaCD2c6185b44281Ec28C9Dc'
    const UNIV2_WETH_USDC_HOLDER = '0xeC08867a12546ccf53b32efB8C23bb26bE0C04f1'
    const uniV2WethUsdc = await ethers.getContractAt('IWETH', UNIV2_WETH_USDC_ADDRESS)
    await ethers.provider.send('hardhat_setBalance', [UNIV2_WETH_USDC_HOLDER, '0x56BC75E2D63100000'])
    await hre.network.provider.request({
      method: 'hardhat_impersonateAccount',
      params: [UNIV2_WETH_USDC_HOLDER]
    })

    const univ2WethUsdcHolder = await ethers.getSigner(UNIV2_WETH_USDC_HOLDER)

    await uniV2WethUsdc.connect(univ2WethUsdcHolder).transfer(team.address, '3000000000000000')

    const wbtc = '0x2260FAC5E5542a773Aa44fBCfeDf7C193bc2C599'
    const btcToUSDChainlinkAddr = '0xF4030086522a5bEEa4988F8cA5B36dbC97BeE88c'
    const wBTCToBTCChainlinkAddr = '0xfdfd9c85ad200c506cf9e21f1fd8dd01932fbb23'

    // deploy balancer v2 callbacks
    const BalancerV2Looping = await ethers.getContractFactory('BalancerV2Looping')
    await BalancerV2Looping.connect(lender)
    const balancerV2Looping = await BalancerV2Looping.deploy()
    await balancerV2Looping.deployed()

    // whitelist addrs
    //await addressRegistry.connect(team).toggleTokens([weth.address, usdc.address, paxg.address, gohm.address, uniV2WethUsdc])
    await expect(addressRegistry.connect(lender).toggleCallbackAddr(balancerV2Looping.address, true)).to.be.reverted
    await addressRegistry.connect(team).toggleCallbackAddr(balancerV2Looping.address, true)

    return {
      addressRegistry,
      borrowerGateway,
      quoteHandler,
      lenderVaultImplementation,
      lender,
      borrower,
      team,
      usdc,
      weth,
      paxg,
      ldo,
      gohm,
      uniV2WethUsdc,
      wbtc,
      btcToUSDChainlinkAddr,
      wBTCToBTCChainlinkAddr,
      lenderVault,
      lenderVaultFactory,
      balancerV2Looping
    }
  }

  describe('On-Chain Quote Testing', function () {
    it('Should validate correctly the wrong quote loanPerCollUnitOrLtv ', async function () {
<<<<<<< HEAD
      const {
        addressRegistry,
        quoteHandler,
        lender,
        borrower,
        team,
        usdc,
        weth,
        wbtc,
        lenderVault,
        btcToUSDChainlinkAddr,
        wBTCToBTCChainlinkAddr
      } = await setupTest()
=======
      const { addressRegistry, quoteHandler, lender, borrower, team, usdc, weth, lenderVault, wbtc, btcToUSDChainlinkAddr, wBTCToBTCChainlinkAddr } = await setupTest()
>>>>>>> 2a17ce5e

      // deploy chainlinkOracleContract
      const usdcEthChainlinkAddr = '0x986b5e1e1755e3c2440e960477f25201b0a8bbd4'
      const paxgEthChainlinkAddr = '0x9b97304ea12efed0fad976fbecaad46016bf269e'
      const ChainlinkBasicImplementation = await ethers.getContractFactory('ChainlinkBasic')
      const chainlinkBasicImplementation = await ChainlinkBasicImplementation.connect(team).deploy(
        ['0xA0b86991c6218b36c1d19D4a2e9Eb0cE3606eB48', '0x45804880De22913dAFE09f4980848ECE6EcbAf78'],
        [usdcEthChainlinkAddr, paxgEthChainlinkAddr],
        weth.address,
        wbtc,
        btcToUSDChainlinkAddr,
<<<<<<< HEAD
        wBTCToBTCChainlinkAddr
=======
        wBTCToBTCChainlinkAddr,
>>>>>>> 2a17ce5e
      )
      await chainlinkBasicImplementation.deployed()

      await expect(addressRegistry.connect(borrower).toggleOracle(chainlinkBasicImplementation.address, true)).to.be.reverted

      await addressRegistry.connect(team).toggleOracle(chainlinkBasicImplementation.address, true)

      // lenderVault owner deposits usdc
      await usdc.connect(lender).transfer(lenderVault.address, ONE_USDC.mul(100000))

      // lenderVault owner gives quote
      const blocknum = await ethers.provider.getBlockNumber()
      const timestamp = (await ethers.provider.getBlock(blocknum)).timestamp
      let quoteTuples = [
        {
          loanPerCollUnitOrLtv: BASE,
          interestRatePctInBase: BASE.mul(10).div(100),
          upfrontFeePctInBase: BASE.mul(1).div(100),
          tenor: ONE_DAY.mul(365)
        },
        {
          loanPerCollUnitOrLtv: ONE_USDC.mul(1000),
          interestRatePctInBase: BASE.mul(20).div(100),
          upfrontFeePctInBase: 0,
          tenor: ONE_DAY.mul(180)
        }
      ]
      let onChainQuote = {
        generalQuoteInfo: {
          borrower: borrower.address,
          collToken: weth.address,
          loanToken: usdc.address,
          oracleAddr: chainlinkBasicImplementation.address,
          minLoan: ONE_USDC.mul(1000),
          maxLoan: MAX_UINT256,
          validUntil: timestamp + 60,
          earliestRepayTenor: 0,
          borrowerCompartmentImplementation: ZERO_ADDR,
          isSingleUse: false
        },
        quoteTuples: quoteTuples,
        salt: ZERO_BYTES32
      }
      await addressRegistry.connect(team).toggleTokens([weth.address, usdc.address], true)

      await expect(quoteHandler.connect(lender).addOnChainQuote(lenderVault.address, onChainQuote)).to.reverted
    })

    it('Should validate correctly the wrong quote interestRatePctInBase', async function () {
      const { addressRegistry, quoteHandler, lender, borrower, team, usdc, weth, lenderVault } = await setupTest()

      // lenderVault owner deposits usdc
      await usdc.connect(lender).transfer(lenderVault.address, ONE_USDC.mul(100000))

      // lenderVault owner gives quote
      const blocknum = await ethers.provider.getBlockNumber()
      const timestamp = (await ethers.provider.getBlock(blocknum)).timestamp
      let quoteTuples = [
        {
          loanPerCollUnitOrLtv: ONE_USDC.mul(1000),
          interestRatePctInBase: BASE.sub(BASE).sub(BASE),
          upfrontFeePctInBase: BASE.mul(1).div(100),
          tenor: ONE_DAY.mul(365)
        },
        {
          loanPerCollUnitOrLtv: ONE_USDC.mul(1000),
          interestRatePctInBase: BASE.mul(20).div(100),
          upfrontFeePctInBase: 0,
          tenor: ONE_DAY.mul(180)
        }
      ]
      let onChainQuote = {
        generalQuoteInfo: {
          borrower: borrower.address,
          collToken: weth.address,
          loanToken: usdc.address,
          oracleAddr: ZERO_ADDR,
          minLoan: ONE_USDC.mul(1000),
          maxLoan: MAX_UINT256,
          validUntil: timestamp + 60,
          earliestRepayTenor: 0,
          borrowerCompartmentImplementation: ZERO_ADDR,
          isSingleUse: false
        },
        quoteTuples: quoteTuples,
        salt: ZERO_BYTES32
      }
      await addressRegistry.connect(team).toggleTokens([weth.address, usdc.address], true)

      await expect(quoteHandler.connect(lender).addOnChainQuote(lenderVault.address, onChainQuote)).to.reverted
    })

    it('Should validate correctly the wrong quote tenor', async function () {
      const { addressRegistry, quoteHandler, lender, borrower, team, usdc, weth, lenderVault } = await setupTest()

      // lenderVault owner deposits usdc
      await usdc.connect(lender).transfer(lenderVault.address, ONE_USDC.mul(100000))

      // lenderVault owner gives quote
      const blocknum = await ethers.provider.getBlockNumber()
      const timestamp = (await ethers.provider.getBlock(blocknum)).timestamp
      let quoteTuples = [
        {
          loanPerCollUnitOrLtv: ONE_USDC.mul(1000),
          interestRatePctInBase: BASE.mul(10).div(100),
          upfrontFeePctInBase: BASE.mul(1).div(100),
          tenor: ONE_DAY.mul(365)
        },
        {
          loanPerCollUnitOrLtv: ONE_USDC.mul(1000),
          interestRatePctInBase: BASE.mul(20).div(100),
          upfrontFeePctInBase: 0,
          tenor: ONE_DAY.mul(180)
        }
      ]
      let onChainQuote = {
        generalQuoteInfo: {
          borrower: borrower.address,
          collToken: weth.address,
          loanToken: usdc.address,
          oracleAddr: ZERO_ADDR,
          minLoan: ONE_USDC.mul(1000),
          maxLoan: MAX_UINT256,
          validUntil: timestamp + 60,
          earliestRepayTenor: ONE_DAY.mul(366),
          borrowerCompartmentImplementation: ZERO_ADDR,
          isSingleUse: false
        },
        quoteTuples: quoteTuples,
        salt: ZERO_BYTES32
      }
      await addressRegistry.connect(team).toggleTokens([weth.address, usdc.address], true)

      await expect(quoteHandler.connect(lender).addOnChainQuote(lenderVault.address, onChainQuote)).to.reverted
    })

    it('Should validate correctly the wrong quote validUntil', async function () {
      const { addressRegistry, quoteHandler, lender, borrower, team, usdc, weth, lenderVault } = await setupTest()

      // lenderVault owner deposits usdc
      await usdc.connect(lender).transfer(lenderVault.address, ONE_USDC.mul(100000))

      // lenderVault owner gives quote
      const blocknum = await ethers.provider.getBlockNumber()
      const timestamp = (await ethers.provider.getBlock(blocknum)).timestamp
      let quoteTuples = [
        {
          loanPerCollUnitOrLtv: ONE_USDC.mul(1000),
          interestRatePctInBase: BASE.mul(10).div(100),
          upfrontFeePctInBase: BASE.mul(1).div(100),
          tenor: ONE_DAY.mul(365)
        },
        {
          loanPerCollUnitOrLtv: ONE_USDC.mul(1000),
          interestRatePctInBase: BASE.mul(20).div(100),
          upfrontFeePctInBase: 0,
          tenor: ONE_DAY.mul(180)
        }
      ]
      let onChainQuote = {
        generalQuoteInfo: {
          borrower: borrower.address,
          collToken: weth.address,
          loanToken: usdc.address,
          oracleAddr: ZERO_ADDR,
          minLoan: ONE_USDC.mul(1000),
          maxLoan: MAX_UINT256,
          validUntil: timestamp - 60,
          earliestRepayTenor: 0,
          borrowerCompartmentImplementation: ZERO_ADDR,
          isSingleUse: false
        },
        quoteTuples: quoteTuples,
        salt: ZERO_BYTES32
      }
      await addressRegistry.connect(team).toggleTokens([weth.address, usdc.address], true)

      await expect(quoteHandler.connect(lender).addOnChainQuote(lenderVault.address, onChainQuote)).to.reverted
    })

    it('Should validate correctly the wrong quote minLoan/maxLoan', async function () {
      const { addressRegistry, quoteHandler, lender, borrower, team, usdc, weth, lenderVault } = await setupTest()

      // lenderVault owner deposits usdc
      await usdc.connect(lender).transfer(lenderVault.address, ONE_USDC.mul(100000))

      // lenderVault owner gives quote
      const blocknum = await ethers.provider.getBlockNumber()
      const timestamp = (await ethers.provider.getBlock(blocknum)).timestamp
      let quoteTuples = [
        {
          loanPerCollUnitOrLtv: ONE_USDC.mul(1000),
          interestRatePctInBase: BASE.mul(10).div(100),
          upfrontFeePctInBase: BASE.mul(1).div(100),
          tenor: ONE_DAY.mul(365)
        },
        {
          loanPerCollUnitOrLtv: ONE_USDC.mul(1000),
          interestRatePctInBase: BASE.mul(20).div(100),
          upfrontFeePctInBase: 0,
          tenor: ONE_DAY.mul(180)
        }
      ]
      let onChainQuote = {
        generalQuoteInfo: {
          borrower: borrower.address,
          collToken: weth.address,
          loanToken: usdc.address,
          oracleAddr: ZERO_ADDR,
          minLoan: ONE_USDC.mul(1000),
          maxLoan: 0,
          validUntil: timestamp + 60,
          earliestRepayTenor: 0,
          borrowerCompartmentImplementation: ZERO_ADDR,
          isSingleUse: false
        },
        quoteTuples: quoteTuples,
        salt: ZERO_BYTES32
      }
      await addressRegistry.connect(team).toggleTokens([weth.address, usdc.address], true)

      await expect(quoteHandler.connect(lender).addOnChainQuote(lenderVault.address, onChainQuote)).to.reverted

      onChainQuote.generalQuoteInfo.maxLoan = ONE_USDC.mul(100).toNumber()

      await expect(quoteHandler.connect(lender).addOnChainQuote(lenderVault.address, onChainQuote)).to.reverted
    })

    it('Should validate correctly the wrong upfrontFeePctInBase', async function () {
      const { addressRegistry, quoteHandler, lender, borrower, team, usdc, weth, lenderVault } = await setupTest()

      // lenderVault owner deposits usdc
      await usdc.connect(lender).transfer(lenderVault.address, ONE_USDC.mul(100000))

      // lenderVault owner gives quote
      const blocknum = await ethers.provider.getBlockNumber()
      const timestamp = (await ethers.provider.getBlock(blocknum)).timestamp
      let quoteTuples = [
        {
          loanPerCollUnitOrLtv: ONE_USDC.mul(1000),
          interestRatePctInBase: BASE.mul(10).div(100),
          upfrontFeePctInBase: BASE.mul(10),
          tenor: ONE_DAY.mul(365)
        },
        {
          loanPerCollUnitOrLtv: ONE_USDC.mul(1000),
          interestRatePctInBase: BASE.mul(20).div(100),
          upfrontFeePctInBase: 0,
          tenor: ONE_DAY.mul(180)
        }
      ]
      let onChainQuote = {
        generalQuoteInfo: {
          borrower: borrower.address,
          collToken: weth.address,
          loanToken: usdc.address,
          oracleAddr: ZERO_ADDR,
          minLoan: ONE_USDC.mul(1000),
          maxLoan: MAX_UINT256,
          validUntil: timestamp + 60,
          earliestRepayTenor: 0,
          borrowerCompartmentImplementation: ZERO_ADDR,
          isSingleUse: false
        },
        quoteTuples: quoteTuples,
        salt: ZERO_BYTES32
      }
      await addressRegistry.connect(team).toggleTokens([weth.address, usdc.address], true)

      await expect(quoteHandler.connect(lender).addOnChainQuote(lenderVault.address, onChainQuote)).to.reverted
    })

    it('Should validate correctly the wrong quoteTuples length', async function () {
      const { addressRegistry, quoteHandler, lender, borrower, team, usdc, weth, lenderVault } = await setupTest()

      // lenderVault owner deposits usdc
      await usdc.connect(lender).transfer(lenderVault.address, ONE_USDC.mul(100000))

      // lenderVault owner gives quote
      const blocknum = await ethers.provider.getBlockNumber()
      const timestamp = (await ethers.provider.getBlock(blocknum)).timestamp

      let onChainQuote = {
        generalQuoteInfo: {
          borrower: borrower.address,
          collToken: weth.address,
          loanToken: usdc.address,
          oracleAddr: ZERO_ADDR,
          minLoan: ONE_USDC.mul(1000),
          maxLoan: MAX_UINT256,
          validUntil: timestamp + 60,
          earliestRepayTenor: 0,
          borrowerCompartmentImplementation: ZERO_ADDR,
          isSingleUse: false
        },
        quoteTuples: [],
        salt: ZERO_BYTES32
      }
      await addressRegistry.connect(team).toggleTokens([weth.address, usdc.address], true)

      await expect(
        quoteHandler.connect(lender).addOnChainQuote(lenderVault.address, onChainQuote)
      ).to.be.revertedWithCustomError(quoteHandler, 'InvalidChainQuote')
    })

    it('Should validate correctly the wrong quote collToken, loanToken', async function () {
      const { addressRegistry, quoteHandler, lender, borrower, team, usdc, weth, lenderVault } = await setupTest()

      // lenderVault owner deposits usdc
      await usdc.connect(lender).transfer(lenderVault.address, ONE_USDC.mul(100000))

      // lenderVault owner gives quote
      const blocknum = await ethers.provider.getBlockNumber()
      const timestamp = (await ethers.provider.getBlock(blocknum)).timestamp
      let quoteTuples = [
        {
          loanPerCollUnitOrLtv: ONE_USDC.mul(1000),
          interestRatePctInBase: BASE.mul(10).div(100),
          upfrontFeePctInBase: BASE.mul(1).div(100),
          tenor: ONE_DAY.mul(365)
        },
        {
          loanPerCollUnitOrLtv: ONE_USDC.mul(1000),
          interestRatePctInBase: BASE.mul(20).div(100),
          upfrontFeePctInBase: 0,
          tenor: ONE_DAY.mul(180)
        }
      ]
      let onChainQuote = {
        generalQuoteInfo: {
          borrower: borrower.address,
          collToken: weth.address,
          loanToken: weth.address,
          oracleAddr: ZERO_ADDR,
          minLoan: ONE_USDC.mul(1000),
          maxLoan: MAX_UINT256,
          validUntil: timestamp + 60,
          earliestRepayTenor: 0,
          borrowerCompartmentImplementation: ZERO_ADDR,
          isSingleUse: false
        },
        quoteTuples: quoteTuples,
        salt: ZERO_BYTES32
      }
      await addressRegistry.connect(team).toggleTokens([weth.address, usdc.address], true)

      await expect(quoteHandler.connect(lender).addOnChainQuote(lenderVault.address, onChainQuote)).to.reverted
    })

    it('Should validate correctly the wrong addOnChainQuote', async function () {
      const { addressRegistry, quoteHandler, lender, borrower, team, usdc, weth, lenderVault } = await setupTest()

      // lenderVault owner deposits usdc
      await usdc.connect(lender).transfer(lenderVault.address, ONE_USDC.mul(100000))

      // lenderVault owner gives quote
      const blocknum = await ethers.provider.getBlockNumber()
      const timestamp = (await ethers.provider.getBlock(blocknum)).timestamp
      let quoteTuples = [
        {
          loanPerCollUnitOrLtv: ONE_USDC.mul(1000),
          interestRatePctInBase: BASE.mul(10).div(100),
          upfrontFeePctInBase: BASE.mul(1).div(100),
          tenor: ONE_DAY.mul(365)
        },
        {
          loanPerCollUnitOrLtv: ONE_USDC.mul(1000),
          interestRatePctInBase: BASE.mul(20).div(100),
          upfrontFeePctInBase: 0,
          tenor: ONE_DAY.mul(180)
        }
      ]
      let onChainQuote = {
        generalQuoteInfo: {
          borrower: borrower.address,
          collToken: weth.address,
          loanToken: usdc.address,
          oracleAddr: ZERO_ADDR,
          minLoan: ONE_USDC.mul(1000),
          maxLoan: MAX_UINT256,
          validUntil: timestamp + 60,
          earliestRepayTenor: 0,
          borrowerCompartmentImplementation: ZERO_ADDR,
          isSingleUse: false
        },
        quoteTuples: quoteTuples,
        salt: ZERO_BYTES32
      }

      await expect(
        quoteHandler.connect(lender).addOnChainQuote(borrower.address, onChainQuote)
      ).to.be.revertedWithCustomError(quoteHandler, 'UnregisteredVault')
      await expect(
        quoteHandler.connect(borrower).addOnChainQuote(lenderVault.address, onChainQuote)
      ).to.be.revertedWithCustomError(quoteHandler, 'InvalidSender')
      await expect(
        quoteHandler.connect(lender).addOnChainQuote(lenderVault.address, onChainQuote)
      ).to.be.revertedWithCustomError(quoteHandler, 'NonWhitelistedToken')

      await addressRegistry.connect(team).toggleTokens([usdc.address], true)

      await expect(
        quoteHandler.connect(lender).addOnChainQuote(lenderVault.address, onChainQuote)
      ).to.be.revertedWithCustomError(quoteHandler, 'NonWhitelistedToken')

      await addressRegistry.connect(team).toggleTokens([weth.address], true)
      await addressRegistry.connect(team).toggleTokens([usdc.address], false)

      await expect(
        quoteHandler.connect(lender).addOnChainQuote(lenderVault.address, onChainQuote)
      ).to.be.revertedWithCustomError(quoteHandler, 'NonWhitelistedToken')

      await addressRegistry.connect(team).toggleTokens([usdc.address], true)

      await expect(quoteHandler.connect(lender).addOnChainQuote(lenderVault.address, onChainQuote)).to.emit(
        quoteHandler,
        'OnChainQuoteAdded'
      )

      await expect(quoteHandler.connect(lender).addOnChainQuote(lenderVault.address, onChainQuote)).to.reverted
    })

    it('Should validate correctly the wrong updateOnChainQuote', async function () {
      const { borrowerGateway, addressRegistry, quoteHandler, lender, borrower, team, usdc, weth, lenderVault } =
        await setupTest()

      // lenderVault owner deposits usdc
      await usdc.connect(lender).transfer(lenderVault.address, ONE_USDC.mul(100000))

      const compAddress = '0xc00e94Cb662C3520282E6f5717214004A7f26888'

      // lenderVault owner gives quote
      const blocknum = await ethers.provider.getBlockNumber()
      const timestamp = (await ethers.provider.getBlock(blocknum)).timestamp
      let quoteTuples = [
        {
          loanPerCollUnitOrLtv: ONE_USDC.mul(1000),
          interestRatePctInBase: BASE.mul(10).div(100),
          upfrontFeePctInBase: BASE.mul(1).div(100),
          tenor: ONE_DAY.mul(365)
        },
        {
          loanPerCollUnitOrLtv: ONE_USDC.mul(1000),
          interestRatePctInBase: BASE.mul(20).div(100),
          upfrontFeePctInBase: 0,
          tenor: ONE_DAY.mul(180)
        }
      ]
      let onChainQuote = {
        generalQuoteInfo: {
          borrower: borrower.address,
          collToken: weth.address,
          loanToken: usdc.address,
          oracleAddr: ZERO_ADDR,
          minLoan: ONE_USDC.mul(1000),
          maxLoan: MAX_UINT256,
          validUntil: timestamp + 60,
          earliestRepayTenor: 0,
          borrowerCompartmentImplementation: ZERO_ADDR,
          isSingleUse: false
        },
        quoteTuples: quoteTuples,
        salt: ZERO_BYTES32
      }
      await addressRegistry.connect(team).toggleTokens([weth.address, usdc.address], true)

      await expect(quoteHandler.connect(lender).addOnChainQuote(lenderVault.address, onChainQuote)).to.emit(
        quoteHandler,
        'OnChainQuoteAdded'
      )

      let newOnChainQuote = {
        ...onChainQuote,
        generalQuoteInfo: {
          ...onChainQuote.generalQuoteInfo,
          collToken: compAddress,
          loanToken: compAddress,
          isSingleUse: true
        }
      }

      await addressRegistry.connect(team).toggleTokens([usdc.address], false)

      await expect(
        quoteHandler.connect(lender).updateOnChainQuote(borrower.address, onChainQuote, newOnChainQuote)
      ).to.be.revertedWithCustomError(quoteHandler, 'UnregisteredVault')
      await expect(
        quoteHandler.connect(borrower).updateOnChainQuote(lenderVault.address, onChainQuote, newOnChainQuote)
      ).to.be.revertedWithCustomError(quoteHandler, 'InvalidSender')
      await expect(
        quoteHandler.connect(lender).updateOnChainQuote(lenderVault.address, onChainQuote, newOnChainQuote)
      ).to.be.revertedWithCustomError(quoteHandler, 'InvalidChainQuote')

      newOnChainQuote.generalQuoteInfo.loanToken = usdc.address

      await expect(
        quoteHandler.connect(lender).updateOnChainQuote(lenderVault.address, onChainQuote, newOnChainQuote)
      ).to.be.revertedWithCustomError(quoteHandler, 'NonWhitelistedToken')

      await addressRegistry.connect(team).toggleTokens([compAddress], true)

      await expect(
        quoteHandler.connect(lender).updateOnChainQuote(lenderVault.address, onChainQuote, newOnChainQuote)
      ).to.be.revertedWithCustomError(quoteHandler, 'NonWhitelistedToken')

      await addressRegistry.connect(team).toggleTokens([usdc.address], true)

      onChainQuote.generalQuoteInfo.loanToken = compAddress

      await expect(
        quoteHandler.connect(lender).updateOnChainQuote(lenderVault.address, onChainQuote, newOnChainQuote)
      ).to.be.revertedWithCustomError(quoteHandler, 'MissingChainQuote')

      onChainQuote.generalQuoteInfo.loanToken = usdc.address

      const updateOnChainQuoteTransaction = await quoteHandler
        .connect(lender)
        .updateOnChainQuote(lenderVault.address, onChainQuote, newOnChainQuote)

      const updateOnChainQuoteReceipt = await updateOnChainQuoteTransaction.wait()

      const borrowQuoteDeletedEvent = updateOnChainQuoteReceipt.events?.find(x => {
        return x.event === 'OnChainQuoteDeleted'
      })

      expect(borrowQuoteDeletedEvent).to.be.not.undefined

      const borrowQuoteAddedEvent = updateOnChainQuoteReceipt.events?.find(x => {
        return x.event === 'OnChainQuoteAdded'
      })

      expect(borrowQuoteAddedEvent).to.be.not.undefined

      await quoteHandler.connect(lender).updateOnChainQuote(lenderVault.address, newOnChainQuote, onChainQuote)

      // borrower approves borrower gateway
      await weth.connect(borrower).approve(borrowerGateway.address, MAX_UINT256)

      // borrow with on chain quote
      const collSendAmount = ONE_WETH
      const expectedTransferFee = 0
      const quoteTupleIdx = 0
      const callbackAddr = ZERO_ADDR
      const callbackData = ZERO_BYTES32

      const borrowInstructions = {
        collSendAmount,
        expectedTransferFee,
        deadline: MAX_UINT256,
        minLoanAmount: 0,
        callbackAddr,
        callbackData
      }

      const borrowWithOnChainQuoteTransaction = await borrowerGateway
        .connect(borrower)
        .borrowWithOnChainQuote(lenderVault.address, borrowInstructions, onChainQuote, quoteTupleIdx)

      const borrowWithOnChainQuoteReceipt = await borrowWithOnChainQuoteTransaction.wait()

      const borrowEvent = borrowWithOnChainQuoteReceipt.events?.find(x => {
        return x.event === 'Borrow'
      })

      expect(borrowEvent).to.not.be.undefined
    })

    it('Should validate correctly the wrong deleteOnChainQuote', async function () {
      const { addressRegistry, quoteHandler, lender, borrower, team, usdc, weth, lenderVault } = await setupTest()

      // lenderVault owner deposits usdc
      await usdc.connect(lender).transfer(lenderVault.address, ONE_USDC.mul(100000))

      // lenderVault owner gives quote
      const blocknum = await ethers.provider.getBlockNumber()
      const timestamp = (await ethers.provider.getBlock(blocknum)).timestamp
      let quoteTuples = [
        {
          loanPerCollUnitOrLtv: ONE_USDC.mul(1000),
          interestRatePctInBase: BASE.mul(10).div(100),
          upfrontFeePctInBase: BASE.mul(1).div(100),
          tenor: ONE_DAY.mul(365)
        },
        {
          loanPerCollUnitOrLtv: ONE_USDC.mul(1000),
          interestRatePctInBase: BASE.mul(20).div(100),
          upfrontFeePctInBase: 0,
          tenor: ONE_DAY.mul(180)
        }
      ]
      let onChainQuote = {
        generalQuoteInfo: {
          borrower: borrower.address,
          collToken: weth.address,
          loanToken: usdc.address,
          oracleAddr: ZERO_ADDR,
          minLoan: ONE_USDC.mul(1000),
          maxLoan: MAX_UINT256,
          validUntil: timestamp + 60,
          earliestRepayTenor: 0,
          borrowerCompartmentImplementation: ZERO_ADDR,
          isSingleUse: false
        },
        quoteTuples: quoteTuples,
        salt: ZERO_BYTES32
      }
      await addressRegistry.connect(team).toggleTokens([weth.address, usdc.address], true)

      await expect(quoteHandler.connect(lender).addOnChainQuote(lenderVault.address, onChainQuote)).to.emit(
        quoteHandler,
        'OnChainQuoteAdded'
      )

      await expect(
        quoteHandler.connect(lender).deleteOnChainQuote(borrower.address, onChainQuote)
      ).to.be.revertedWithCustomError(quoteHandler, 'UnregisteredVault')
      await expect(
        quoteHandler.connect(borrower).deleteOnChainQuote(lenderVault.address, onChainQuote)
      ).to.be.revertedWithCustomError(quoteHandler, 'InvalidSender')
      onChainQuote.generalQuoteInfo.loanToken = weth.address
      await expect(quoteHandler.connect(lender).deleteOnChainQuote(lenderVault.address, onChainQuote)).to.reverted

      onChainQuote.generalQuoteInfo.loanToken = usdc.address

      await expect(quoteHandler.connect(lender).deleteOnChainQuote(lenderVault.address, onChainQuote)).to.emit(
        quoteHandler,
        'OnChainQuoteDeleted'
      )
    })

    it('Should process atomic balancer swap correctly', async function () {
      const {
        addressRegistry,
        borrowerGateway,
        quoteHandler,
        lender,
        borrower,
        team,
        usdc,
        weth,
        lenderVault,
        balancerV2Looping
      } = await setupTest()

      // lenderVault owner deposits usdc
      await usdc.connect(lender).transfer(lenderVault.address, ONE_USDC.mul(100000))

      // lenderVault owner gives quote
      const blocknum = await ethers.provider.getBlockNumber()
      const timestamp = (await ethers.provider.getBlock(blocknum)).timestamp
      let quoteTuples = [
        {
          loanPerCollUnitOrLtv: ONE_USDC.mul(1000),
          interestRatePctInBase: BASE.mul(10).div(100),
          upfrontFeePctInBase: BASE.mul(1).div(100),
          tenor: ONE_DAY.mul(365)
        },
        {
          loanPerCollUnitOrLtv: ONE_USDC.mul(1000),
          interestRatePctInBase: BASE.mul(20).div(100),
          upfrontFeePctInBase: 0,
          tenor: ONE_DAY.mul(180)
        }
      ]
      let onChainQuote = {
        generalQuoteInfo: {
          borrower: borrower.address,
          collToken: weth.address,
          loanToken: usdc.address,
          oracleAddr: ZERO_ADDR,
          minLoan: ONE_USDC.mul(1000),
          maxLoan: MAX_UINT256,
          validUntil: timestamp + 60,
          earliestRepayTenor: 0,
          borrowerCompartmentImplementation: ZERO_ADDR,
          isSingleUse: false
        },
        quoteTuples: quoteTuples,
        salt: ZERO_BYTES32
      }
      await addressRegistry.connect(team).toggleTokens([weth.address, usdc.address], true)
      await expect(quoteHandler.connect(lender).addOnChainQuote(lenderVault.address, onChainQuote)).to.emit(
        quoteHandler,
        'OnChainQuoteAdded'
      )

      // Balancer V2 integration: calculate which send amount would be needed to max. lever up in 1-click
      const poolAddr = '0x96646936b91d6B9D7D0c47C496AfBF3D6ec7B6f8'
      const poolId = '0x96646936b91d6b9d7d0c47c496afbf3d6ec7b6f8000200000000000000000019' // look up via getPoolId() on bal pool
      const balancerV2Pool = await new ethers.Contract(poolAddr, balancerV2PoolAbi, team) // could be any signer, here used team

      const PRECISION = 10000
      const collBuffer = BASE.mul(990).div(1000)
      const initCollFromBorrower = ONE_WETH.mul(collBuffer).div(BASE)
      const initCollFromBorrowerNumber = Number(initCollFromBorrower.mul(PRECISION).div(ONE_WETH).toString()) / PRECISION
      const loanPerColl =
        Number(onChainQuote.quoteTuples[0].loanPerCollUnitOrLtv.mul(PRECISION).div(ONE_USDC).toString()) / PRECISION
      const swapFee = Number((await balancerV2Pool.getSwapFeePercentage()).mul(PRECISION).div(BASE).toString()) / PRECISION
      const balancerV2Vault = await new ethers.Contract(
        '0xBA12222222228d8Ba445958a75a0704d566BF2C8',
        balancerV2VaultAbi,
        team
      ) // could be any signer, here used team
      const balancerV2PoolTokens = await balancerV2Vault.getPoolTokens(poolId)
      const collTokenInDexPool =
        Number(
          (balancerV2PoolTokens.tokens[0] == weth.address
            ? balancerV2PoolTokens.balances[0]
            : balancerV2PoolTokens.balances[1]
          )
            .mul(PRECISION)
            .div(ONE_WETH)
            .toString()
        ) / PRECISION
      const loanTokenInDexPool =
        Number(
          (balancerV2PoolTokens.tokens[0] == usdc.address
            ? balancerV2PoolTokens.balances[0]
            : balancerV2PoolTokens.balances[1]
          )
            .mul(PRECISION)
            .div(ONE_USDC)
            .toString()
        ) / PRECISION
      const collSendAmountNumber = getLoopingSendAmount(
        initCollFromBorrowerNumber,
        loanPerColl,
        collTokenInDexPool,
        loanTokenInDexPool,
        swapFee
      )
      const collSendAmount = ethers.BigNumber.from(Math.floor(collSendAmountNumber * PRECISION))
        .mul(ONE_WETH)
        .div(PRECISION)
      console.log('sendAmountNumber to max. lever up: ', collSendAmountNumber)
      console.log('sendAmount to max. lever up: ', collSendAmount)

      // check balance pre borrow
      const borrowerWethBalPre = await weth.balanceOf(borrower.address)
      const borrowerUsdcBalPre = await usdc.balanceOf(borrower.address)
      const vaultWethBalPre = await weth.balanceOf(lenderVault.address)
      const vaultUsdcBalPre = await usdc.balanceOf(lenderVault.address)

      // borrower approves and executes quote
      await weth.connect(borrower).approve(borrowerGateway.address, MAX_UINT256)
      const expectedTransferFee = 0
      const quoteTupleIdx = 0
      const slippageTolerance = BASE.mul(30).div(10000)
      const minSwapReceive = collSendAmount.sub(initCollFromBorrower).mul(BASE.sub(slippageTolerance)).div(BASE)
      console.log('minSwapReceive: ', minSwapReceive)
      const deadline = MAX_UINT128

      const callbackAddr = balancerV2Looping.address
      const callbackData = ethers.utils.defaultAbiCoder.encode(
        ['bytes32', 'uint256', 'uint256'],
        [poolId, minSwapReceive, deadline]
      )
      const borrowInstructions = {
        collSendAmount,
        expectedTransferFee,
        deadline: MAX_UINT256,
        minLoanAmount: 0,
        callbackAddr,
        callbackData
      }
      await borrowerGateway
        .connect(borrower)
        .borrowWithOnChainQuote(lenderVault.address, borrowInstructions, onChainQuote, quoteTupleIdx)

      // check balance post borrow
      const borrowerWethBalPost = await weth.balanceOf(borrower.address)
      const borrowerUsdcBalPost = await usdc.balanceOf(borrower.address)
      const vaultWethBalPost = await weth.balanceOf(lenderVault.address)
      const vaultUsdcBalPost = await usdc.balanceOf(lenderVault.address)

      const borrowerWethBalDiffActual = borrowerWethBalPre.add(borrowerWethBalPost)
      const borrowerWethBalDiffExpected = borrowerWethBalPre.sub(collSendAmount)
      const borrowerWethBalDiffComparison = Math.abs(
        Number(
          borrowerWethBalDiffActual
            .sub(borrowerWethBalDiffExpected)
            .mul(PRECISION)
            .div(borrowerWethBalDiffActual)
            .div(ONE_WETH)
            .toString()
        ) / PRECISION
      )
      expect(borrowerWethBalDiffComparison).to.be.lessThan(0.01)
      expect(borrowerUsdcBalPost.sub(borrowerUsdcBalPre)).to.equal(0) // borrower: no usdc change as all swapped for weth
      expect(vaultWethBalPost.sub(vaultWethBalPre)).to.equal(collSendAmount)
      expect(vaultUsdcBalPre.sub(vaultUsdcBalPost)).to.equal(
        onChainQuote.quoteTuples[0].loanPerCollUnitOrLtv.mul(collSendAmount).div(ONE_WETH)
      )
    })
  })

  describe('Compartment Testing', function () {
    const stakeInLiquidityGauge = async ({
      collTokenAddress,
      collTokenSlot,
      crvGaugeAddress,
      crvGaugeIndex,
      rewardTokenAddress,
      isPartialRepay,
      rewardsDistributionAddress
    }: {
      collTokenAddress: string
      collTokenSlot: number
      crvGaugeAddress: string
      crvGaugeIndex: number
      rewardTokenAddress?: string
      isPartialRepay?: boolean
      rewardsDistributionAddress?: string
    }) => {
      const { borrowerGateway, quoteHandler, lender, borrower, team, usdc, ldo, lenderVault, addressRegistry } =
        await setupTest()

      // create curve staking implementation
      const CurveLPStakingCompartmentImplementation = await ethers.getContractFactory('CurveLPStakingCompartment')
      await CurveLPStakingCompartmentImplementation.connect(team)
      const curveLPStakingCompartmentImplementation = await CurveLPStakingCompartmentImplementation.deploy()
      await curveLPStakingCompartmentImplementation.deployed()

      // increase borrower CRV balance
      const crvTokenAddress = '0xD533a949740bb3306d119CC777fa900bA034cd52'
      const gaugeControllerAddress = '0x2F50D538606Fa9EDD2B11E2446BEb18C9D5846bB'

      const locallyCollBalance = ethers.BigNumber.from(10).pow(18)
      const crvInstance = new ethers.Contract(crvTokenAddress, collTokenAbi, borrower.provider)
      const crvLPInstance = new ethers.Contract(collTokenAddress, collTokenAbi, borrower.provider)
      const crvGaugeInstance = new ethers.Contract(crvGaugeAddress, collTokenAbi, borrower.provider)
      //const rewardContractInstance = new ethers.Contract(rewardContractAddress || '0', collTokenAbi, borrower.provider)
      const rewardDistributionInstance = new ethers.Contract(
        rewardsDistributionAddress || '0',
        crvRewardsDistributorAbi,
        borrower.provider
      )
      const rewardTokenInstance = new ethers.Contract(rewardTokenAddress || '0', collTokenAbi, borrower.provider)
      //const stableSwapInstance = new ethers.Contract(stableSwapAddress || '0', stableSwapAbi, borrower.provider)

      const gaugeControllerInstance = new ethers.Contract(gaugeControllerAddress, collTokenAbi, borrower.provider)

      // check support gauge in gauge controller
      await expect(gaugeControllerInstance.connect(borrower).gauge_types(crvGaugeAddress)).to.be.not.reverted

      // drop crv borrower balance to 0
      const crvSlotIndex = 3
      const crvIndex = ethers.utils.solidityKeccak256(['uint256', 'uint256'], [crvSlotIndex, borrower.address])
      await ethers.provider.send('hardhat_setStorageAt', [
        crvTokenAddress,
        crvIndex.toString(),
        ethers.utils.hexZeroPad(BigNumber.from(0).toHexString(), 32)
      ])

      const borrowerCRVBalancePre = await crvInstance.balanceOf(borrower.address)

      expect(borrowerCRVBalancePre).to.equal(BigNumber.from(0))

      // Get coll storage slot index
      const collIndex = ethers.utils.solidityKeccak256(['uint256', 'uint256'], [collTokenSlot, borrower.address])
      await ethers.provider.send('hardhat_setStorageAt', [
        collTokenAddress,
        collIndex.toString(),
        ethers.utils.hexZeroPad(locallyCollBalance.toHexString(), 32)
      ])

      // lender deposits usdc
      await usdc.connect(lender).transfer(lenderVault.address, ONE_USDC.mul(100000))

      // get pre balances
      const borrowerCRVLpBalPre = await crvLPInstance.balanceOf(borrower.address)
      const borrowerUsdcBalPre = await usdc.balanceOf(borrower.address)
      const vaultUsdcBalPre = await usdc.balanceOf(lenderVault.address)

      expect(borrowerCRVLpBalPre).to.equal(locallyCollBalance)
      expect(vaultUsdcBalPre).to.equal(ONE_USDC.mul(100000))

      // whitelist tokens
      await addressRegistry.connect(team).toggleTokens([collTokenAddress, usdc.address], true)

      // whitelist gauge contract
      await expect(addressRegistry.connect(lender).toggleCompartmentImpl(crvGaugeAddress, true)).to.be.reverted
      await addressRegistry.connect(team).toggleCompartmentImpl(crvGaugeAddress, true)

      // borrower approves borrower gateway
      await crvLPInstance.connect(borrower).approve(borrowerGateway.address, MAX_UINT256)

      const ONE_CRV = BigNumber.from(10).pow(18)

      const onChainQuote = await createOnChainRequest({
        lender,
        collToken: collTokenAddress,
        loanToken: usdc.address,
        borrowerCompartmentImplementation: curveLPStakingCompartmentImplementation.address,
        lenderVault,
        quoteHandler,
        loanPerCollUnit: ONE_USDC.mul(1000)
      })

      // borrow with on chain quote
      const collSendAmount = ONE_CRV
      const expectedTransferFee = 0
      const quoteTupleIdx = 0
      const callbackAddr = ZERO_ADDR
      const callbackData = ZERO_BYTES32
      const compartmentData = crvGaugeIndex
      const borrowInstructions = {
        collSendAmount,
        expectedTransferFee,
        deadline: MAX_UINT256,
        minLoanAmount: 0,
        callbackAddr,
        callbackData
      }

      const borrowWithOnChainQuoteTransaction = await borrowerGateway
        .connect(borrower)
        .borrowWithOnChainQuote(lenderVault.address, borrowInstructions, onChainQuote, quoteTupleIdx)

      const borrowWithOnChainQuoteReceipt = await borrowWithOnChainQuoteTransaction.wait()

      const borrowEvent = borrowWithOnChainQuoteReceipt.events?.find(x => {
        return x.event === 'Borrow'
      })

      const collTokenCompartmentAddr = borrowEvent?.args?.loan?.['collTokenCompartmentAddr']
      const loanId = borrowEvent?.args?.['loanId']
      const repayAmount = borrowEvent?.args?.loan?.['initRepayAmount']
      const loanExpiry = borrowEvent?.args?.loan?.['expiry']

      const crvCompInstance = await curveLPStakingCompartmentImplementation.attach(collTokenCompartmentAddr)

      await expect(crvCompInstance.connect(lender).stake(compartmentData)).to.be.revertedWithCustomError(
        crvCompInstance,
        'InvalidSender'
      )
      await expect(crvCompInstance.connect(borrower).stake(1000)).to.be.revertedWithCustomError(
        crvCompInstance,
        'InvalidGaugeIndex'
      )
      await expect(crvCompInstance.connect(borrower).stake(10)).to.be.revertedWithCustomError(
        crvCompInstance,
        'IncorrectGaugeForLpToken'
      )
      await crvCompInstance.connect(borrower).stake(compartmentData)
      await expect(crvCompInstance.connect(borrower).stake(compartmentData)).to.be.revertedWithCustomError(
        crvCompInstance,
        'AlreadyStaked'
      )
      await expect(
        crvCompInstance.connect(team).transferCollFromCompartment(1, 1, borrower.address, collTokenAddress, ZERO_ADDR)
      ).to.be.revertedWithCustomError(crvCompInstance, 'InvalidSender')

      // check balance post borrow
      const borrowerUsdcBalPost = await usdc.balanceOf(borrower.address)
      const vaultUsdcBalPost = await usdc.balanceOf(lenderVault.address)

      const compartmentGaugeBalPost = await crvGaugeInstance.balanceOf(collTokenCompartmentAddr)

      expect(compartmentGaugeBalPost).to.equal(borrowerCRVLpBalPre)
      expect(borrowerUsdcBalPost.sub(borrowerUsdcBalPre)).to.equal(vaultUsdcBalPre.sub(vaultUsdcBalPost))

      // borrower approves borrower gateway
      await usdc.connect(borrower).approve(borrowerGateway.address, MAX_UINT256)

      // mine 50000 blocks with an interval of 60 seconds, ~1 month
      await hre.network.provider.send('hardhat_mine', [
        BigNumber.from(50000).toHexString(),
        BigNumber.from(60).toHexString()
      ])

      // The total amount of CRV, both mintable and already minted
      const totalGaugeRewardCRV = await crvGaugeInstance.claimable_tokens(collTokenCompartmentAddr)
      let rewardTokenBalPreCompartment = BigNumber.from(0)

      if (rewardTokenAddress) {
        rewardTokenBalPreCompartment = await rewardTokenInstance.balanceOf(collTokenCompartmentAddr)
        if (rewardsDistributionAddress) {
          await ldo.connect(team).transfer(rewardDistributionInstance.address, '100000000000000000000')
          await rewardDistributionInstance.connect(team).start_next_rewards_period()
        }
      }

      // check balance pre repay
      const borrowerUsdcBalancePre = await usdc.balanceOf(borrower.address)
      console.log('check if borrower has enough balance to repay...')
      console.log('borrowerUsdcBalancePre: ', borrowerUsdcBalancePre)
      console.log('repayAmount: ', repayAmount)
      if (repayAmount.gt(borrowerUsdcBalancePre)) {
        console.log('transfer some funds to borrower...')
        await usdc.connect(lender).transfer(borrower.address, repayAmount.sub(borrowerUsdcBalancePre))
      }

      const repay = async () => {
        const borrowerRewardTokenBalancePre = rewardTokenAddress
          ? await rewardTokenInstance.balanceOf(borrower.address)
          : BigNumber.from(0)
        // repay
        await expect(
          borrowerGateway
            .connect(borrower)
            .repay(
              { targetLoanId: loanId, targetRepayAmount: repayAmount, expectedTransferFee: 0 },
              lenderVault.address,
              callbackAddr,
              callbackData
            )
        )
          .to.emit(borrowerGateway, 'Repay')
          .withArgs(lenderVault.address, loanId, repayAmount)

        // check balance post repay
        const borrowerCRVBalancePost = await crvInstance.balanceOf(borrower.address)
        const borrowerCRVLpRepayBalPost = await crvLPInstance.balanceOf(borrower.address)

        expect(borrowerCRVBalancePost.toString().substring(0, 3)).to.equal(totalGaugeRewardCRV.toString().substring(0, 3))

        if (rewardTokenAddress) {
          const borrowerRewardTokenBalancePost = await rewardTokenInstance.balanceOf(borrower.address)
          expect(borrowerRewardTokenBalancePost).to.be.greaterThan(borrowerRewardTokenBalancePre)
        }
        expect(borrowerCRVLpRepayBalPost).to.equal(locallyCollBalance)
      }

      const partialRepay = async () => {
        const coeffRepay = 2
        const partialRepayAmount = BigNumber.from(repayAmount).div(coeffRepay)

        const borrowerRewardTokenBalancePre = rewardTokenAddress
          ? await rewardTokenInstance.balanceOf(borrower.address)
          : BigNumber.from(0)
        const compartmentRewardTokenBalancePre = rewardTokenAddress
          ? await rewardTokenInstance.balanceOf(collTokenCompartmentAddr)
          : BigNumber.from(0)
        // partial repay
        await expect(
          borrowerGateway.connect(borrower).repay(
            {
              targetLoanId: loanId,
              targetRepayAmount: partialRepayAmount,
              expectedTransferFee: 0
            },
            lenderVault.address,
            callbackAddr,
            callbackData
          )
        )
          .to.emit(borrowerGateway, 'Repay')
          .withArgs(lenderVault.address, loanId, partialRepayAmount)

        // check balance post repay
        const borrowerCRVBalancePost = await crvInstance.balanceOf(borrower.address)
        const borrowerCRVLpRepayBalPost = await crvLPInstance.balanceOf(borrower.address)
        const collTokenCompartmentCRVBalancePost = await crvInstance.balanceOf(collTokenCompartmentAddr)
        const approxPartialCRVReward = totalGaugeRewardCRV.div(coeffRepay).toString().substring(0, 3)

        expect(borrowerCRVBalancePost.toString().substring(0, 3)).to.equal(approxPartialCRVReward)
        expect(borrowerCRVLpRepayBalPost).to.equal(locallyCollBalance.div(coeffRepay))
        expect(collTokenCompartmentCRVBalancePost.toString().substring(0, 3)).to.equal(approxPartialCRVReward)

        await ethers.provider.send('evm_mine', [loanExpiry + 12])

        // check crv reward for compartment address
        const totalGaugeRewardCRVPost = await crvGaugeInstance.claimable_tokens(collTokenCompartmentAddr)

        // calculate new crv rewards with partial rewards have already claimed
        const approxPartialCRVPostReward = totalGaugeRewardCRVPost
          .add(totalGaugeRewardCRV.div(coeffRepay))
          .toString()
          .substring(0, 3)
        let compartmentRewardTokenBalancePost = BigNumber.from(0)

        if (rewardTokenAddress) {
          const borrowerRewardTokenBalancePost = await rewardTokenInstance.balanceOf(borrower.address)
          compartmentRewardTokenBalancePost = await rewardTokenInstance.balanceOf(collTokenCompartmentAddr)

          expect(borrowerRewardTokenBalancePost).to.be.greaterThan(borrowerRewardTokenBalancePre)

          if (borrowerRewardTokenBalancePost.gt(borrowerRewardTokenBalancePre)) {
            expect(
              borrowerRewardTokenBalancePost.sub(borrowerRewardTokenBalancePre).sub(compartmentRewardTokenBalancePost)
            ).to.be.closeTo(0, 2)
          }
        }

        // unlock collateral
        const lenderVaultRewardTokenBalancePreUnlock = rewardTokenAddress
          ? await rewardTokenInstance.balanceOf(lenderVault.address)
          : BigNumber.from(0)
        await lenderVault.connect(lender).unlockCollateral(collTokenAddress, [loanId], false)
        const compartmentRewardTokenBalancePostUnlock = rewardTokenAddress
          ? await rewardTokenInstance.balanceOf(collTokenCompartmentAddr)
          : BigNumber.from(0)

        // check vault balance
        const lenderVaultCollBalPost = await crvLPInstance.balanceOf(lenderVault.address)
        const lenderVaultCRVBalancePost = await crvInstance.balanceOf(lenderVault.address)
        const lenderVaultRewardTokenBalancePostUnlock = rewardTokenAddress
          ? await rewardTokenInstance.balanceOf(lenderVault.address)
          : BigNumber.from(0)

        expect(lenderVaultCollBalPost).to.equal(locallyCollBalance.div(coeffRepay))
        expect(lenderVaultCRVBalancePost.toString().substring(0, 3)).to.equal(approxPartialCRVPostReward)
        if (compartmentRewardTokenBalancePost.gt(0) && lenderVaultRewardTokenBalancePostUnlock.gt(0)) {
          expect(compartmentRewardTokenBalancePostUnlock).to.be.equal(0)
          /**todo: write check on partial repay reward to vault */
        }
      }

      isPartialRepay ? await partialRepay() : await repay()
    }

    it('Should process Curve LP staking in LGauge v1 and repay correctly', async () => {
      const collTokenAddress = '0x6c3F90f043a72FA612cbac8115EE7e52BDe6E490' // LP 3pool
      const crvGaugeAddress = '0xbfcf63294ad7105dea65aa58f8ae5be2d9d0952a'

      await stakeInLiquidityGauge({
        collTokenAddress,
        collTokenSlot: 3,
        crvGaugeAddress,
        crvGaugeIndex: 9
      })
    })

    it('Should process Curve LP staking in LGauge v2 with LDO rewards and repay correctly', async () => {
      const collTokenAddress = '0x06325440D014e39736583c165C2963BA99fAf14E' // LP steth
      const crvGaugeAddress = '0x182B723a58739a9c974cFDB385ceaDb237453c28'
      const lidoTokenAddress = '0x5A98FcBEA516Cf06857215779Fd812CA3beF1B32'
      const rewardsDistributionAddress = '0x753D5167C31fBEB5b49624314d74A957Eb271709'

      await stakeInLiquidityGauge({
        collTokenAddress,
        collTokenSlot: 2,
        crvGaugeAddress,
        crvGaugeIndex: 27,
        rewardTokenAddress: lidoTokenAddress,
        rewardsDistributionAddress
      })
    })

    it('Should process Curve LP staking in LGauge v2 with LDO rewards and partial repay correctly', async () => {
      const collTokenAddress = '0x06325440D014e39736583c165C2963BA99fAf14E' // LP steth
      const crvGaugeAddress = '0x182B723a58739a9c974cFDB385ceaDb237453c28'
      const lidoTokenAddress = '0x5A98FcBEA516Cf06857215779Fd812CA3beF1B32'
      const rewardsDistributionAddress = '0x753D5167C31fBEB5b49624314d74A957Eb271709'

      await stakeInLiquidityGauge({
        collTokenAddress,
        collTokenSlot: 2,
        crvGaugeAddress,
        crvGaugeIndex: 27,
        rewardTokenAddress: lidoTokenAddress,
        rewardsDistributionAddress,
        isPartialRepay: true
      })
    })

    it('Should process Curve LP staking in LGauge v4 and repay correctly', async () => {
      const collTokenAddress = '0xEd4064f376cB8d68F770FB1Ff088a3d0F3FF5c4d' // LP crvCRVETH
      const crvGaugeAddress = '0x1cEBdB0856dd985fAe9b8fEa2262469360B8a3a6'

      await stakeInLiquidityGauge({
        collTokenAddress,
        collTokenSlot: 5,
        crvGaugeAddress,
        crvGaugeIndex: 84
      })
    })

    it('Should process Curve LP staking in LGauge v5 with partial repay and unlock coll correctly with rewards', async () => {
      const collTokenAddress = '0x3F436954afb722F5D14D868762a23faB6b0DAbF0' // LP FRAXBP
      const crvGaugeAddress = '0xCf79921D99b99FEe3DcF1A4657fCDA95195B46d1'

      await stakeInLiquidityGauge({
        collTokenAddress,
        collTokenSlot: 6,
        crvGaugeAddress,
        crvGaugeIndex: 192,
        isPartialRepay: true
      })
    })

    it('Should process aToken borrow and partial repayment correctly with rewards', async () => {
      const { borrowerGateway, quoteHandler, lender, borrower, team, usdc, weth, lenderVault, addressRegistry } =
        await setupTest()

      // create curve staking implementation
      const AaveStakingCompartmentImplementation = await ethers.getContractFactory('AaveStakingCompartment')
      await AaveStakingCompartmentImplementation.connect(team)
      const aaveStakingCompartmentImplementation = await AaveStakingCompartmentImplementation.deploy()
      await aaveStakingCompartmentImplementation.deployed()

      // increase borrower aWETH balance
      const locallyCollBalance = ethers.BigNumber.from(10).pow(18)
      const collTokenAddress = '0x4d5F47FA6A74757f35C14fD3a6Ef8E3C9BC514E8' // aave WETH
      const collInstance = new ethers.Contract(collTokenAddress, collTokenAbi, borrower.provider)

      const poolAddress = '0x87870Bca3F3fD6335C3F4ce8392D69350B4fA4E2'
      const poolInstance = new ethers.Contract(poolAddress, aavePoolAbi, borrower.provider)

      // supply aave pool
      await weth.connect(borrower).approve(poolAddress, MAX_UINT256)
      await poolInstance.connect(borrower).supply(weth.address, locallyCollBalance, borrower.address, '0')

      // lender deposits usdc
      await usdc.connect(lender).transfer(lenderVault.address, ONE_USDC.mul(100000))

      // get pre balances
      const borrowerCollBalPre = await collInstance.balanceOf(borrower.address)
      const borrowerUsdcBalPre = await usdc.balanceOf(borrower.address)
      const vaultUsdcBalPre = await usdc.balanceOf(lenderVault.address)

      expect(borrowerCollBalPre).to.be.above(locallyCollBalance)
      expect(vaultUsdcBalPre).to.equal(ONE_USDC.mul(100000))

      // whitelist token pair
      await addressRegistry.connect(team).toggleTokens([collTokenAddress, usdc.address], true)

      // borrower approves borrower gateway
      await collInstance.connect(borrower).approve(borrowerGateway.address, MAX_UINT256)

      const onChainQuote = await createOnChainRequest({
        lender,
        collToken: collTokenAddress,
        loanToken: usdc.address,
        borrowerCompartmentImplementation: aaveStakingCompartmentImplementation.address,
        lenderVault,
        quoteHandler,
        loanPerCollUnit: ONE_USDC.mul(1000)
      })

      // borrow with on chain quote
      const collSendAmount = BigNumber.from(10).pow(18)
      const expectedTransferFee = 0
      const quoteTupleIdx = 0
      const callbackAddr = ZERO_ADDR
      const callbackData = ZERO_BYTES32
      const borrowInstructions = {
        collSendAmount,
        expectedTransferFee,
        deadline: MAX_UINT256,
        minLoanAmount: 0,
        callbackAddr,
        callbackData
      }

      const borrowWithOnChainQuoteTransaction = await borrowerGateway
        .connect(borrower)
        .borrowWithOnChainQuote(lenderVault.address, borrowInstructions, onChainQuote, quoteTupleIdx)
      const borrowWithOnChainQuoteReceipt = await borrowWithOnChainQuoteTransaction.wait()

      const borrowEvent = borrowWithOnChainQuoteReceipt.events?.find(x => {
        return x.event === 'Borrow'
      })

      const repayAmount = borrowEvent?.args?.loan?.['initRepayAmount']
      const loanId = borrowEvent?.args?.['loanId']
      const loanExpiry = borrowEvent?.args?.loan?.['expiry']

      const coeffRepay = 2
      const partialRepayAmount = BigNumber.from(repayAmount).div(coeffRepay)

      // check balance post borrow
      const borrowerUsdcBalPost = await usdc.balanceOf(borrower.address)
      const vaultUsdcBalPost = await usdc.balanceOf(lenderVault.address)

      expect(borrowerUsdcBalPost.sub(borrowerUsdcBalPre)).to.equal(vaultUsdcBalPre.sub(vaultUsdcBalPost))

      // borrower approves borrower gateway
      await usdc.connect(borrower).approve(borrowerGateway.address, MAX_UINT256)

      // repay
      await expect(
        borrowerGateway.connect(borrower).repay(
          {
            targetLoanId: loanId,
            targetRepayAmount: partialRepayAmount,
            expectedTransferFee: 0
          },
          lenderVault.address,
          callbackAddr,
          callbackData
        )
      )
        .to.emit(borrowerGateway, 'Repay')
        .withArgs(lenderVault.address, loanId, partialRepayAmount)

      // check balance post repay
      const borrowerCollRepayBalPost = await collInstance.balanceOf(borrower.address)

      expect(borrowerCollRepayBalPost).to.be.above(borrowerCollBalPre.div(coeffRepay))

      await ethers.provider.send('evm_mine', [loanExpiry + 12])

      // unlock collateral
      const lenderCollBalPre = await collInstance.balanceOf(lender.address)

      expect(lenderCollBalPre).to.equal(BigNumber.from(0))

      await lenderVault.connect(lender).unlockCollateral(collTokenAddress, [loanId], true)

      const lenderCollBalPost = await collInstance.balanceOf(lender.address)

      expect(lenderCollBalPost).to.be.above(borrowerCollBalPre.div(coeffRepay))
    })

    it('Should delegate voting correctly with borrow and partial repayment', async () => {
      const { borrowerGateway, quoteHandler, lender, borrower, team, usdc, lenderVault, addressRegistry } = await setupTest()

      // create uni staking implementation
      const VotingCompartmentImplementation = await ethers.getContractFactory('VoteCompartment')
      await VotingCompartmentImplementation.connect(team)
      const votingCompartmentImplementation = await VotingCompartmentImplementation.deploy()
      await votingCompartmentImplementation.deployed()

      // increase borrower UNI balance
      const locallyUNIBalance = ethers.BigNumber.from(10).pow(18)
      const collTokenAddress = '0x1f9840a85d5aF5bf1D1762F925BDADdC4201F984' // UNI
      const UNI_SLOT = 4
      const collInstance = new ethers.Contract(collTokenAddress, collTokenAbi, borrower.provider)

      // Get storage slot index
      const index = ethers.utils.solidityKeccak256(['uint256', 'uint256'], [borrower.address, UNI_SLOT])
      await ethers.provider.send('hardhat_setStorageAt', [
        collTokenAddress,
        index.toString(),
        ethers.utils.hexZeroPad(locallyUNIBalance.toHexString(), 32)
      ])

      // lender deposits usdc
      await usdc.connect(lender).transfer(lenderVault.address, ONE_USDC.mul(100000))

      // get pre balances
      const borrowerUNIBalPre = await collInstance.balanceOf(borrower.address)
      const borrowerUsdcBalPre = await usdc.balanceOf(borrower.address)
      const vaultUNIBalPre = BigNumber.from(0) // compartment balance
      const vaultUsdcBalPre = await usdc.balanceOf(lenderVault.address)

      expect(borrowerUNIBalPre).to.equal(locallyUNIBalance)
      expect(vaultUsdcBalPre).to.equal(ONE_USDC.mul(100000))

      // whitelist token pair
      await addressRegistry.connect(team).toggleTokens([collTokenAddress, usdc.address], true)

      // borrower approves borrower gateway
      await collInstance.connect(borrower).approve(borrowerGateway.address, MAX_UINT256)

      const ONE_UNI = BigNumber.from(10).pow(18)

      const onChainQuote = await createOnChainRequest({
        lender: lender,
        collToken: collTokenAddress,
        loanToken: usdc.address,
        borrowerCompartmentImplementation: votingCompartmentImplementation.address,
        lenderVault,
        quoteHandler,
        loanPerCollUnit: ONE_USDC.mul(1000)
      })

      // borrow with on chain quote
      const collSendAmount = ONE_UNI
      const expectedTransferFee = 0
      const quoteTupleIdx = 0
      const callbackAddr = ZERO_ADDR
      const callbackData = ZERO_BYTES32
      const borrowInstructions = {
        collSendAmount,
        expectedTransferFee,
        deadline: MAX_UINT256,
        minLoanAmount: 0,
        callbackAddr,
        callbackData
      }

      const borrowWithOnChainQuoteTransaction = await borrowerGateway
        .connect(borrower)
        .borrowWithOnChainQuote(lenderVault.address, borrowInstructions, onChainQuote, quoteTupleIdx)

      const borrowWithOnChainQuoteReceipt = await borrowWithOnChainQuoteTransaction.wait()

      const borrowEvent = borrowWithOnChainQuoteReceipt.events?.find(x => {
        return x.event === 'Borrow'
      })

      const collTokenCompartmentAddr = borrowEvent?.args?.loan?.['collTokenCompartmentAddr']
      const repayAmount = borrowEvent?.args?.loan?.['initRepayAmount']
      const loanId = borrowEvent?.args?.['loanId']
      const loanExpiry = borrowEvent?.args?.loan?.['expiry']

      const coeffRepay = 2
      const partialRepayAmount = BigNumber.from(repayAmount).div(coeffRepay)

      const uniCompInstance = await votingCompartmentImplementation.attach(collTokenCompartmentAddr)

      const borrowerVotesPreDelegation = await collInstance.getCurrentVotes(borrower.address)

      await expect(uniCompInstance.connect(team).delegate(borrower.address)).to.be.reverted
      await uniCompInstance.connect(borrower).delegate(borrower.address)

      // check balance post borrow
      const borrowerUsdcBalPost = await usdc.balanceOf(borrower.address)
      const vaultUsdcBalPost = await usdc.balanceOf(lenderVault.address)
      const borroweUNIBalPost = await collInstance.balanceOf(borrower.address)
      const vaultUNIBalPost = await collInstance.balanceOf(collTokenCompartmentAddr)

      const borrowerVotesPost = await collInstance.getCurrentVotes(borrower.address)

      expect(borrowerVotesPost).to.equal(borrowerUNIBalPre)
      expect(borrowerVotesPreDelegation).to.equal(0)

      expect(borrowerUsdcBalPost.sub(borrowerUsdcBalPre)).to.equal(vaultUsdcBalPre.sub(vaultUsdcBalPost))
      expect(borrowerUNIBalPre.sub(borroweUNIBalPost)).to.equal(vaultUNIBalPost.sub(vaultUNIBalPre))

      // borrower approves borrower gateway
      await usdc.connect(borrower).approve(borrowerGateway.address, MAX_UINT256)

      // partial repay
      await expect(
        borrowerGateway.connect(borrower).repay(
          {
            targetLoanId: loanId,
            targetRepayAmount: partialRepayAmount,
            expectedTransferFee: 0
          },
          lenderVault.address,
          callbackAddr,
          callbackData
        )
      )
        .to.emit(borrowerGateway, 'Repay')
        .withArgs(lenderVault.address, loanId, partialRepayAmount)

      // check balance post repay
      const borrowerCollRepayBalPost = await collInstance.balanceOf(borrower.address)
      expect(borrowerCollRepayBalPost).to.be.equal(borrowerUNIBalPre.div(coeffRepay))

      await ethers.provider.send('evm_mine', [loanExpiry + 12])

      // unlock collateral
      const lenderCollBalPre = await collInstance.balanceOf(lender.address)

      expect(lenderCollBalPre).to.equal(BigNumber.from(0))

      await lenderVault.connect(lender).unlockCollateral(collTokenAddress, [loanId], true)

      const lenderCollBalPost = await collInstance.balanceOf(lender.address)

      expect(lenderCollBalPost).to.equal(borrowerUNIBalPre.div(coeffRepay))
    })

    it('Should delegate voting correctly with borrow and partial repayment with callback', async () => {
      const {
        borrowerGateway,
        quoteHandler,
        lender,
        borrower,
        team,
        weth,
        lenderVault,
        addressRegistry,
        balancerV2Looping
      } = await setupTest()

      // create uni staking implementation
      const VotingCompartmentImplementation = await ethers.getContractFactory('VoteCompartment')
      await VotingCompartmentImplementation.connect(team)
      const votingCompartmentImplementation = await VotingCompartmentImplementation.deploy()
      await votingCompartmentImplementation.deployed()

      // increase borrower UNI balance
      const locallyUNIBalance = ethers.BigNumber.from(10).pow(18)
      const collTokenAddress = '0x1f9840a85d5aF5bf1D1762F925BDADdC4201F984' // UNI
      const UNI_SLOT = 4
      const collInstance = new ethers.Contract(collTokenAddress, collTokenAbi, borrower.provider)

      // Get storage slot index
      const index = ethers.utils.solidityKeccak256(['uint256', 'uint256'], [borrower.address, UNI_SLOT])
      await ethers.provider.send('hardhat_setStorageAt', [
        collTokenAddress,
        index.toString(),
        ethers.utils.hexZeroPad(locallyUNIBalance.toHexString(), 32)
      ])

      // lender deposits weth
      await weth.connect(lender).deposit({ value: ONE_WETH.mul(1000) })
      await weth.connect(lender).transfer(lenderVault.address, ONE_WETH.mul(1000))

      // get pre balances
      const borrowerCollBalPre = await collInstance.balanceOf(borrower.address)
      const borrowerLoanBalPre = await weth.balanceOf(borrower.address)
      const vaultLoanBalPre = await weth.balanceOf(lenderVault.address)

      expect(borrowerCollBalPre).to.equal(locallyUNIBalance)
      expect(vaultLoanBalPre).to.equal(ONE_WETH.mul(1000))

      // whitelist token pair
      await addressRegistry.connect(team).toggleTokens([collTokenAddress, weth.address], true)

      expect(await addressRegistry.connect(team).isWhitelistedToken(collTokenAddress)).to.be.true
      expect(await addressRegistry.connect(team).isWhitelistedToken(weth.address)).to.be.true

      // borrower approves borrower gateway
      await collInstance.connect(borrower).approve(borrowerGateway.address, MAX_UINT256)

      const ONE_UNI = BigNumber.from(10).pow(18)

      const onChainQuote = await createOnChainRequest({
        lender: lender,
        collToken: collTokenAddress,
        loanToken: weth.address,
        borrowerCompartmentImplementation: votingCompartmentImplementation.address,
        lenderVault,
        quoteHandler,
        loanPerCollUnit: ONE_WETH.div(400)
      })

      // borrow with on chain quote
      const collSendAmount = ONE_UNI
      const expectedTransferFee = 0
      const quoteTupleIdx = 0

      const PRECISION = 10000
      const collBuffer = BASE.mul(990).div(1000)
      const initCollFromBorrower = ONE_UNI.mul(collBuffer).div(BASE)
      const slippageTolerance = BASE.mul(30).div(10000)
      const poolId = '0x5aa90c7362ea46b3cbfbd7f01ea5ca69c98fef1c000200000000000000000020' // look up via getPoolId() on bal pool
      const minSwapReceive = collSendAmount.sub(initCollFromBorrower).mul(BASE.sub(slippageTolerance)).div(BASE)
      const deadline = MAX_UINT128

      const callbackAddr = balancerV2Looping.address
      const callbackData = ethers.utils.defaultAbiCoder.encode(
        ['bytes32', 'uint256', 'uint256'],
        [poolId, minSwapReceive, deadline]
      )
      const borrowInstructions = {
        collSendAmount,
        expectedTransferFee,
        deadline: MAX_UINT256,
        minLoanAmount: 0,
        callbackAddr,
        callbackData
      }

      const borrowWithOnChainQuoteTransaction = await borrowerGateway
        .connect(borrower)
        .borrowWithOnChainQuote(lenderVault.address, borrowInstructions, onChainQuote, quoteTupleIdx)

      const borrowWithOnChainQuoteReceipt = await borrowWithOnChainQuoteTransaction.wait()

      const borrowEvent = borrowWithOnChainQuoteReceipt.events?.find(x => {
        return x.event === 'Borrow'
      })

      const collTokenCompartmentAddr = borrowEvent?.args?.loan?.['collTokenCompartmentAddr']
      const repayAmount = borrowEvent?.args?.loan?.['initRepayAmount']
      const loanId = borrowEvent?.args?.['loanId']

      const coeffRepay = 2
      const partialRepayAmount = BigNumber.from(repayAmount).div(coeffRepay)

      const uniCompInstance = await votingCompartmentImplementation.attach(collTokenCompartmentAddr)

      await expect(uniCompInstance.connect(team).initialize(borrower.address, 1)).to.be.reverted

      await expect(
        uniCompInstance.connect(team).transferCollFromCompartment(1, 1, borrower.address, collTokenAddress, ZERO_ADDR)
      ).to.be.revertedWithCustomError(uniCompInstance, 'InvalidSender')

      await expect(uniCompInstance.connect(team).unlockCollToVault(collTokenAddress)).to.be.revertedWithCustomError(
        uniCompInstance,
        'InvalidSender'
      )

      const borrowerVotesPreDelegation = await collInstance.getCurrentVotes(borrower.address)

      await expect(uniCompInstance.connect(team).delegate(borrower.address)).to.be.revertedWithCustomError(
        uniCompInstance,
        'InvalidSender'
      )
      await expect(uniCompInstance.connect(borrower).delegate(ZERO_ADDR)).to.be.revertedWithCustomError(
        uniCompInstance,
        'InvalidDelegatee'
      )
      await uniCompInstance.connect(borrower).delegate(borrower.address)

      // check balance post borrow
      const borrowerLoanBalPost = await weth.balanceOf(borrower.address)
      const borrowerCollBalPost = await collInstance.balanceOf(borrower.address)
      const compartmentCollBalPost = await collInstance.balanceOf(collTokenCompartmentAddr)

      // const borrowerCollBalDiffActual = borrowerCollBalPre.sub(borrowerCollBalPost)
      // const borrowerCollBalDiffExpected = borrowerCollBalPre.sub(collSendAmount)
      // const borrowerCollBalDiffComparison = Math.abs(
      //   Number(
      //     borrowerCollBalDiffActual
      //       .sub(borrowerCollBalDiffExpected)
      //       .mul(PRECISION)
      //       .div(borrowerCollBalDiffActual)
      //       .div(ONE_UNI)
      //       .toString()
      //   )
      // )
      // expect(borrowerCollBalDiffComparison).to.be.lessThan(0.01)
      // the swap leverage means this test is not meaningful... need to compare to balancer swap amount expected for loan amount
      expect(borrowerLoanBalPost.sub(borrowerLoanBalPre)).to.equal(0) // borrower: no weth change as all swapped for uni
      expect(compartmentCollBalPost).to.equal(collSendAmount)
      expect(borrowerVotesPreDelegation).to.equal(0)

      // borrower approves borrower gateway
      await weth.connect(borrower).approve(borrowerGateway.address, MAX_UINT256)
      const minSwapReceiveRepay = partialRepayAmount.mul(BASE.sub(slippageTolerance)).div(BASE).div(1000)

      const callbackDataRepay = ethers.utils.defaultAbiCoder.encode(
        ['bytes32', 'uint256', 'uint256'],
        [poolId, minSwapReceiveRepay, deadline]
      )

      // partial repay
      await expect(
        borrowerGateway.connect(borrower).repay(
          {
            targetLoanId: loanId,
            targetRepayAmount: partialRepayAmount,
            expectedTransferFee: 0
          },
          lenderVault.address,
          callbackAddr,
          callbackDataRepay
        )
      )
        .to.emit(borrowerGateway, 'Repay')
        .withArgs(lenderVault.address, loanId, partialRepayAmount)

      // check balance post repay
      const borrowerCollBalPostRepay = await collInstance.balanceOf(borrower.address)
      const compartmentCollBalPostRepay = await collInstance.balanceOf(collTokenCompartmentAddr)
      const borrowerLoanBalPostRepay = await weth.balanceOf(borrower.address)

      expect(borrowerCollBalPostRepay).to.equal(borrowerCollBalPost) // coll swapped out for loan, no change in coll
      expect(borrowerLoanBalPostRepay).to.be.greaterThan(partialRepayAmount)
      expect(compartmentCollBalPostRepay).to.equal(compartmentCollBalPost.div(coeffRepay))
    })

    it('Should thwart malcious withdraw from vault impersonating token', async () => {
      const { lender, team, weth, lenderVault } = await setupTest()

      await ethers.provider.send('hardhat_setBalance', [team.address, '0x2004FCE5E3E25026110000000'])
      await weth.connect(team).deposit({ value: ONE_WETH.mul(10) })

      await weth.connect(team).transfer(lenderVault.address, ONE_WETH.mul(10))

      const wethBalPreAttack = await weth.balanceOf(lenderVault.address)

      // create maliciousToken
      const MyMaliciousERC20 = await ethers.getContractFactory('MyMaliciousERC20')
      await MyMaliciousERC20.connect(team)
      const myMaliciousERC20 = await MyMaliciousERC20.deploy('MalciousToken', 'MyMal', 18, ZERO_ADDR, lenderVault.address)
      await myMaliciousERC20.deployed()
      await lenderVault.connect(lender).withdraw(myMaliciousERC20.address, ONE_WETH)
      const wethBalPostAttack = await weth.balanceOf(lenderVault.address)
      expect(wethBalPostAttack).to.equal(wethBalPreAttack)
    })
  })

  describe('Testing with token transfer fees', function () {
    it('Should process onChain quote with fees', async function () {
      const { addressRegistry, borrowerGateway, quoteHandler, lender, borrower, team, usdc, paxg, lenderVault } =
        await setupTest()

      // lenderVault owner deposits usdc
      await usdc.connect(lender).transfer(lenderVault.address, ONE_USDC.mul(100000))

      // lenderVault owner gives quote
      const blocknum = await ethers.provider.getBlockNumber()
      const timestamp = (await ethers.provider.getBlock(blocknum)).timestamp
      let quoteTuples = [
        {
          loanPerCollUnitOrLtv: ONE_USDC.mul(1000),
          interestRatePctInBase: BASE.mul(10).div(100),
          upfrontFeePctInBase: BASE.mul(1).div(100),
          tenor: ONE_DAY.mul(365)
        }
      ]
      let onChainQuote = {
        generalQuoteInfo: {
          borrower: borrower.address,
          collToken: paxg.address,
          loanToken: usdc.address,
          oracleAddr: ZERO_ADDR,
          minLoan: ONE_USDC.mul(1000),
          maxLoan: MAX_UINT256,
          validUntil: timestamp + 60,
          earliestRepayTenor: 0,
          borrowerCompartmentImplementation: ZERO_ADDR,
          isSingleUse: false
        },
        quoteTuples: quoteTuples,
        salt: ZERO_BYTES32
      }
      await addressRegistry.connect(team).toggleTokens([paxg.address, usdc.address], true)
      await expect(quoteHandler.connect(lender).addOnChainQuote(lenderVault.address, onChainQuote)).to.emit(
        quoteHandler,
        'OnChainQuoteAdded'
      )

      // check balance pre borrow
      const borrowerPaxgBalPre = await paxg.balanceOf(borrower.address)
      const borrowerUsdcBalPre = await usdc.balanceOf(borrower.address)
      const vaultPaxgBalPre = await paxg.balanceOf(lenderVault.address)
      const vaultUsdcBalPre = await usdc.balanceOf(lenderVault.address)

      // borrower approves and executes quote
      await paxg.connect(borrower).approve(borrowerGateway.address, MAX_UINT256)
      const expectedTransferFee = ONE_PAXG.mul(2).div(9998)
      const quoteTupleIdx = 0
      const collSendAmount = ONE_PAXG.mul(10000).div(9998)
      const callbackAddr = ZERO_ADDR
      const callbackData = ZERO_BYTES32
      const borrowInstructions = {
        collSendAmount,
        expectedTransferFee,
        deadline: MAX_UINT256,
        minLoanAmount: 0,
        callbackAddr,
        callbackData
      }
      await borrowerGateway
        .connect(borrower)
        .borrowWithOnChainQuote(lenderVault.address, borrowInstructions, onChainQuote, quoteTupleIdx)

      // check balance post borrow
      const borrowerPaxgBalPost = await paxg.balanceOf(borrower.address)
      const borrowerUsdcBalPost = await usdc.balanceOf(borrower.address)
      const vaultPaxgBalPost = await paxg.balanceOf(lenderVault.address)
      const vaultUsdcBalPost = await usdc.balanceOf(lenderVault.address)

      expect(borrowerPaxgBalPre.sub(borrowerPaxgBalPost)).to.equal(collSendAmount)
      expect(borrowerUsdcBalPost.sub(borrowerUsdcBalPre)).to.equal(ONE_USDC.mul(1000))
      expect(
        Math.abs(Number(vaultPaxgBalPost.sub(vaultPaxgBalPre).sub(collSendAmount.mul(9998).div(10000).toString())))
      ).to.lessThanOrEqual(1)
      expect(
        Math.abs(
          Number(
            vaultUsdcBalPre
              .sub(vaultUsdcBalPost)
              .sub(onChainQuote.quoteTuples[0].loanPerCollUnitOrLtv.mul(collSendAmount.mul(9998)).div(10000).div(ONE_PAXG))
              .toString()
          )
        )
      ).to.lessThanOrEqual(1)
    })

    it('Should process onChain quote with fees including protocol fee', async function () {
      const { addressRegistry, borrowerGateway, quoteHandler, lender, borrower, team, usdc, paxg, lenderVault } =
        await setupTest()

      // lenderVault owner deposits usdc
      await usdc.connect(lender).transfer(lenderVault.address, ONE_USDC.mul(100000))

      //team sets protocolFee
      const protocolFee = BigNumber.from(10).pow(16)
      await borrowerGateway.connect(team).setNewProtocolFee(protocolFee) // 1% or 100 bp protocolFee

      // lenderVault owner gives quote
      const blocknum = await ethers.provider.getBlockNumber()
      const timestamp = (await ethers.provider.getBlock(blocknum)).timestamp
      let quoteTuples = [
        {
          loanPerCollUnitOrLtv: ONE_USDC.mul(1000),
          interestRatePctInBase: BASE.mul(10).div(100),
          upfrontFeePctInBase: BASE.mul(1).div(100),
          tenor: ONE_DAY.mul(90)
        }
      ]
      let onChainQuote = {
        generalQuoteInfo: {
          borrower: borrower.address,
          collToken: paxg.address,
          loanToken: usdc.address,
          oracleAddr: ZERO_ADDR,
          minLoan: 0,
          maxLoan: MAX_UINT256,
          validUntil: timestamp + 60,
          earliestRepayTenor: 0,
          borrowerCompartmentImplementation: ZERO_ADDR,
          isSingleUse: false
        },
        quoteTuples: quoteTuples,
        salt: ZERO_BYTES32
      }
      await addressRegistry.connect(team).toggleTokens([paxg.address, usdc.address], true)
      await expect(quoteHandler.connect(lender).addOnChainQuote(lenderVault.address, onChainQuote)).to.emit(
        quoteHandler,
        'OnChainQuoteAdded'
      )

      const collSendAmount = ONE_PAXG
      const protocolFeeAmount = ONE_PAXG.mul(protocolFee).mul(ONE_DAY.mul(90)).div(BASE).div(YEAR_IN_SECONDS)
      const sendAmountPostProtocolFee = collSendAmount.sub(protocolFeeAmount)
      const tokenTransferFee = sendAmountPostProtocolFee.mul(2).div(10000)
      const totalExpectedFees = protocolFeeAmount.add(tokenTransferFee)

      // check balance pre borrow
      const borrowerPaxgBalPre = await paxg.balanceOf(borrower.address)
      const borrowerUsdcBalPre = await usdc.balanceOf(borrower.address)
      const vaultPaxgBalPre = await paxg.balanceOf(lenderVault.address)
      const vaultUsdcBalPre = await usdc.balanceOf(lenderVault.address)

      // borrower approves and executes quote
      await paxg.connect(borrower).approve(borrowerGateway.address, MAX_UINT256)
      const quoteTupleIdx = 0
      //const collSendAmount = ONE_PAXG.mul(10000).div(9998)
      const callbackAddr = ZERO_ADDR
      const callbackData = ZERO_BYTES32
      const borrowInstructions = {
        collSendAmount,
        expectedTransferFee: totalExpectedFees,
        deadline: MAX_UINT256,
        minLoanAmount: 0,
        callbackAddr,
        callbackData
      }
      await borrowerGateway
        .connect(borrower)
        .borrowWithOnChainQuote(lenderVault.address, borrowInstructions, onChainQuote, quoteTupleIdx)

      // check balance post borrow
      const borrowerPaxgBalPost = await paxg.balanceOf(borrower.address)
      const borrowerUsdcBalPost = await usdc.balanceOf(borrower.address)
      const vaultPaxgBalPost = await paxg.balanceOf(lenderVault.address)
      const vaultUsdcBalPost = await usdc.balanceOf(lenderVault.address)

      expect(borrowerPaxgBalPre.sub(borrowerPaxgBalPost)).to.equal(collSendAmount)
      expect(borrowerUsdcBalPost.sub(borrowerUsdcBalPre)).to.equal(
        ONE_USDC.mul(1000).mul(collSendAmount.sub(totalExpectedFees)).div(ONE_PAXG)
      )
      expect(vaultPaxgBalPost.sub(vaultPaxgBalPre)).to.equal(collSendAmount.sub(totalExpectedFees))
      expect(vaultUsdcBalPre.sub(vaultUsdcBalPost)).to.equal(
        ONE_USDC.mul(1000).mul(collSendAmount.sub(totalExpectedFees)).div(ONE_PAXG)
      )
    })

    it('Should process onChain quote and repay with loan token transfer fees', async function () {
      const { addressRegistry, borrowerGateway, quoteHandler, lender, team, borrower, usdc, paxg, lenderVault } =
        await setupTest()

      // borrower transfers paxg to lender
      await paxg.connect(borrower).transfer(lender.address, ONE_PAXG.mul(20).mul(10000).div(9998))
      // lender transfers usdc to borroower
      await usdc.connect(lender).transfer(borrower.address, ONE_USDC.mul(100000))
      // owner approves lender vault
      await paxg.connect(lender).approve(lenderVault.address, MAX_UINT256)
      // lenderVault owner deposits paxg
      await paxg.connect(lender).transfer(lenderVault.address, ONE_PAXG.mul(20))

      // lenderVault owner gives quote
      const blocknum = await ethers.provider.getBlockNumber()
      const timestamp = (await ethers.provider.getBlock(blocknum)).timestamp
      let quoteTuples = [
        {
          loanPerCollUnitOrLtv: ONE_PAXG.div(1000),
          interestRatePctInBase: BASE.mul(10).div(100),
          upfrontFeePctInBase: BASE.mul(1).div(100),
          tenor: ONE_DAY.mul(365)
        }
      ]
      let onChainQuote = {
        generalQuoteInfo: {
          borrower: borrower.address,
          collToken: usdc.address,
          loanToken: paxg.address,
          oracleAddr: ZERO_ADDR,
          minLoan: ONE_PAXG.div(1000),
          maxLoan: MAX_UINT256,
          validUntil: timestamp + 60,
          earliestRepayTenor: 0,
          borrowerCompartmentImplementation: ZERO_ADDR,
          isSingleUse: false
        },
        quoteTuples: quoteTuples,
        salt: ZERO_BYTES32
      }
      await addressRegistry.connect(team).toggleTokens([paxg.address, usdc.address], true)
      await expect(quoteHandler.connect(lender).addOnChainQuote(lenderVault.address, onChainQuote)).to.emit(
        quoteHandler,
        'OnChainQuoteAdded'
      )

      // check balance pre borrow
      const borrowerPaxgBalPre = await paxg.balanceOf(borrower.address)
      const borrowerUsdcBalPre = await usdc.balanceOf(borrower.address)
      const vaultPaxgBalPre = await paxg.balanceOf(lenderVault.address)
      const vaultUsdcBalPre = await usdc.balanceOf(lenderVault.address)

      // borrower approves and executes quote
      await usdc.connect(borrower).approve(borrowerGateway.address, MAX_UINT256)
      const expectedTransferFee = 0
      const quoteTupleIdx = 0
      const collSendAmount = ONE_USDC.mul(10000)
      const callbackAddr = ZERO_ADDR
      const callbackData = ZERO_BYTES32
      const borrowInstructions = {
        collSendAmount,
        expectedTransferFee,
        deadline: MAX_UINT256,
        minLoanAmount: 0,
        callbackAddr,
        callbackData
      }
      const borrowTransaction = await borrowerGateway
        .connect(borrower)
        .borrowWithOnChainQuote(lenderVault.address, borrowInstructions, onChainQuote, quoteTupleIdx)

      const borrowTransactionReceipt = await borrowTransaction.wait()

      const borrowEvent = borrowTransactionReceipt.events?.find(x => {
        return x.event === 'Borrow'
      })

      const loanId = borrowEvent?.args?.['loanId']

      // check balance post borrow
      const borrowerPaxgBalPost = await paxg.balanceOf(borrower.address)
      const borrowerUsdcBalPost = await usdc.balanceOf(borrower.address)
      const vaultPaxgBalPost = await paxg.balanceOf(lenderVault.address)
      const vaultUsdcBalPost = await usdc.balanceOf(lenderVault.address)

      const maxLoanPerCollOrLtv = quoteTuples[0].loanPerCollUnitOrLtv

      expect(borrowerPaxgBalPost.sub(borrowerPaxgBalPre)).to.equal(
        calcLoanBalanceDelta(maxLoanPerCollOrLtv, 2, collSendAmount, 6)
      )
      expect(borrowerUsdcBalPre.sub(borrowerUsdcBalPost)).to.equal(collSendAmount)
      expect(vaultUsdcBalPost.sub(vaultUsdcBalPre).sub(collSendAmount)).to.equal(0)

      expect(
        vaultPaxgBalPre.sub(vaultPaxgBalPost).sub(calcLoanBalanceDelta(maxLoanPerCollOrLtv, 0, collSendAmount, 6))
      ).to.equal(0)

      await paxg.connect(borrower).approve(borrowerGateway.address, MAX_UINT128)

      const repayBody = {
        targetLoanId: loanId,
        targetRepayAmount: ONE_PAXG.mul(10).mul(110).div(100),
        expectedTransferFee: transferFeeHelper(ONE_PAXG.mul(10).mul(110).div(100), 2)
      }

      await expect(borrowerGateway.connect(borrower).repay(repayBody, team.address, callbackAddr, callbackData)).to.be
        .reverted

      await expect(
        borrowerGateway
          .connect(borrower)
          .repay({ ...repayBody, expectedTransferFee: BASE }, lenderVault.address, callbackAddr, callbackData)
      ).to.be.reverted

      await expect(borrowerGateway.connect(borrower).repay(repayBody, lenderVault.address, callbackAddr, callbackData))
        .to.emit(borrowerGateway, 'Repay')
        .withArgs(lenderVault.address, loanId, ONE_PAXG.mul(10).mul(110).div(100))
      const borrowerUsdcBalPostRepay = await usdc.balanceOf(borrower.address)
      // full repay of USDC less upfront fee
      expect(borrowerUsdcBalPre.sub(borrowerUsdcBalPostRepay)).to.be.equal(collSendAmount.mul(1).div(100))
    })
  })

  describe('Testing chainlink oracles', function () {
    it('Should process onChain quote with eth-based oracle address (non-weth)', async function () {
      const {
        addressRegistry,
        borrowerGateway,
        quoteHandler,
        lender,
        borrower,
        usdc,
        paxg,
        weth,
        wbtc,
        btcToUSDChainlinkAddr,
        wBTCToBTCChainlinkAddr,
        team,
        lenderVault
      } = await setupTest()

      // deploy chainlinkOracleContract
      const usdcEthChainlinkAddr = '0x986b5e1e1755e3c2440e960477f25201b0a8bbd4'
      const paxgEthChainlinkAddr = '0x9b97304ea12efed0fad976fbecaad46016bf269e'
      const ChainlinkBasicImplementation = await ethers.getContractFactory('ChainlinkBasic')
      /****deploy errors on base oracles****/
      await expect(
        ChainlinkBasicImplementation.connect(team).deploy(
          ['0xA0b86991c6218b36c1d19D4a2e9Eb0cE3606eB48', '0x45804880De22913dAFE09f4980848ECE6EcbAf78'],
          [usdcEthChainlinkAddr],
          weth.address,
          wbtc,
          btcToUSDChainlinkAddr,
          wBTCToBTCChainlinkAddr
        )
      ).to.be.reverted
      await expect(
        ChainlinkBasicImplementation.connect(team).deploy(
          ['0xA0b86991c6218b36c1d19D4a2e9Eb0cE3606eB48', '0x45804880De22913dAFE09f4980848ECE6EcbAf78'],
          [ZERO_ADDR, paxgEthChainlinkAddr],
          weth.address,
          wbtc,
          btcToUSDChainlinkAddr,
          wBTCToBTCChainlinkAddr
        )
      ).to.be.reverted
      await expect(
        ChainlinkBasicImplementation.connect(team).deploy(
          [ZERO_ADDR, '0x45804880De22913dAFE09f4980848ECE6EcbAf78'],
          [usdcEthChainlinkAddr, paxgEthChainlinkAddr],
          weth.address,
          wbtc,
          btcToUSDChainlinkAddr,
          wBTCToBTCChainlinkAddr
        )
      ).to.be.reverted

      /****correct deploy****/
      const chainlinkBasicImplementation = await ChainlinkBasicImplementation.connect(team).deploy(
        ['0xA0b86991c6218b36c1d19D4a2e9Eb0cE3606eB48', '0x45804880De22913dAFE09f4980848ECE6EcbAf78'],
        [usdcEthChainlinkAddr, paxgEthChainlinkAddr],
        weth.address,
        wbtc,
        btcToUSDChainlinkAddr,
        wBTCToBTCChainlinkAddr
      )
      await chainlinkBasicImplementation.deployed()

      await expect(addressRegistry.connect(borrower).toggleOracle(chainlinkBasicImplementation.address, true)).to.be.reverted

      await addressRegistry.connect(team).toggleOracle(chainlinkBasicImplementation.address, true)

      const usdcOracleInstance = new ethers.Contract(usdcEthChainlinkAddr, chainlinkAggregatorAbi, borrower.provider)
      const paxgOracleInstance = new ethers.Contract(paxgEthChainlinkAddr, chainlinkAggregatorAbi, borrower.provider)

      // lenderVault owner deposits usdc
      await usdc.connect(lender).transfer(lenderVault.address, ONE_USDC.mul(100000))

      // lenderVault owner gives quote
      const blocknum = await ethers.provider.getBlockNumber()
      const timestamp = (await ethers.provider.getBlock(blocknum)).timestamp
      let quoteTuples = [
        {
          loanPerCollUnitOrLtv: BASE.mul(75).div(100),
          interestRatePctInBase: BASE.mul(10).div(100),
          upfrontFeePctInBase: BASE.mul(1).div(100),
          tenor: ONE_DAY.mul(365)
        }
      ]
      let onChainQuote = {
        generalQuoteInfo: {
          borrower: borrower.address,
          collToken: paxg.address,
          loanToken: usdc.address,
          oracleAddr: chainlinkBasicImplementation.address,
          minLoan: ONE_USDC.mul(1000),
          maxLoan: MAX_UINT256,
          validUntil: timestamp + 60,
          earliestRepayTenor: 0,
          borrowerCompartmentImplementation: ZERO_ADDR,
          isSingleUse: false
        },
        quoteTuples: quoteTuples,
        salt: ZERO_BYTES32
      }
      await addressRegistry.connect(team).toggleTokens([paxg.address, usdc.address], true)
      await expect(quoteHandler.connect(lender).addOnChainQuote(lenderVault.address, onChainQuote)).to.emit(
        quoteHandler,
        'OnChainQuoteAdded'
      )

      // check balance pre borrow
      const borrowerPaxgBalPre = await paxg.balanceOf(borrower.address)
      const borrowerUsdcBalPre = await usdc.balanceOf(borrower.address)
      const vaultPaxgBalPre = await paxg.balanceOf(lenderVault.address)
      const vaultUsdcBalPre = await usdc.balanceOf(lenderVault.address)

      // borrower approves and executes quote
      await paxg.connect(borrower).approve(borrowerGateway.address, MAX_UINT256)
      const expectedTransferFee = ONE_PAXG.mul(2).div(9998)
      const quoteTupleIdx = 0
      const collSendAmount = ONE_PAXG.mul(10000).div(9998)
      const callbackAddr = ZERO_ADDR
      const callbackData = ZERO_BYTES32
      const borrowInstructions = {
        collSendAmount,
        expectedTransferFee,
        deadline: MAX_UINT256,
        minLoanAmount: 0,
        callbackAddr,
        callbackData
      }
      await borrowerGateway
        .connect(borrower)
        .borrowWithOnChainQuote(lenderVault.address, borrowInstructions, onChainQuote, quoteTupleIdx)

      // check balance post borrow
      const borrowerPaxgBalPost = await paxg.balanceOf(borrower.address)
      const borrowerUsdcBalPost = await usdc.balanceOf(borrower.address)
      const vaultPaxgBalPost = await paxg.balanceOf(lenderVault.address)
      const vaultUsdcBalPost = await usdc.balanceOf(lenderVault.address)

      const loanTokenRoundData = await usdcOracleInstance.latestRoundData()
      const collTokenRoundData = await paxgOracleInstance.latestRoundData()
      const loanTokenPriceRaw = loanTokenRoundData.answer
      const collTokenPriceRaw = collTokenRoundData.answer

      const collTokenPriceInLoanToken = collTokenPriceRaw.mul(ONE_USDC).div(loanTokenPriceRaw)
      const maxLoanPerColl = collTokenPriceInLoanToken.mul(75).div(100)

      expect(borrowerPaxgBalPre.sub(borrowerPaxgBalPost)).to.equal(collSendAmount)
      expect(borrowerUsdcBalPost.sub(borrowerUsdcBalPre)).to.equal(maxLoanPerColl)
      expect(
        Math.abs(Number(vaultPaxgBalPost.sub(vaultPaxgBalPre).sub(collSendAmount.mul(9998).div(10000).toString())))
      ).to.lessThanOrEqual(1)
      expect(vaultUsdcBalPre.sub(vaultUsdcBalPost).sub(maxLoanPerColl)).to.equal(0)
    })

    it('Should process onChain quote with eth-based oracle address (coll weth)', async function () {
      const {
        borrowerGateway,
        quoteHandler,
        lender,
        borrower,
        usdc,
        weth,
        team,
        lenderVault,
        addressRegistry,
        wbtc,
        btcToUSDChainlinkAddr,
        wBTCToBTCChainlinkAddr
      } = await setupTest()

      // deploy chainlinkOracleContract
      const usdcEthChainlinkAddr = '0x986b5e1e1755e3c2440e960477f25201b0a8bbd4'

      const ChainlinkBasicImplementation = await ethers.getContractFactory('ChainlinkBasic')
      const chainlinkBasicImplementation = await ChainlinkBasicImplementation.connect(team).deploy(
        ['0xA0b86991c6218b36c1d19D4a2e9Eb0cE3606eB48'],
        [usdcEthChainlinkAddr],
        weth.address,
        wbtc,
        btcToUSDChainlinkAddr,
        wBTCToBTCChainlinkAddr
      )
      await chainlinkBasicImplementation.deployed()

      await addressRegistry.connect(team).toggleOracle(chainlinkBasicImplementation.address, true)

      const usdcOracleInstance = new ethers.Contract(usdcEthChainlinkAddr, chainlinkAggregatorAbi, borrower.provider)

      // lenderVault owner deposits usdc
      await usdc.connect(lender).transfer(lenderVault.address, ONE_USDC.mul(100000))

      // lenderVault owner gives quote
      const blocknum = await ethers.provider.getBlockNumber()
      const timestamp = (await ethers.provider.getBlock(blocknum)).timestamp
      let quoteTuples = [
        {
          loanPerCollUnitOrLtv: BASE.mul(75).div(100),
          interestRatePctInBase: BASE.mul(10).div(100),
          upfrontFeePctInBase: BASE.mul(1).div(100),
          tenor: ONE_DAY.mul(365)
        }
      ]
      let onChainQuote = {
        generalQuoteInfo: {
          borrower: borrower.address,
          collToken: weth.address,
          loanToken: usdc.address,
          oracleAddr: chainlinkBasicImplementation.address,
          minLoan: ONE_USDC.mul(1000),
          maxLoan: MAX_UINT256,
          validUntil: timestamp + 60,
          earliestRepayTenor: 0,
          borrowerCompartmentImplementation: ZERO_ADDR,
          isSingleUse: false
        },
        quoteTuples: quoteTuples,
        salt: ZERO_BYTES32
      }
      await addressRegistry.connect(team).toggleTokens([weth.address, usdc.address], true)
      await expect(quoteHandler.connect(lender).addOnChainQuote(lenderVault.address, onChainQuote)).to.emit(
        quoteHandler,
        'OnChainQuoteAdded'
      )

      // check balance pre borrow
      const borrowerWethBalPre = await weth.balanceOf(borrower.address)
      const borrowerUsdcBalPre = await usdc.balanceOf(borrower.address)
      const vaultWethBalPre = await weth.balanceOf(lenderVault.address)
      const vaultUsdcBalPre = await usdc.balanceOf(lenderVault.address)

      // borrower approves and executes quote
      await weth.connect(borrower).approve(borrowerGateway.address, MAX_UINT256)
      const expectedTransferFee = 0
      const quoteTupleIdx = 0
      const collSendAmount = ONE_WETH
      const callbackAddr = ZERO_ADDR
      const callbackData = ZERO_BYTES32
      const borrowInstructions = {
        collSendAmount,
        expectedTransferFee,
        deadline: MAX_UINT256,
        minLoanAmount: 0,
        callbackAddr,
        callbackData
      }
      await borrowerGateway
        .connect(borrower)
        .borrowWithOnChainQuote(lenderVault.address, borrowInstructions, onChainQuote, quoteTupleIdx)

      // check balance post borrow
      const borrowerWethBalPost = await weth.balanceOf(borrower.address)
      const borrowerUsdcBalPost = await usdc.balanceOf(borrower.address)
      const vaultWethBalPost = await weth.balanceOf(lenderVault.address)
      const vaultUsdcBalPost = await usdc.balanceOf(lenderVault.address)

      const loanTokenRoundData = await usdcOracleInstance.latestRoundData()
      const loanTokenPriceRaw = loanTokenRoundData.answer

      const collTokenPriceInLoanToken = ONE_WETH.mul(ONE_USDC).div(loanTokenPriceRaw)
      const maxLoanPerColl = collTokenPriceInLoanToken.mul(75).div(100)

      expect(borrowerWethBalPre.sub(borrowerWethBalPost)).to.equal(collSendAmount)
      expect(borrowerUsdcBalPost.sub(borrowerUsdcBalPre)).to.equal(maxLoanPerColl)
      expect(Math.abs(Number(vaultWethBalPost.sub(vaultWethBalPre).sub(collSendAmount).toString()))).to.equal(0)
      expect(vaultUsdcBalPre.sub(vaultUsdcBalPost).sub(maxLoanPerColl)).to.equal(0)
    })

    it('Should process onChain quote with eth-based oracle address (loan weth)', async function () {
      const {
        borrowerGateway,
        quoteHandler,
        lender,
        borrower,
        usdc,
        weth,
        team,
        lenderVault,
        addressRegistry,
        wbtc,
        btcToUSDChainlinkAddr,
        wBTCToBTCChainlinkAddr
      } = await setupTest()

      // deploy chainlinkOracleContract
      const usdcEthChainlinkAddr = '0x986b5e1e1755e3c2440e960477f25201b0a8bbd4'

      const ChainlinkBasicImplementation = await ethers.getContractFactory('ChainlinkBasic')
      const chainlinkBasicImplementation = await ChainlinkBasicImplementation.connect(team).deploy(
        ['0xA0b86991c6218b36c1d19D4a2e9Eb0cE3606eB48'],
        [usdcEthChainlinkAddr],
        weth.address,
        wbtc,
        btcToUSDChainlinkAddr,
        wBTCToBTCChainlinkAddr
      )
      await chainlinkBasicImplementation.deployed()

      await addressRegistry.connect(team).toggleOracle(chainlinkBasicImplementation.address, true)

      const usdcOracleInstance = new ethers.Contract(usdcEthChainlinkAddr, chainlinkAggregatorAbi, borrower.provider)

      // lenderVault owner deposits weth
      await weth.connect(lender).deposit({ value: ONE_WETH.mul(1000) })
      await weth.connect(lender).transfer(lenderVault.address, ONE_WETH.mul(1000))

      // lender gives borrower USDC for collateral
      await usdc.connect(lender).transfer(borrower.address, ONE_USDC.mul(100000))

      // lenderVault owner gives quote
      const blocknum = await ethers.provider.getBlockNumber()
      const timestamp = (await ethers.provider.getBlock(blocknum)).timestamp
      let quoteTuples = [
        {
          loanPerCollUnitOrLtv: ONE_WETH.div(10),
          interestRatePctInBase: BASE.mul(10).div(100),
          upfrontFeePctInBase: BASE.mul(1).div(100),
          tenor: ONE_DAY.mul(365)
        }
      ]
      let onChainQuote = {
        generalQuoteInfo: {
          borrower: borrower.address,
          collToken: usdc.address,
          loanToken: weth.address,
          oracleAddr: chainlinkBasicImplementation.address,
          minLoan: ONE_WETH.div(100),
          maxLoan: MAX_UINT256,
          validUntil: timestamp + 60,
          earliestRepayTenor: 0,
          borrowerCompartmentImplementation: ZERO_ADDR,
          isSingleUse: false
        },
        quoteTuples: quoteTuples,
        salt: ZERO_BYTES32
      }
      await addressRegistry.connect(team).toggleTokens([weth.address, usdc.address], true)
      await expect(quoteHandler.connect(lender).addOnChainQuote(lenderVault.address, onChainQuote)).to.emit(
        quoteHandler,
        'OnChainQuoteAdded'
      )

      // check balance pre borrow
      const borrowerWethBalPre = await weth.balanceOf(borrower.address)
      const borrowerUsdcBalPre = await usdc.balanceOf(borrower.address)
      const vaultWethBalPre = await weth.balanceOf(lenderVault.address)
      const vaultUsdcBalPre = await usdc.balanceOf(lenderVault.address)

      // borrower approves and executes quote
      await usdc.connect(borrower).approve(borrowerGateway.address, MAX_UINT128)
      const expectedTransferFee = 0
      const quoteTupleIdx = 0
      const collSendAmount = ONE_USDC.mul(10000)
      const callbackAddr = ZERO_ADDR
      const callbackData = ZERO_BYTES32
      const borrowInstructions = {
        collSendAmount,
        expectedTransferFee,
        deadline: MAX_UINT256,
        minLoanAmount: 0,
        callbackAddr,
        callbackData
      }
      await borrowerGateway
        .connect(borrower)
        .borrowWithOnChainQuote(lenderVault.address, borrowInstructions, onChainQuote, quoteTupleIdx)

      // check balance post borrow
      const borrowerWethBalPost = await weth.balanceOf(borrower.address)
      const borrowerUsdcBalPost = await usdc.balanceOf(borrower.address)
      const vaultWethBalPost = await weth.balanceOf(lenderVault.address)
      const vaultUsdcBalPost = await usdc.balanceOf(lenderVault.address)

      const collTokenRoundData = await usdcOracleInstance.latestRoundData()
      const collTokenPriceRaw = collTokenRoundData.answer

      const maxLoanPerColl = collTokenPriceRaw.div(10).mul(10000)

      expect(borrowerUsdcBalPre.sub(borrowerUsdcBalPost)).to.equal(collSendAmount)
      expect(borrowerWethBalPost.sub(borrowerWethBalPre)).to.equal(maxLoanPerColl)
      expect(Math.abs(Number(vaultUsdcBalPost.sub(vaultUsdcBalPre).sub(collSendAmount).toString()))).to.equal(0)
      expect(vaultWethBalPre.sub(vaultWethBalPost).sub(maxLoanPerColl)).to.equal(0)
    })

    it('Should process onChain quote with olympus gohm oracle (non-weth)', async function () {
      const {
        borrowerGateway,
        quoteHandler,
        lender,
        borrower,
        usdc,
        gohm,
        weth,
        team,
        lenderVault,
        addressRegistry,
        wbtc,
        btcToUSDChainlinkAddr,
        wBTCToBTCChainlinkAddr
      } = await setupTest()

      // deploy chainlinkOracleContract
      const usdcEthChainlinkAddr = '0x986b5e1e1755e3c2440e960477f25201b0a8bbd4'
      const ohmEthChainlinkAddr = '0x9a72298ae3886221820B1c878d12D872087D3a23'
      const OlympusOracleImplementation = await ethers.getContractFactory('OlympusOracle')
      const olympusOracleImplementation = await OlympusOracleImplementation.connect(team).deploy(
        ['0xA0b86991c6218b36c1d19D4a2e9Eb0cE3606eB48'],
        [usdcEthChainlinkAddr],
        weth.address,
        wbtc,
        btcToUSDChainlinkAddr,
        wBTCToBTCChainlinkAddr
      )
      await olympusOracleImplementation.deployed()

      await addressRegistry.connect(team).toggleOracle(olympusOracleImplementation.address, true)

      const usdcOracleInstance = new ethers.Contract(usdcEthChainlinkAddr, chainlinkAggregatorAbi, borrower.provider)
      const ohmOracleInstance = new ethers.Contract(ohmEthChainlinkAddr, chainlinkAggregatorAbi, borrower.provider)
      const gohmInstance = new ethers.Contract(gohm.address, gohmAbi, borrower.provider)

      // lenderVault owner deposits usdc
      await usdc.connect(lender).transfer(lenderVault.address, ONE_USDC.mul(100000))

      await gohm.connect(team).transfer(borrower.address, ONE_GOHM.mul(10))

      // lenderVault owner gives quote
      const blocknum = await ethers.provider.getBlockNumber()
      const timestamp = (await ethers.provider.getBlock(blocknum)).timestamp
      let quoteTuples = [
        {
          loanPerCollUnitOrLtv: BASE.mul(75).div(100),
          interestRatePctInBase: BASE.mul(10).div(100),
          upfrontFeePctInBase: BASE.mul(1).div(100),
          tenor: ONE_DAY.mul(365)
        }
      ]
      let onChainQuote = {
        generalQuoteInfo: {
          borrower: borrower.address,
          collToken: gohm.address,
          loanToken: usdc.address,
          oracleAddr: olympusOracleImplementation.address,
          minLoan: ONE_USDC.mul(1000),
          maxLoan: MAX_UINT256,
          validUntil: timestamp + 60,
          earliestRepayTenor: 0,
          borrowerCompartmentImplementation: ZERO_ADDR,
          isSingleUse: false
        },
        quoteTuples: quoteTuples,
        salt: ZERO_BYTES32
      }
      await addressRegistry.connect(team).toggleTokens([gohm.address, usdc.address], true)
      await expect(quoteHandler.connect(lender).addOnChainQuote(lenderVault.address, onChainQuote)).to.emit(
        quoteHandler,
        'OnChainQuoteAdded'
      )

      // check balance pre borrow
      const borrowerGohmBalPre = await gohm.balanceOf(borrower.address)
      const borrowerUsdcBalPre = await usdc.balanceOf(borrower.address)
      const vaultGohmBalPre = await gohm.balanceOf(lenderVault.address)
      const vaultUsdcBalPre = await usdc.balanceOf(lenderVault.address)

      // borrower approves and executes quote
      await gohm.connect(borrower).approve(borrowerGateway.address, MAX_UINT256)
      const expectedTransferFee = 0
      const quoteTupleIdx = 0
      const collSendAmount = ONE_GOHM
      const callbackAddr = ZERO_ADDR
      const callbackData = ZERO_BYTES32
      const borrowInstructions = {
        collSendAmount,
        expectedTransferFee,
        deadline: MAX_UINT256,
        minLoanAmount: 0,
        callbackAddr,
        callbackData
      }
      await borrowerGateway
        .connect(borrower)
        .borrowWithOnChainQuote(lenderVault.address, borrowInstructions, onChainQuote, quoteTupleIdx)

      // check balance post borrow
      const borrowerGohmBalPost = await gohm.balanceOf(borrower.address)
      const borrowerUsdcBalPost = await usdc.balanceOf(borrower.address)
      const vaultGohmBalPost = await gohm.balanceOf(lenderVault.address)
      const vaultUsdcBalPost = await usdc.balanceOf(lenderVault.address)

      const loanTokenRoundData = await usdcOracleInstance.latestRoundData()
      const collTokenRoundDataPreIndex = await ohmOracleInstance.latestRoundData()
      const loanTokenPriceRaw = loanTokenRoundData.answer
      const collTokenPriceRawPreIndex = collTokenRoundDataPreIndex.answer
      const index = await gohmInstance.index()

      const collTokenPriceInLoanToken = collTokenPriceRawPreIndex
        .mul(ONE_USDC)
        .mul(index)
        .div(loanTokenPriceRaw)
        .div(10 ** 9)
      const maxLoanPerColl = collTokenPriceInLoanToken.mul(75).div(100)

      console.log(collTokenPriceInLoanToken.toString())

      expect(borrowerGohmBalPre.sub(borrowerGohmBalPost)).to.equal(collSendAmount)
      expect(borrowerUsdcBalPost.sub(borrowerUsdcBalPre)).to.equal(maxLoanPerColl)
      expect(Math.abs(Number(vaultGohmBalPost.sub(vaultGohmBalPre).sub(collSendAmount).toString()))).to.equal(0)
      expect(vaultUsdcBalPre.sub(vaultUsdcBalPost).sub(maxLoanPerColl)).to.equal(0)
    })

    it('Should process onChain quote with uni v2 oracle (usdc-weth)', async function () {
      const {
        borrowerGateway,
        quoteHandler,
        lender,
        borrower,
        usdc,
        weth,
        uniV2WethUsdc,
        team,
        lenderVault,
        addressRegistry,
        wbtc,
        btcToUSDChainlinkAddr,
        wBTCToBTCChainlinkAddr
      } = await setupTest()

      // deploy chainlinkOracleContract
      const usdcEthChainlinkAddr = '0x986b5e1e1755e3c2440e960477f25201b0a8bbd4'
      const UniV2OracleImplementation = await ethers.getContractFactory('UniV2Chainlink')
      /****deploy error uni oracle****/
      await expect(
        UniV2OracleImplementation.connect(team).deploy(
          ['0xA0b86991c6218b36c1d19D4a2e9Eb0cE3606eB48'],
          [usdcEthChainlinkAddr],
          [ZERO_ADDR],
          weth.address,
          wbtc,
          btcToUSDChainlinkAddr,
          wBTCToBTCChainlinkAddr
        )
      ).to.be.reverted
      /****deploy correctly****/
      const uniV2OracleImplementation = await UniV2OracleImplementation.connect(team).deploy(
        ['0xA0b86991c6218b36c1d19D4a2e9Eb0cE3606eB48'],
        [usdcEthChainlinkAddr],
        [uniV2WethUsdc.address],
        weth.address,
        wbtc,
        btcToUSDChainlinkAddr,
        wBTCToBTCChainlinkAddr
      )
      await uniV2OracleImplementation.deployed()

      await addressRegistry.connect(team).toggleOracle(uniV2OracleImplementation.address, true)

      const usdcOracleInstance = new ethers.Contract(usdcEthChainlinkAddr, chainlinkAggregatorAbi, borrower.provider)

      // lenderVault owner deposits usdc
      await usdc.connect(lender).transfer(lenderVault.address, ONE_USDC.mul(10000000))

      await uniV2WethUsdc.connect(team).transfer(borrower.address, ONE_WETH.div(1000))

      // lenderVault owner gives quote
      const blocknum = await ethers.provider.getBlockNumber()
      const timestamp = (await ethers.provider.getBlock(blocknum)).timestamp
      let quoteTuples = [
        {
          loanPerCollUnitOrLtv: BASE.mul(75).div(100),
          interestRatePctInBase: BASE.mul(10).div(100),
          upfrontFeePctInBase: BASE.mul(1).div(100),
          tenor: ONE_DAY.mul(365)
        }
      ]
      let onChainQuote = {
        generalQuoteInfo: {
          borrower: borrower.address,
          collToken: uniV2WethUsdc.address,
          loanToken: usdc.address,
          oracleAddr: uniV2OracleImplementation.address,
          minLoan: ONE_USDC.mul(1000),
          maxLoan: MAX_UINT256,
          validUntil: timestamp + 60,
          earliestRepayTenor: 0,
          borrowerCompartmentImplementation: ZERO_ADDR,
          isSingleUse: false
        },
        quoteTuples: quoteTuples,
        salt: ZERO_BYTES32
      }
      await addressRegistry.connect(team).toggleTokens([uniV2WethUsdc.address, usdc.address], true)
      await expect(quoteHandler.connect(lender).addOnChainQuote(lenderVault.address, onChainQuote)).to.emit(
        quoteHandler,
        'OnChainQuoteAdded'
      )

      // check balance pre borrow
      const borrowerUniV2WethUsdcBalPre = await uniV2WethUsdc.balanceOf(borrower.address)
      const borrowerUsdcBalPre = await usdc.balanceOf(borrower.address)
      const vaultUniV2WethUsdcBalPre = await uniV2WethUsdc.balanceOf(lenderVault.address)
      const vaultUsdcBalPre = await usdc.balanceOf(lenderVault.address)

      // borrower approves and executes quote
      await uniV2WethUsdc.connect(borrower).approve(borrowerGateway.address, MAX_UINT256)
      const expectedTransferFee = 0
      const quoteTupleIdx = 0
      const collSendAmount = ONE_WETH.div(1000)
      const callbackAddr = ZERO_ADDR
      const callbackData = ZERO_BYTES32
      const borrowInstructions = {
        collSendAmount,
        expectedTransferFee,
        deadline: MAX_UINT256,
        minLoanAmount: 0,
        callbackAddr,
        callbackData
      }
      await borrowerGateway
        .connect(borrower)
        .borrowWithOnChainQuote(lenderVault.address, borrowInstructions, onChainQuote, quoteTupleIdx)

      // check balance post borrow
      const borrowerUniV2WethUsdcBalPost = await uniV2WethUsdc.balanceOf(borrower.address)
      const borrowerUsdcBalPost = await usdc.balanceOf(borrower.address)
      const vaultUniV2WethUsdcBalPost = await uniV2WethUsdc.balanceOf(lenderVault.address)
      const vaultUsdcBalPost = await usdc.balanceOf(lenderVault.address)

      const loanTokenRoundData = await usdcOracleInstance.latestRoundData()
      const totalEthValueOfLpPool = await getTotalEthValue(
        uniV2WethUsdc.address,
        borrower,
        usdcEthChainlinkAddr,
        weth.address,
        weth.address
      )
      const totalSupply = await uniV2WethUsdc.totalSupply()
      const loanTokenPriceRaw = loanTokenRoundData.answer
      const collTokenPriceRaw = totalEthValueOfLpPool.mul(BigNumber.from(10).pow(18)).div(totalSupply)

      const collTokenPriceInLoanToken = collTokenPriceRaw.mul(ONE_USDC).div(loanTokenPriceRaw)
      const maxLoanPerColl = collTokenPriceInLoanToken.mul(75).div(100)

      console.log(collTokenPriceInLoanToken.toString())

      expect(borrowerUniV2WethUsdcBalPre.sub(borrowerUniV2WethUsdcBalPost)).to.equal(collSendAmount)
      expect(borrowerUsdcBalPost.sub(borrowerUsdcBalPre)).to.equal(maxLoanPerColl.div(1000))
      expect(
        Math.abs(Number(vaultUniV2WethUsdcBalPost.sub(vaultUniV2WethUsdcBalPre).sub(collSendAmount).toString()))
      ).to.equal(0)
      expect(vaultUsdcBalPre.sub(vaultUsdcBalPost).sub(maxLoanPerColl.div(1000))).to.equal(0)
    })
  })
})<|MERGE_RESOLUTION|>--- conflicted
+++ resolved
@@ -200,7 +200,6 @@
 
   describe('On-Chain Quote Testing', function () {
     it('Should validate correctly the wrong quote loanPerCollUnitOrLtv ', async function () {
-<<<<<<< HEAD
       const {
         addressRegistry,
         quoteHandler,
@@ -209,14 +208,11 @@
         team,
         usdc,
         weth,
+        lenderVault,
         wbtc,
-        lenderVault,
         btcToUSDChainlinkAddr,
         wBTCToBTCChainlinkAddr
       } = await setupTest()
-=======
-      const { addressRegistry, quoteHandler, lender, borrower, team, usdc, weth, lenderVault, wbtc, btcToUSDChainlinkAddr, wBTCToBTCChainlinkAddr } = await setupTest()
->>>>>>> 2a17ce5e
 
       // deploy chainlinkOracleContract
       const usdcEthChainlinkAddr = '0x986b5e1e1755e3c2440e960477f25201b0a8bbd4'
@@ -228,11 +224,7 @@
         weth.address,
         wbtc,
         btcToUSDChainlinkAddr,
-<<<<<<< HEAD
         wBTCToBTCChainlinkAddr
-=======
-        wBTCToBTCChainlinkAddr,
->>>>>>> 2a17ce5e
       )
       await chainlinkBasicImplementation.deployed()
 
