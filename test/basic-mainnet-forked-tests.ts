import { expect } from 'chai'
import { BigNumber } from 'ethers'
import { ethers } from 'hardhat'
import { LenderVault, QuoteHandler } from '../typechain-types'
import { SignerWithAddress } from '@nomiclabs/hardhat-ethers/signers'
import {
  balancerV2VaultAbi,
  balancerV2PoolAbi,
  collTokenAbi,
  aavePoolAbi,
  crvRewardsDistributorAbi
} from "./abi"

const hre = require('hardhat')
const BASE = ethers.BigNumber.from(10).pow(18)
const ONE_USDC = ethers.BigNumber.from(10).pow(6)
const ONE_WETH = ethers.BigNumber.from(10).pow(18)
const ONE_PAXG = ethers.BigNumber.from(10).pow(18)
const MAX_UINT128 = ethers.BigNumber.from(2).pow(128).sub(1)
const MAX_UINT256 = ethers.BigNumber.from(2).pow(256).sub(1)
const ONE_DAY = ethers.BigNumber.from(60 * 60 * 24)
const YEAR_IN_SECONDS = 31_536_000
const ZERO_ADDR = '0x0000000000000000000000000000000000000000'
const ZERO_BYTES32 = ethers.utils.formatBytes32String('')

function getLoopingSendAmount(
  collTokenFromBorrower: number,
  loanPerColl: number,
  collTokenInDexPool: number,
  loanTokenInDexPool: number,
  swapFee: number
): number {
  const p = collTokenFromBorrower + loanTokenInDexPool / (loanPerColl * (1 - swapFee)) - collTokenInDexPool
  const q = -collTokenInDexPool * collTokenFromBorrower
  const collTokenReceivedFromDex = -p / 2 + Math.sqrt(Math.pow(p, 2) / 4 - q)
  return collTokenReceivedFromDex + collTokenFromBorrower
}

const createOnChainRequest = async ({
  lender,
  collToken,
  loanToken,
  borrowerCompartmentImplementation,
  lenderVault,
  quoteHandler,
  loanPerCollUnit
}: {
  lender: SignerWithAddress
  collToken: string
  loanToken: string
  borrowerCompartmentImplementation: string
  lenderVault: LenderVault
  quoteHandler: QuoteHandler
  loanPerCollUnit: BigNumber
}) => {
  const blocknum = await ethers.provider.getBlockNumber()
  const timestamp = (await ethers.provider.getBlock(blocknum)).timestamp
  let quoteTuples = [
    {
      loanPerCollUnitOrLtv: loanPerCollUnit,
      interestRatePctInBase: 0,
      upfrontFeePctInBase: 0,
      tenor: ONE_DAY.mul(365)
    }
  ]
  let onChainQuote = {
<<<<<<< HEAD
    generalQuoteInfo: {
      borrower: ZERO_ADDR,
      collToken: collToken,
      loanToken: loanToken,
      oracleAddr: ZERO_ADDR,
      minLoan: 0,
      maxLoan: MAX_UINT256,
      validUntil: timestamp + 60,
      earliestRepayTenor: 0,
      borrowerCompartmentImplementation: borrowerCompartmentImplementation,
      isSingleUse: false,
    },
    quoteTuples: quoteTuples,
    salt: ZERO_BYTES32
=======
    loanPerCollUnit,
    interestRatePctInBase: BASE.mul(10).div(100),
    upfrontFeePctInBase: BASE.mul(1).div(100),
    expectedTransferFee: 0,
    minCollAmount: 0,
    collToken,
    loanToken: loanToken,
    tenor: ONE_DAY.mul(90),
    timeUntilEarliestRepay: 0,
    isNegativeInterestRate: false,
    borrowerCompartmentImplementation: borrowerCompartmentImplementation
>>>>>>> a6f9e309
  }
  await expect(quoteHandler.connect(lender).addOnChainQuote(lenderVault.address, onChainQuote))
  .to.emit(quoteHandler, 'OnChainQuote')

  return onChainQuote
}

describe('Basic Forked Mainnet Tests', function () {
  async function setupTest() {
    const [lender, borrower, team] = await ethers.getSigners()
    /* ************************************ */
    /* DEPLOYMENT OF SYSTEM CONTRACTS START */
    /* ************************************ */
    // deploy address registry
    const AddressRegistry = await ethers.getContractFactory('AddressRegistry')
    const addressRegistry = await AddressRegistry.connect(team).deploy()
    await addressRegistry.deployed()

    // deploy borrower gate way
    const BorrowerGateway = await ethers.getContractFactory('BorrowerGateway')
    const borrowerGateway = await BorrowerGateway.connect(team).deploy(addressRegistry.address)
    await borrowerGateway.deployed()

    // deploy quote handler
    const QuoteHandler = await ethers.getContractFactory('QuoteHandler')
    const quoteHandler = await QuoteHandler.connect(team).deploy(addressRegistry.address)
    await quoteHandler.deployed()
    
    // deploy lender vault implementation
    const LenderVaultImplementation = await ethers.getContractFactory('LenderVault')
    const lenderVaultImplementation = await LenderVaultImplementation.connect(team).deploy()
    await lenderVaultImplementation.deployed()

    // deploy LenderVaultFactory
    const LenderVaultFactory = await ethers.getContractFactory('LenderVaultFactory')
    const lenderVaultFactory = await LenderVaultFactory.connect(team).deploy(
      addressRegistry.address,
      lenderVaultImplementation.address
    )
    await lenderVaultFactory.deployed()

    // set lender vault factory, borrower gateway and borrower compartment on address registry (immutable)
    await addressRegistry.setLenderVaultFactory(lenderVaultFactory.address)
    await addressRegistry.setBorrowerGateway(borrowerGateway.address)
    await addressRegistry.setQuoteHandler(quoteHandler.address)

    /* ********************************** */
    /* DEPLOYMENT OF SYSTEM CONTRACTS END */
    /* ********************************** */

    // create a vault
    await lenderVaultFactory.connect(lender).createVault()
    const lenderVaultAddr = await addressRegistry.registeredVaults(0)
    const lenderVault = await LenderVaultImplementation.attach(lenderVaultAddr)

    // prepare USDC balances
    const USDC_ADDRESS = '0xA0b86991c6218b36c1d19D4a2e9Eb0cE3606eB48'
    const USDC_MASTER_MINTER = '0xe982615d461dd5cd06575bbea87624fda4e3de17'
    const usdc = await ethers.getContractAt('IUSDC', USDC_ADDRESS)
    await ethers.provider.send('hardhat_setBalance', [USDC_MASTER_MINTER, '0x56BC75E2D63100000'])
    await hre.network.provider.request({
      method: 'hardhat_impersonateAccount',
      params: [USDC_MASTER_MINTER]
    })
    const masterMinter = await ethers.getSigner(USDC_MASTER_MINTER)
    await usdc.connect(masterMinter).configureMinter(masterMinter.address, MAX_UINT128)
    await usdc.connect(masterMinter).mint(lender.address, MAX_UINT128)

    // prepare WETH balance
    const WETH_ADDRESS = '0xC02aaA39b223FE8D0A0e5C4F27eAD9083C756Cc2'
    const weth = await ethers.getContractAt('IWETH', WETH_ADDRESS)
    await ethers.provider.send('hardhat_setBalance', [borrower.address, '0x204FCE5E3E25026110000000'])
    await weth.connect(borrower).deposit({ value: ONE_WETH.mul(1) })

    // prepare PAXG balances
    const PAXG_ADDRESS = '0x45804880De22913dAFE09f4980848ECE6EcbAf78'
    const SUPPLY_CONTROLLER = '0xE25a329d385f77df5D4eD56265babe2b99A5436e'
    const paxg = await ethers.getContractAt('IPAXG', PAXG_ADDRESS)
    await ethers.provider.send('hardhat_setBalance', [SUPPLY_CONTROLLER, '0x56BC75E2D63100000'])
    await hre.network.provider.request({
      method: 'hardhat_impersonateAccount',
      params: [SUPPLY_CONTROLLER]
    })
    const supplyController = await ethers.getSigner(SUPPLY_CONTROLLER)

    await paxg.connect(supplyController).increaseSupply('800000000000000000000000000')
    await paxg.connect(supplyController).transfer(borrower.address, '800000000000000000000000000')

    // prepare LDO balances
    const LDO_ADDRESS = '0x5A98FcBEA516Cf06857215779Fd812CA3beF1B32'
    const LDO_HOLDER = '0x3e40D73EB977Dc6a537aF587D48316feE66E9C8c'
    const ldo = await ethers.getContractAt('IWETH', LDO_ADDRESS)
    await ethers.provider.send('hardhat_setBalance', [LDO_HOLDER, '0x56BC75E2D63100000'])
    await hre.network.provider.request({
      method: 'hardhat_impersonateAccount',
      params: [LDO_HOLDER]
    })

    const ldoHolder = await ethers.getSigner(LDO_HOLDER)
 
    await ldo.connect(ldoHolder).transfer(team.address, '10000000000000000000000')

    // deploy balancer v2 callbacks
    const BalancerV2Looping = await ethers.getContractFactory('BalancerV2Looping')
    await BalancerV2Looping.connect(lender)
    const balancerV2Looping = await BalancerV2Looping.deploy()
    await balancerV2Looping.deployed()

    // whitelist addrs
    await addressRegistry.connect(team).toggleTokens([weth.address, usdc.address, paxg.address])
    await expect(addressRegistry.connect(lender).toggleCallbackAddr(balancerV2Looping.address)).to.be.reverted
    await addressRegistry.connect(team).toggleCallbackAddr(balancerV2Looping.address)

    return {
      addressRegistry,
      borrowerGateway,
      quoteHandler,
      lenderVaultImplementation,
      lender,
      borrower,
      team,
      usdc,
      weth,
      paxg,
      ldo,
      lenderVault,
      lenderVaultFactory,
      balancerV2Looping
    }
  }

  describe('On-Chain Quote Testing', function () {
    it('Should process atomic balancer swap correctly', async function () {
      const { borrowerGateway, quoteHandler, lender, borrower, team, usdc, weth, lenderVault, balancerV2Looping } = await setupTest()

      // lenderVault owner deposits usdc
      await usdc.connect(lender).transfer(lenderVault.address, ONE_USDC.mul(100000))

      // lenderVault owner gives quote
      const blocknum = await ethers.provider.getBlockNumber()
      const timestamp = (await ethers.provider.getBlock(blocknum)).timestamp
      let quoteTuples = [
        {
          loanPerCollUnitOrLtv: ONE_USDC.mul(1000),
          interestRatePctInBase: BASE.mul(10).div(100),
          upfrontFeePctInBase: BASE.mul(1).div(100),
          tenor: ONE_DAY.mul(365)
        },
        {
          loanPerCollUnitOrLtv: ONE_USDC.mul(1000),
          interestRatePctInBase: BASE.mul(20).div(100),
          upfrontFeePctInBase: 0,
          tenor: ONE_DAY.mul(180)
        }
      ]
      let onChainQuote = {
        generalQuoteInfo: {
          borrower: borrower.address,
          collToken: weth.address,
          loanToken: usdc.address,
          oracleAddr: ZERO_ADDR,
          minLoan: ONE_USDC.mul(1000),
          maxLoan: MAX_UINT256,
          validUntil: timestamp + 60,
          earliestRepayTenor: 0,
          borrowerCompartmentImplementation: ZERO_ADDR,
          isSingleUse: false,
        },
        quoteTuples: quoteTuples,
        salt: ZERO_BYTES32
      }
      await expect(quoteHandler.connect(lender).addOnChainQuote(lenderVault.address, onChainQuote))
        .to.emit(quoteHandler, 'OnChainQuote')

      // Balancer V2 integration: calculate which send amount would be needed to max. lever up in 1-click
      const poolAddr = '0x96646936b91d6B9D7D0c47C496AfBF3D6ec7B6f8'
      const poolId = '0x96646936b91d6b9d7d0c47c496afbf3d6ec7b6f8000200000000000000000019' // look up via getPoolId() on bal pool
      const balancerV2Pool = await new ethers.Contract(poolAddr, balancerV2PoolAbi, team) // could be any signer, here used team

      const PRECISION = 10000
      const collBuffer = BASE.mul(990).div(1000)
      const initCollFromBorrower = ONE_WETH.mul(collBuffer).div(BASE)
      const initCollFromBorrowerNumber = Number(initCollFromBorrower.mul(PRECISION).div(ONE_WETH).toString()) / PRECISION
      const loanPerColl = Number(onChainQuote.quoteTuples[0].loanPerCollUnitOrLtv.mul(PRECISION).div(ONE_USDC).toString()) / PRECISION
      const swapFee = Number((await balancerV2Pool.getSwapFeePercentage()).mul(PRECISION).div(BASE).toString()) / PRECISION
      const balancerV2Vault = await new ethers.Contract(
        '0xBA12222222228d8Ba445958a75a0704d566BF2C8',
        balancerV2VaultAbi,
        team
      ) // could be any signer, here used team
      const balancerV2PoolTokens = await balancerV2Vault.getPoolTokens(poolId)
      const collTokenInDexPool =
        Number(
          (balancerV2PoolTokens.tokens[0] == weth.address
            ? balancerV2PoolTokens.balances[0]
            : balancerV2PoolTokens.balances[1]
          )
            .mul(PRECISION)
            .div(ONE_WETH)
            .toString()
        ) / PRECISION
      const loanTokenInDexPool =
        Number(
          (balancerV2PoolTokens.tokens[0] == usdc.address
            ? balancerV2PoolTokens.balances[0]
            : balancerV2PoolTokens.balances[1]
          )
            .mul(PRECISION)
            .div(ONE_USDC)
            .toString()
        ) / PRECISION
      const collSendAmountNumber = getLoopingSendAmount(
        initCollFromBorrowerNumber,
        loanPerColl,
        collTokenInDexPool,
        loanTokenInDexPool,
        swapFee
      )
      const collSendAmount = ethers.BigNumber.from(Math.floor(collSendAmountNumber * PRECISION))
        .mul(ONE_WETH)
        .div(PRECISION)
      console.log('sendAmountNumber to max. lever up: ', collSendAmountNumber)
      console.log('sendAmount to max. lever up: ', collSendAmount)

      // check balance pre borrow
      const borrowerWethBalPre = await weth.balanceOf(borrower.address)
      const borrowerUsdcBalPre = await usdc.balanceOf(borrower.address)
      const vaultWethBalPre = await weth.balanceOf(lenderVault.address)
      const vaultUsdcBalPre = await usdc.balanceOf(lenderVault.address)

      // borrower approves and executes quote
      await weth.connect(borrower).approve(borrowerGateway.address, MAX_UINT256)
      const expectedTransferFee = 0
      const quoteTupleIdx = 0
      const slippageTolerance = BASE.mul(30).div(10000)
      const minSwapReceive = collSendAmount.sub(initCollFromBorrower).mul(BASE.sub(slippageTolerance)).div(BASE)
      console.log('minSwapReceive: ', minSwapReceive)
      const deadline = MAX_UINT128
      const callbackAddr = balancerV2Looping.address
      const callbackData = ethers.utils.defaultAbiCoder.encode(
        ['bytes32', 'uint256', 'uint256'],
        [poolId, minSwapReceive, deadline]
      )
      await borrowerGateway
        .connect(borrower)
<<<<<<< HEAD
        .borrowWithOnChainQuote(
          lenderVault.address,
          collSendAmount,
          expectedTransferFee,
          onChainQuote,
          quoteTupleIdx,
          callbackAddr,
          callbackData
        )
=======
        .borrowWithOnChainQuote(lenderVault.address, collSendAmount, onChainQuote, isAutoQuote, callbackAddr, callbackData)
>>>>>>> a6f9e309

      // check balance post borrow
      const borrowerWethBalPost = await weth.balanceOf(borrower.address)
      const borrowerUsdcBalPost = await usdc.balanceOf(borrower.address)
      const vaultWethBalPost = await weth.balanceOf(lenderVault.address)
      const vaultUsdcBalPost = await usdc.balanceOf(lenderVault.address)

      const borrowerWethBalDiffActual = borrowerWethBalPre.add(borrowerWethBalPost)
      const borrowerWethBalDiffExpected = borrowerWethBalPre.sub(collSendAmount)
      const borrowerWethBalDiffComparison = Math.abs(
        Number(
          borrowerWethBalDiffActual
            .sub(borrowerWethBalDiffExpected)
            .mul(PRECISION)
            .div(borrowerWethBalDiffActual)
            .div(ONE_WETH)
            .toString()
        ) / PRECISION
      )
      expect(borrowerWethBalDiffComparison).to.be.lessThan(0.01)
      expect(borrowerUsdcBalPost.sub(borrowerUsdcBalPre)).to.equal(0) // borrower: no usdc change as all swapped for weth
      expect(vaultWethBalPost.sub(vaultWethBalPre)).to.equal(collSendAmount)
      expect(vaultUsdcBalPre.sub(vaultUsdcBalPost)).to.equal(onChainQuote.quoteTuples[0].loanPerCollUnitOrLtv.mul(collSendAmount).div(ONE_WETH))
    })
  })

  /*
  it('Should handle auto-quotes correctly', async function () {
    const { addressRegistry, borrowerGateway, lender, borrower, team, usdc, weth, lenderVault, balancerV2Looping } =
      await setupTest()
    // deploy an autoquote strategy
    const AaveAutoQuoteStrategy1 = await ethers.getContractFactory('AaveAutoQuoteStrategy1')
    const aaveAutoQuoteStrategy1 = await AaveAutoQuoteStrategy1.connect(team).deploy()
    await aaveAutoQuoteStrategy1.deployed()

    // whitelist autoquote strategy
    await expect(addressRegistry.connect(lender).toggleAutoQuoteStrategy(aaveAutoQuoteStrategy1.address)).to.be.reverted
    await addressRegistry.connect(team).toggleAutoQuoteStrategy(aaveAutoQuoteStrategy1.address)

    // lender subscribes to strategy
    await lenderVault.connect(lender).setAutoQuoteStrategy(weth.address, usdc.address, aaveAutoQuoteStrategy1.address)

    // lender deposits usdc
    await usdc.connect(lender).transfer(lenderVault.address, ONE_USDC.mul(100000))

    // borrower approves borrower gateway
    await weth.connect(borrower).approve(borrowerGateway.address, MAX_UINT256)

    // test retrieiving autoquote
    const onChainQuote = await aaveAutoQuoteStrategy1.getOnChainQuote()
    console.log('onChainQuote from Aave strategy:', onChainQuote)

    // borrower uses quote to borrow
    const collSendAmount = ONE_WETH
    const isAutoQuote = true
    const callbackAddr = ZERO_ADDR
    const callbackData = ZERO_BYTES32
    await borrowerGateway
      .connect(borrower)
      .borrowWithOnChainQuote(lenderVault.address, collSendAmount, onChainQuote, isAutoQuote, callbackAddr, callbackData)
    const loan = await lenderVault.loans(0)
    const expectedLoanAmount = collSendAmount.mul(onChainQuote.loanPerCollUnit).div(ONE_WETH)
    const expectedRepayAmount = expectedLoanAmount.mul(BASE.add(onChainQuote.interestRatePctInBase)).div(BASE)

    expect(loan.initCollAmount).to.equal(collSendAmount)
    expect(loan.initLoanAmount).to.equal(expectedLoanAmount)
    expect(loan.initRepayAmount).to.equal(expectedRepayAmount)
  })*/

  /*
  it('Should handle unlockCollateral without compartment correctly', async () => {
    const { addressRegistry, borrowerGateway, lender, borrower, team, usdc, weth, lenderVault } = await setupTest()
    // deploy an autoquote strategy
    const AaveAutoQuoteStrategy1 = await ethers.getContractFactory('AaveAutoQuoteStrategy1')
    const aaveAutoQuoteStrategy1 = await AaveAutoQuoteStrategy1.connect(team).deploy()
    await aaveAutoQuoteStrategy1.deployed()

    // whitelist autoquote strategy
    await addressRegistry.connect(team).toggleAutoQuoteStrategy(aaveAutoQuoteStrategy1.address)

    // lender subscribes to strategy
    await lenderVault.connect(lender).setAutoQuoteStrategy(weth.address, usdc.address, aaveAutoQuoteStrategy1.address)

    // lender deposits usdc
    await usdc.connect(lender).transfer(lenderVault.address, ONE_USDC.mul(100000))

    // borrower approves borrower gateway
    await weth.connect(borrower).approve(borrowerGateway.address, MAX_UINT256)

    // test retrieiving autoquote
    const onChainQuote = await aaveAutoQuoteStrategy1.getOnChainQuote()

    // borrower uses quote to borrow
    const collSendAmount = ONE_WETH
    const isAutoQuote = true
    const callbackAddr = ZERO_ADDR
    const callbackData = ZERO_BYTES32
    await borrowerGateway
      .connect(borrower)
      .borrowWithOnChainQuote(lenderVault.address, collSendAmount, onChainQuote, isAutoQuote, callbackAddr, callbackData)

    const loan = await lenderVault.loans(0)

    await ethers.provider.send('evm_mine', [loan.expiry + 12])

    const lenderWethBalPre = await weth.balanceOf(lender.address)

    expect(lenderWethBalPre).to.equal(BigNumber.from(0))

    await lenderVault.connect(lender).unlockCollateral(weth.address, [0], true)

    const lenderWethBalPost = await weth.balanceOf(lender.address)

    expect(lenderWethBalPost).to.equal(collSendAmount)
  })*/

  describe('Compartment Testing', function () {
<<<<<<< HEAD
    it('Should process Curve LP staking/repay correctly', async () => {
      const { borrowerGateway, quoteHandler, lender, borrower, team, usdc, lenderVault, addressRegistry } = await setupTest()
=======
    const stakeInLiquidityGauge = async ({
      collTokenAddress,
      collTokenSlot,
      crvGaugeAddress,
      crvGaugeIndex,
      rewardTokenAddress,
      isPartialRepay,
      rewardsDistributionAddress
    }: {
      collTokenAddress: string
      collTokenSlot: number
      crvGaugeAddress: string
      crvGaugeIndex: number
      rewardTokenAddress?: string
      isPartialRepay?: boolean
      rewardsDistributionAddress?: string
    }) => {
      const { borrowerGateway, lender, borrower, team, usdc, ldo, lenderVault, addressRegistry } = await setupTest()
>>>>>>> a6f9e309

      // create curve staking implementation
      const CurveLPStakingCompartmentImplementation = await ethers.getContractFactory('CurveLPStakingCompartment')
      await CurveLPStakingCompartmentImplementation.connect(team)
      const curveLPStakingCompartmentImplementation = await CurveLPStakingCompartmentImplementation.deploy()
      await curveLPStakingCompartmentImplementation.deployed()

      // increase borrower CRV balance
      const crvTokenAddress = '0xD533a949740bb3306d119CC777fa900bA034cd52'
      const gaugeControllerAddress = '0x2F50D538606Fa9EDD2B11E2446BEb18C9D5846bB'
      

      const locallyCollBalance = ethers.BigNumber.from(10).pow(18)
      const crvInstance = new ethers.Contract(crvTokenAddress, collTokenAbi, borrower.provider)
      const crvLPInstance = new ethers.Contract(collTokenAddress, collTokenAbi, borrower.provider)
      const crvGaugeInstance = new ethers.Contract(crvGaugeAddress, collTokenAbi, borrower.provider)
      //const rewardContractInstance = new ethers.Contract(rewardContractAddress || '0', collTokenAbi, borrower.provider)
      const rewardDistributionInstance = new ethers.Contract(rewardsDistributionAddress || '0', crvRewardsDistributorAbi, borrower.provider)
      const rewardTokenInstance = new ethers.Contract(rewardTokenAddress || '0', collTokenAbi, borrower.provider)
      //const stableSwapInstance = new ethers.Contract(stableSwapAddress || '0', stableSwapAbi, borrower.provider)

      const gaugeControllerInstance = new ethers.Contract(gaugeControllerAddress, collTokenAbi, borrower.provider)

      // check support gauge in gauge controller
      await expect(gaugeControllerInstance.connect(borrower).gauge_types(crvGaugeAddress)).to.be.not.reverted

      // Get coll storage slot index
      const collIndex = ethers.utils.solidityKeccak256(['uint256', 'uint256'], [collTokenSlot, borrower.address])
      await ethers.provider.send('hardhat_setStorageAt', [
        collTokenAddress,
        collIndex.toString(),
        ethers.utils.hexZeroPad(locallyCollBalance.toHexString(), 32)
      ])

      // lender deposits usdc
      await usdc.connect(lender).transfer(lenderVault.address, ONE_USDC.mul(100000))

      // get pre balances
      const borrowerCRVLpBalPre = await crvLPInstance.balanceOf(borrower.address)
      const borrowerUsdcBalPre = await usdc.balanceOf(borrower.address)
      const vaultUsdcBalPre = await usdc.balanceOf(lenderVault.address)

      expect(borrowerCRVLpBalPre).to.equal(locallyCollBalance)
      expect(vaultUsdcBalPre).to.equal(ONE_USDC.mul(100000))

      // whitelist token pair
      await addressRegistry.connect(team).toggleTokens([collTokenAddress, usdc.address])

      // whitelist gauge contract
      await expect(addressRegistry.connect(lender).toggleCollTokenHandler(crvGaugeAddress)).to.be.reverted
      await addressRegistry.connect(team).toggleCollTokenHandler(crvGaugeAddress)

      // borrower approves borrower gateway
      await crvLPInstance.connect(borrower).approve(borrowerGateway.address, MAX_UINT256)

      const ONE_CRV = BigNumber.from(10).pow(18)

      const onChainQuote = await createOnChainRequest({
        lender,
        collToken: collTokenAddress,
        loanToken: usdc.address,
        borrowerCompartmentImplementation: curveLPStakingCompartmentImplementation.address,
        lenderVault,
        quoteHandler,
        loanPerCollUnit: ONE_USDC.mul(1000)
      })

      // borrow with on chain quote
      const collSendAmount = ONE_CRV
<<<<<<< HEAD
      const expectedTransferFee = 0
      const quoteTupleIdx = 0
      const callbackAddr = ZERO_ADDR
      const callbackData = ZERO_BYTES32
      const compartmentData = 84 //crv-ETH gauge index

      const borrowWithOnChainQuoteTransaction = await borrowerGateway
        .connect(borrower)
        .borrowWithOnChainQuote(
          lenderVault.address,
          collSendAmount,
          expectedTransferFee,
          onChainQuote,
          quoteTupleIdx,
          callbackAddr,
          callbackData
        )
=======
      const isAutoQuote = false
      const callbackAddr = '0x0000000000000000000000000000000000000000'
      const callbackData = '0x'
      const compartmentData = crvGaugeIndex

      const borrowWithOnChainQuoteTransaction = await borrowerGateway
        .connect(borrower)
        .borrowWithOnChainQuote(lenderVault.address, collSendAmount, onChainQuote, isAutoQuote, callbackAddr, callbackData)
>>>>>>> a6f9e309

      const borrowWithOnChainQuoteReceipt = await borrowWithOnChainQuoteTransaction.wait()

      const borrowEvent = borrowWithOnChainQuoteReceipt.events?.find(x => {
        return x.event === 'Borrow'
      })

      const collTokenCompartmentAddr = borrowEvent?.args?.['collTokenCompartmentAddr']
      const loanId = borrowEvent?.args?.['loanId']
      const repayAmount = borrowEvent?.args?.['initRepayAmount']
      const loanExpiry = borrowEvent?.args?.['expiry']

      const crvCompInstance = await curveLPStakingCompartmentImplementation.attach(collTokenCompartmentAddr)

      await crvCompInstance.connect(borrower).stake(compartmentData)

      // check balance post borrow
      const borrowerUsdcBalPost = await usdc.balanceOf(borrower.address)
      const vaultUsdcBalPost = await usdc.balanceOf(lenderVault.address)

      const compartmentGaugeBalPost = await crvGaugeInstance.balanceOf(collTokenCompartmentAddr)

      expect(compartmentGaugeBalPost).to.equal(borrowerCRVLpBalPre)
      expect(borrowerUsdcBalPost.sub(borrowerUsdcBalPre)).to.equal(vaultUsdcBalPre.sub(vaultUsdcBalPost))

      // borrower approves borrower gateway
      await usdc.connect(borrower).approve(borrowerGateway.address, MAX_UINT256)

      // mine 50000 blocks with an interval of 60 seconds, ~1 month
      await hre.network.provider.send('hardhat_mine', [
        BigNumber.from(50000).toHexString(),
        BigNumber.from(60).toHexString()
      ])

      // The total amount of CRV, both mintable and already minted
      const totalGaugeRewardCRV = await crvGaugeInstance.claimable_tokens(collTokenCompartmentAddr)
      let rewardTokenBalPreCompartment = BigNumber.from(0)

      if (rewardTokenAddress) {
        rewardTokenBalPreCompartment = await rewardTokenInstance.balanceOf(collTokenCompartmentAddr)
        if(rewardsDistributionAddress){
          await ldo.connect(team).transfer(rewardDistributionInstance.address, '100000000000000000000')
          await rewardDistributionInstance.connect(team).start_next_rewards_period()
        }
      }

      // check balance pre repay
      const borrowerCRVBalancePre = await crvInstance.balanceOf(borrower.address)
    

      expect(totalGaugeRewardCRV).to.not.equal(BigNumber.from(0))
      expect(borrowerCRVBalancePre).to.equal(BigNumber.from(0))

      const repay = async () => {
        const borrowerRewardTokenBalancePre = rewardTokenAddress ? await rewardTokenInstance.balanceOf(borrower.address): BigNumber.from(0)
        // repay
        await expect(
          borrowerGateway
            .connect(borrower)
            .repay(
              { collToken: collTokenAddress, loanToken: usdc.address, loanId, repayAmount, repaySendAmount: repayAmount },
              lenderVault.address,
              callbackAddr,
              callbackData
            )
        )
          .to.emit(borrowerGateway, 'Repay')
          .withArgs(lenderVault.address, loanId, repayAmount)

        // check balance post repay
        const borrowerCRVBalancePost = await crvInstance.balanceOf(borrower.address)
        const borrowerCRVLpRepayBalPost = await crvLPInstance.balanceOf(borrower.address)

        expect(borrowerCRVBalancePost.toString().substring(0, 3)).to.equal(totalGaugeRewardCRV.toString().substring(0, 3))

        if (rewardTokenAddress) {
          const borrowerRewardTokenBalancePost = await rewardTokenInstance.balanceOf(borrower.address)
          expect(borrowerRewardTokenBalancePost).to.be.greaterThan(borrowerRewardTokenBalancePre)
        }
        expect(borrowerCRVLpRepayBalPost).to.equal(locallyCollBalance)
      }

      const partialRepay = async () => {
        const coeffRepay = 2
        const partialRepayAmount = BigNumber.from(repayAmount).div(coeffRepay)

        const borrowerRewardTokenBalancePre = rewardTokenAddress ? await rewardTokenInstance.balanceOf(borrower.address): BigNumber.from(0)
        const compartmentRewardTokenBalancePre = rewardTokenAddress ? await rewardTokenInstance.balanceOf(collTokenCompartmentAddr): BigNumber.from(0)
        // partial repay
        await expect(
          borrowerGateway.connect(borrower).repay(
            {
              collToken: collTokenAddress,
              loanToken: usdc.address,
              loanId,
              repayAmount: partialRepayAmount,
              repaySendAmount: partialRepayAmount
            },
            lenderVault.address,
            callbackAddr,
            callbackData
          )
        )
          .to.emit(borrowerGateway, 'Repay')
          .withArgs(lenderVault.address, loanId, partialRepayAmount)

        // check balance post repay
        const borrowerCRVBalancePost = await crvInstance.balanceOf(borrower.address)
        const borrowerCRVLpRepayBalPost = await crvLPInstance.balanceOf(borrower.address)
        const collTokenCompartmentCRVBalancePost = await crvInstance.balanceOf(collTokenCompartmentAddr)
        const approxPartialCRVReward = totalGaugeRewardCRV.div(coeffRepay).toString().substring(0, 3)

        expect(borrowerCRVBalancePost.toString().substring(0, 3)).to.equal(approxPartialCRVReward)
        expect(borrowerCRVLpRepayBalPost).to.equal(locallyCollBalance.div(coeffRepay))
        expect(collTokenCompartmentCRVBalancePost.toString().substring(0, 3)).to.equal(approxPartialCRVReward)

        await ethers.provider.send('evm_mine', [loanExpiry + 12])

        // check crv reward for compartment address
        const totalGaugeRewardCRVPost = await crvGaugeInstance.claimable_tokens(collTokenCompartmentAddr)

        // calculate new crv rewards with partial rewards have already claimed
        const approxPartialCRVPostReward = totalGaugeRewardCRVPost
          .add(totalGaugeRewardCRV.div(coeffRepay))
          .toString()
          .substring(0, 3)
        let compartmentRewardTokenBalancePost = BigNumber.from(0)
        
        if (rewardTokenAddress) {
          const borrowerRewardTokenBalancePost = await rewardTokenInstance.balanceOf(borrower.address)
          compartmentRewardTokenBalancePost = await rewardTokenInstance.balanceOf(collTokenCompartmentAddr)
          expect(borrowerRewardTokenBalancePost).to.be.greaterThan(borrowerRewardTokenBalancePre)
          if(borrowerRewardTokenBalancePost.gt(borrowerRewardTokenBalancePre)){
            expect(borrowerRewardTokenBalancePost.sub(borrowerRewardTokenBalancePre).sub(compartmentRewardTokenBalancePost)).to.be.equal(0)
          
          }
        }

        // unlock collateral
        const lenderVaultRewardTokenBalancePreUnlock = rewardTokenAddress ? await rewardTokenInstance.balanceOf(lenderVault.address) : BigNumber.from(0)
        await lenderVault.connect(lender).unlockCollateral(collTokenAddress, [loanId], false)
        const compartmentRewardTokenBalancePostUnlock = rewardTokenAddress ? await rewardTokenInstance.balanceOf(collTokenCompartmentAddr) : BigNumber.from(0)

        // check vault balance
        const lenderVaultCollBalPost = await crvLPInstance.balanceOf(lenderVault.address)
        const lenderVaultCRVBalancePost = await crvInstance.balanceOf(lenderVault.address)
        const lenderVaultRewardTokenBalancePostUnlock = rewardTokenAddress ? await rewardTokenInstance.balanceOf(lenderVault.address) : BigNumber.from(0)

        expect(lenderVaultCollBalPost).to.equal(locallyCollBalance.div(coeffRepay))
        expect(lenderVaultCRVBalancePost.toString().substring(0, 3)).to.equal(approxPartialCRVPostReward)
        if(compartmentRewardTokenBalancePost.gt(0) && lenderVaultRewardTokenBalancePostUnlock.gt(0)){
          expect(compartmentRewardTokenBalancePostUnlock).to.be.equal(0)
          /**todo: write check on partial repay reward to vault */
        }
      }

      isPartialRepay ? await partialRepay() : await repay()

      // drop crv borrower balance to 0
      const crvSlotIndex = 3
      const crvIndex = ethers.utils.solidityKeccak256(['uint256', 'uint256'], [crvSlotIndex, borrower.address])
      await ethers.provider.send('hardhat_setStorageAt', [
        crvTokenAddress,
        crvIndex.toString(),
        ethers.utils.hexZeroPad(BigNumber.from(0).toHexString(), 32)
      ])

      const emptyCrvBalance = await crvInstance.balanceOf(borrower.address)

      expect(emptyCrvBalance).to.equal(BigNumber.from(0))
    }

    it('Should process Curve LP staking in LGauge v1 and repay correctly', async () => {
      const collTokenAddress = '0x6c3F90f043a72FA612cbac8115EE7e52BDe6E490' // LP 3pool
      const crvGaugeAddress = '0xbfcf63294ad7105dea65aa58f8ae5be2d9d0952a'

      await stakeInLiquidityGauge({
        collTokenAddress,
        collTokenSlot: 3,
        crvGaugeAddress,
        crvGaugeIndex: 9
      })
    })

    it('Should process Curve LP staking in LGauge v2 with LDO rewards and repay correctly', async () => {
      const collTokenAddress = '0x06325440D014e39736583c165C2963BA99fAf14E' // LP steth
      const crvGaugeAddress = '0x182B723a58739a9c974cFDB385ceaDb237453c28'
      const lidoTokenAddress = '0x5A98FcBEA516Cf06857215779Fd812CA3beF1B32'
      const rewardsDistributionAddress = '0x753D5167C31fBEB5b49624314d74A957Eb271709'

      await stakeInLiquidityGauge({
        collTokenAddress,
        collTokenSlot: 2,
        crvGaugeAddress,
        crvGaugeIndex: 27,
        rewardTokenAddress: lidoTokenAddress,
        rewardsDistributionAddress
      })
    })

    it('Should process Curve LP staking in LGauge v2 with LDO rewards and partial repay correctly', async () => {
      const collTokenAddress = '0x06325440D014e39736583c165C2963BA99fAf14E' // LP steth
      const crvGaugeAddress = '0x182B723a58739a9c974cFDB385ceaDb237453c28'
      const lidoTokenAddress = '0x5A98FcBEA516Cf06857215779Fd812CA3beF1B32'
      const rewardsDistributionAddress = '0x753D5167C31fBEB5b49624314d74A957Eb271709'

      await stakeInLiquidityGauge({
        collTokenAddress,
        collTokenSlot: 2,
        crvGaugeAddress,
        crvGaugeIndex: 27,
        rewardTokenAddress: lidoTokenAddress,
        rewardsDistributionAddress,
        isPartialRepay: true
      })
    })

    it('Should process Curve LP staking in LGauge v4 and repay correctly', async () => {
      const collTokenAddress = '0xEd4064f376cB8d68F770FB1Ff088a3d0F3FF5c4d' // LP crvCRVETH
      const crvGaugeAddress = '0x1cEBdB0856dd985fAe9b8fEa2262469360B8a3a6'

      await stakeInLiquidityGauge({
        collTokenAddress,
        collTokenSlot: 5,
        crvGaugeAddress,
        crvGaugeIndex: 84
      })
    })

    it('Should process Curve LP staking in LGauge v5 with partial repay and unlock coll correctly with rewards', async () => {
      const collTokenAddress = '0x3F436954afb722F5D14D868762a23faB6b0DAbF0' // LP FRAXBP
      const crvGaugeAddress = '0xCf79921D99b99FEe3DcF1A4657fCDA95195B46d1'

      await stakeInLiquidityGauge({
        collTokenAddress,
        collTokenSlot: 6,
        crvGaugeAddress,
        crvGaugeIndex: 192,
        isPartialRepay: true
      })
    })

    it('Should process aToken borrow/repay correctly with rewards', async () => {
      const { borrowerGateway, lender, borrower, team, usdc, weth, lenderVault, addressRegistry } = await setupTest()

      // create curve staking implementation
      const AaveStakingCompartmentImplementation = await ethers.getContractFactory('AaveStakingCompartment')
      await AaveStakingCompartmentImplementation.connect(team)
      const aaveStakingCompartmentImplementation = await AaveStakingCompartmentImplementation.deploy()
      await aaveStakingCompartmentImplementation.deployed()

      // increase borrower aWETH balance
      const locallyCollBalance = ethers.BigNumber.from(10).pow(18)
      const collTokenAddress = '0x4d5F47FA6A74757f35C14fD3a6Ef8E3C9BC514E8' // aave WETH
      const collInstance = new ethers.Contract(collTokenAddress, collTokenAbi, borrower.provider)

      const poolAddress = '0x87870Bca3F3fD6335C3F4ce8392D69350B4fA4E2'
      const poolInstance = new ethers.Contract(poolAddress, aavePoolAbi, borrower.provider)

      // supply aave pool
      await weth.connect(borrower).approve(poolAddress, MAX_UINT256)
      await poolInstance.connect(borrower).supply(weth.address, locallyCollBalance, borrower.address, '0')

      // lender deposits usdc
      await usdc.connect(lender).transfer(lenderVault.address, ONE_USDC.mul(100000))

      // get pre balances
      const borrowerCollBalPre = await collInstance.balanceOf(borrower.address)
      const borrowerUsdcBalPre = await usdc.balanceOf(borrower.address)
      const vaultUsdcBalPre = await usdc.balanceOf(lenderVault.address)

      expect(borrowerCollBalPre).to.be.above(locallyCollBalance)
      expect(vaultUsdcBalPre).to.equal(ONE_USDC.mul(100000))

      // whitelist token pair
      await addressRegistry.connect(team).toggleTokens([collTokenAddress, usdc.address])

      // borrower approves borrower gateway
      await collInstance.connect(borrower).approve(borrowerGateway.address, MAX_UINT256)

      const onChainQuote = await createOnChainRequest({
        lender,
        collToken: collTokenAddress,
        loanToken: usdc.address,
        borrowerCompartmentImplementation: aaveStakingCompartmentImplementation.address,
        lenderVault,
        loanPerCollUnit: ONE_USDC.mul(1000)
      })

      // borrow with on chain quote
      const collSendAmount = BigNumber.from(10).pow(18)
      const isAutoQuote = false
      const callbackAddr = '0x0000000000000000000000000000000000000000'
      const callbackData = '0x'

      const borrowWithOnChainQuoteTransaction = await borrowerGateway
        .connect(borrower)
        .borrowWithOnChainQuote(lenderVault.address, collSendAmount, onChainQuote, isAutoQuote, callbackAddr, callbackData)

      const borrowWithOnChainQuoteReceipt = await borrowWithOnChainQuoteTransaction.wait()

      const borrowEvent = borrowWithOnChainQuoteReceipt.events?.find(x => {
        return x.event === 'Borrow'
      })

      const loanId = borrowEvent?.args?.['loanId']
      const repayAmount = borrowEvent?.args?.['initRepayAmount']

      // check balance post borrow
      const borrowerUsdcBalPost = await usdc.balanceOf(borrower.address)
      const vaultUsdcBalPost = await usdc.balanceOf(lenderVault.address)

      expect(borrowerUsdcBalPost.sub(borrowerUsdcBalPre)).to.equal(vaultUsdcBalPre.sub(vaultUsdcBalPost))

      // borrower approves borrower gateway
      await usdc.connect(borrower).approve(borrowerGateway.address, MAX_UINT256)

      // repay
      await expect(
        borrowerGateway
          .connect(borrower)
          .repay(
            { collToken: collTokenAddress, loanToken: usdc.address, loanId, repayAmount, repaySendAmount: repayAmount },
            lenderVault.address,
            callbackAddr,
            callbackData
          )
      )
        .to.emit(borrowerGateway, 'Repay')
        .withArgs(lenderVault.address, loanId, repayAmount)

      // check balance post repay
      const borrowerCollRepayBalPost = await collInstance.balanceOf(borrower.address)

      expect(borrowerCollRepayBalPost).to.be.above(borrowerCollBalPre)
    })

    it('Should delegate voting correctly', async () => {
      const { borrowerGateway, quoteHandler, lender, borrower, team, usdc, lenderVault, addressRegistry } = await setupTest()

      // create uni staking implementation
      const VotingCompartmentImplementation = await ethers.getContractFactory('VoteCompartment')
      await VotingCompartmentImplementation.connect(team)
      const votingCompartmentImplementation = await VotingCompartmentImplementation.deploy()
      await votingCompartmentImplementation.deployed()

      // increase borrower UNI balance
      const locallyUNIBalance = ethers.BigNumber.from(10).pow(18)
      const collTokenAddress = '0x1f9840a85d5aF5bf1D1762F925BDADdC4201F984' // UNI
      const UNI_SLOT = 4
      const collInstance = new ethers.Contract(collTokenAddress, collTokenAbi, borrower.provider)

      // Get storage slot index
      const index = ethers.utils.solidityKeccak256(['uint256', 'uint256'], [borrower.address, UNI_SLOT])
      await ethers.provider.send('hardhat_setStorageAt', [
        collTokenAddress,
        index.toString(),
        ethers.utils.hexZeroPad(locallyUNIBalance.toHexString(), 32)
      ])

      // lender deposits usdc
      await usdc.connect(lender).transfer(lenderVault.address, ONE_USDC.mul(100000))

      // get pre balances
      const borrowerUNIBalPre = await collInstance.balanceOf(borrower.address)
      const borrowerUsdcBalPre = await usdc.balanceOf(borrower.address)
      const vaultUNIBalPre = BigNumber.from(0) // compartment balance
      const vaultUsdcBalPre = await usdc.balanceOf(lenderVault.address)

      expect(borrowerUNIBalPre).to.equal(locallyUNIBalance)
      expect(vaultUsdcBalPre).to.equal(ONE_USDC.mul(100000))

      // whitelist token pair
      await addressRegistry.connect(team).toggleTokens([collTokenAddress, usdc.address])

      // borrower approves borrower gateway
      await collInstance.connect(borrower).approve(borrowerGateway.address, MAX_UINT256)

      const ONE_UNI = BigNumber.from(10).pow(18)

      const onChainQuote = await createOnChainRequest({
        lender: lender,
        collToken: collTokenAddress,
        loanToken: usdc.address,
        borrowerCompartmentImplementation: votingCompartmentImplementation.address,
        lenderVault,
        quoteHandler,
        loanPerCollUnit: ONE_USDC.mul(1000)
      })

      // borrow with on chain quote
      const collSendAmount = ONE_UNI
      const expectedTransferFee = 0
      const quoteTupleIdx = 0
      const callbackAddr = ZERO_ADDR
      const callbackData = ZERO_BYTES32

      const borrowWithOnChainQuoteTransaction = await borrowerGateway
        .connect(borrower)
<<<<<<< HEAD
        .borrowWithOnChainQuote(
          lenderVault.address,
          collSendAmount,
          expectedTransferFee,
          onChainQuote,
          quoteTupleIdx,
          callbackAddr,
          callbackData
        )
=======
        .borrowWithOnChainQuote(lenderVault.address, collSendAmount, onChainQuote, isAutoQuote, callbackAddr, callbackData)
>>>>>>> a6f9e309

      const borrowWithOnChainQuoteReceipt = await borrowWithOnChainQuoteTransaction.wait()

      const collTokenCompartmentAddr = borrowWithOnChainQuoteReceipt.events?.find(x => {
        return x.event === 'Borrow'
      })?.args?.['collTokenCompartmentAddr']

      const uniCompInstance = await votingCompartmentImplementation.attach(collTokenCompartmentAddr)

      const borrowerVotesPreDelegation = await collInstance.getCurrentVotes(borrower.address)

      await uniCompInstance.connect(borrower).delegate(borrower.address)

      // check balance post borrow
      const borrowerUsdcBalPost = await usdc.balanceOf(borrower.address)
      const vaultUsdcBalPost = await usdc.balanceOf(lenderVault.address)
      const borroweUNIBalPost = await collInstance.balanceOf(borrower.address)
      const vaultUNIBalPost = await collInstance.balanceOf(collTokenCompartmentAddr)

      const borrowerVotesPost = await collInstance.getCurrentVotes(borrower.address)

      expect(borrowerVotesPost).to.equal(borrowerUNIBalPre)
      expect(borrowerVotesPreDelegation).to.equal(0)

      expect(borrowerUsdcBalPost.sub(borrowerUsdcBalPre)).to.equal(vaultUsdcBalPre.sub(vaultUsdcBalPost))
      expect(borrowerUNIBalPre.sub(borroweUNIBalPost)).to.equal(vaultUNIBalPost.sub(vaultUNIBalPre))
    })
  })

  describe('Testing with token transfer fees', function () {
    it('Should process onChain quote with fees', async function () {
      const { borrowerGateway, quoteHandler, lender, borrower, usdc, paxg, lenderVault } = await setupTest()

      // lenderVault owner deposits usdc
      await usdc.connect(lender).transfer(lenderVault.address, ONE_USDC.mul(100000))

      // lenderVault owner gives quote
      const blocknum = await ethers.provider.getBlockNumber()
      const timestamp = (await ethers.provider.getBlock(blocknum)).timestamp
      let quoteTuples = [
        {
          loanPerCollUnitOrLtv: ONE_USDC.mul(1000),
          interestRatePctInBase: BASE.mul(10).div(100),
          upfrontFeePctInBase: BASE.mul(1).div(100),
          tenor: ONE_DAY.mul(365)
        },
      ]
      let onChainQuote = {
        generalQuoteInfo: {
          borrower: borrower.address,
          collToken: paxg.address,
          loanToken: usdc.address,
          oracleAddr: ZERO_ADDR,
          minLoan: ONE_USDC.mul(1000),
          maxLoan: MAX_UINT256,
          validUntil: timestamp + 60,
          earliestRepayTenor: 0,
          borrowerCompartmentImplementation: ZERO_ADDR,
          isSingleUse: false,
        },
        quoteTuples: quoteTuples,
        salt: ZERO_BYTES32
      }
      await expect(quoteHandler.connect(lender).addOnChainQuote(lenderVault.address, onChainQuote))
        .to.emit(quoteHandler, 'OnChainQuote')

      // check balance pre borrow
      const borrowerPaxgBalPre = await paxg.balanceOf(borrower.address)
      const borrowerUsdcBalPre = await usdc.balanceOf(borrower.address)
      const vaultPaxgBalPre = await paxg.balanceOf(lenderVault.address)
      const vaultUsdcBalPre = await usdc.balanceOf(lenderVault.address)

      // borrower approves and executes quote
      await paxg.connect(borrower).approve(borrowerGateway.address, MAX_UINT256)
      const expectedTransferFee = ONE_PAXG.mul(2).div(9998)
      const quoteTupleIdx = 0
      const collSendAmount = ONE_PAXG.mul(10000).div(9998)
      const callbackAddr = ZERO_ADDR
      const callbackData = ZERO_BYTES32
      await borrowerGateway
        .connect(borrower)
<<<<<<< HEAD
        .borrowWithOnChainQuote(
          lenderVault.address,
          collSendAmount,
          expectedTransferFee,
          onChainQuote,
          quoteTupleIdx,
          callbackAddr,
          callbackData
        )
=======
        .borrowWithOnChainQuote(lenderVault.address, collSendAmount, onChainQuote, isAutoQuote, callbackAddr, callbackData)
>>>>>>> a6f9e309

      // check balance post borrow
      const borrowerPaxgBalPost = await paxg.balanceOf(borrower.address)
      const borrowerUsdcBalPost = await usdc.balanceOf(borrower.address)
      const vaultPaxgBalPost = await paxg.balanceOf(lenderVault.address)
      const vaultUsdcBalPost = await usdc.balanceOf(lenderVault.address)

      expect(borrowerPaxgBalPre.sub(borrowerPaxgBalPost)).to.equal(collSendAmount)
      expect(borrowerUsdcBalPost.sub(borrowerUsdcBalPre)).to.equal(ONE_USDC.mul(1000))
<<<<<<< HEAD
      expect(Math.abs(Number(vaultPaxgBalPost.sub(vaultPaxgBalPre).sub(collSendAmount.mul(9998).div(10000).toString())))).to.lessThanOrEqual(1)
      expect(Math.abs(Number(vaultUsdcBalPre.sub(vaultUsdcBalPost).sub(onChainQuote.quoteTuples[0].loanPerCollUnitOrLtv.mul(collSendAmount.mul(9998)).div(10000).div(ONE_PAXG)).toString()))).to.lessThanOrEqual(1)
=======
      expect(
        Math.abs(Number(vaultPaxgBalPost.sub(vaultPaxgBalPre).sub(collSendAmount.mul(9998).div(10000).toString())))
      ).to.lessThanOrEqual(1)
      expect(
        Math.abs(
          Number(
            vaultUsdcBalPre
              .sub(vaultUsdcBalPost)
              .sub(onChainQuote.loanPerCollUnit.mul(collSendAmount.mul(9998)).div(10000).div(ONE_PAXG))
              .toString()
          )
        )
      ).to.lessThanOrEqual(1)
>>>>>>> a6f9e309
    })

    it('Should process onChain quote with fees including protocol fee', async function () {
      const { borrowerGateway, quoteHandler, lender, borrower, team, usdc, paxg, lenderVault } = await setupTest()

      // lenderVault owner deposits usdc
      await usdc.connect(lender).transfer(lenderVault.address, ONE_USDC.mul(100000))

      //team sets protocolFee
      const protocolFee = BigNumber.from(10).pow(16)
      await borrowerGateway.connect(team).setNewProtocolFee(protocolFee) // 1% or 100 bp protocolFee

      // lenderVault owner gives quote
      const blocknum = await ethers.provider.getBlockNumber()
      const timestamp = (await ethers.provider.getBlock(blocknum)).timestamp
      let quoteTuples = [
        {
          loanPerCollUnitOrLtv: ONE_USDC.mul(1000),
          interestRatePctInBase: BASE.mul(10).div(100),
          upfrontFeePctInBase: BASE.mul(1).div(100),
          tenor: ONE_DAY.mul(90)
        },
      ]
      let onChainQuote = {
        generalQuoteInfo: {
          borrower: borrower.address,
          collToken: paxg.address,
          loanToken: usdc.address,
          oracleAddr: ZERO_ADDR,
          minLoan: 0,
          maxLoan: MAX_UINT256,
          validUntil: timestamp + 60,
          earliestRepayTenor: 0,
          borrowerCompartmentImplementation: ZERO_ADDR,
          isSingleUse: false,
        },
        quoteTuples: quoteTuples,
        salt: ZERO_BYTES32
      }
      await expect(quoteHandler.connect(lender).addOnChainQuote(lenderVault.address, onChainQuote))
        .to.emit(quoteHandler, 'OnChainQuote')
      
      const collSendAmount = ONE_PAXG
      const protocolFeeAmount = ONE_PAXG.mul(protocolFee).mul(ONE_DAY.mul(90)).div(BASE).div(YEAR_IN_SECONDS)
      const sendAmountPostProtocolFee = collSendAmount.sub(protocolFeeAmount)
      const tokenTransferFee = sendAmountPostProtocolFee.mul(2).div(10000)
      const totalExpectedFees = protocolFeeAmount.add(tokenTransferFee)

      // check balance pre borrow
      const borrowerPaxgBalPre = await paxg.balanceOf(borrower.address)
      const borrowerUsdcBalPre = await usdc.balanceOf(borrower.address)
      const vaultPaxgBalPre = await paxg.balanceOf(lenderVault.address)
      const vaultUsdcBalPre = await usdc.balanceOf(lenderVault.address)

      // borrower approves and executes quote
      await paxg.connect(borrower).approve(borrowerGateway.address, MAX_UINT256)
      const quoteTupleIdx = 0
      //const collSendAmount = ONE_PAXG.mul(10000).div(9998)
      const callbackAddr = ZERO_ADDR
      const callbackData = ZERO_BYTES32
      await borrowerGateway
        .connect(borrower)
<<<<<<< HEAD
        .borrowWithOnChainQuote(
          lenderVault.address,
          collSendAmount,
          totalExpectedFees,
          onChainQuote,
          quoteTupleIdx,
          callbackAddr,
          callbackData
        )
=======
        .borrowWithOnChainQuote(lenderVault.address, collSendAmount, onChainQuote, isAutoQuote, callbackAddr, callbackData)
>>>>>>> a6f9e309

      // check balance post borrow
      const borrowerPaxgBalPost = await paxg.balanceOf(borrower.address)
      const borrowerUsdcBalPost = await usdc.balanceOf(borrower.address)
      const vaultPaxgBalPost = await paxg.balanceOf(lenderVault.address)
      const vaultUsdcBalPost = await usdc.balanceOf(lenderVault.address)

      expect(borrowerPaxgBalPre.sub(borrowerPaxgBalPost)).to.equal(collSendAmount)
      expect(borrowerUsdcBalPost.sub(borrowerUsdcBalPre)).to.equal(
        ONE_USDC.mul(1000).mul(collSendAmount.sub(totalExpectedFees)).div(ONE_PAXG)
      )
      expect(vaultPaxgBalPost.sub(vaultPaxgBalPre)).to.equal(collSendAmount.sub(totalExpectedFees))
      expect(vaultUsdcBalPre.sub(vaultUsdcBalPost)).to.equal(
        ONE_USDC.mul(1000).mul(collSendAmount.sub(totalExpectedFees)).div(ONE_PAXG)
      )
    })
  })
})<|MERGE_RESOLUTION|>--- conflicted
+++ resolved
@@ -58,13 +58,12 @@
   let quoteTuples = [
     {
       loanPerCollUnitOrLtv: loanPerCollUnit,
-      interestRatePctInBase: 0,
-      upfrontFeePctInBase: 0,
-      tenor: ONE_DAY.mul(365)
+      interestRatePctInBase: BASE.mul(10).div(100),
+      upfrontFeePctInBase: BASE.mul(1).div(100),
+      tenor: ONE_DAY.mul(90)
     }
   ]
   let onChainQuote = {
-<<<<<<< HEAD
     generalQuoteInfo: {
       borrower: ZERO_ADDR,
       collToken: collToken,
@@ -79,19 +78,6 @@
     },
     quoteTuples: quoteTuples,
     salt: ZERO_BYTES32
-=======
-    loanPerCollUnit,
-    interestRatePctInBase: BASE.mul(10).div(100),
-    upfrontFeePctInBase: BASE.mul(1).div(100),
-    expectedTransferFee: 0,
-    minCollAmount: 0,
-    collToken,
-    loanToken: loanToken,
-    tenor: ONE_DAY.mul(90),
-    timeUntilEarliestRepay: 0,
-    isNegativeInterestRate: false,
-    borrowerCompartmentImplementation: borrowerCompartmentImplementation
->>>>>>> a6f9e309
   }
   await expect(quoteHandler.connect(lender).addOnChainQuote(lenderVault.address, onChainQuote))
   .to.emit(quoteHandler, 'OnChainQuote')
@@ -337,7 +323,6 @@
       )
       await borrowerGateway
         .connect(borrower)
-<<<<<<< HEAD
         .borrowWithOnChainQuote(
           lenderVault.address,
           collSendAmount,
@@ -347,9 +332,6 @@
           callbackAddr,
           callbackData
         )
-=======
-        .borrowWithOnChainQuote(lenderVault.address, collSendAmount, onChainQuote, isAutoQuote, callbackAddr, callbackData)
->>>>>>> a6f9e309
 
       // check balance post borrow
       const borrowerWethBalPost = await weth.balanceOf(borrower.address)
@@ -467,10 +449,6 @@
   })*/
 
   describe('Compartment Testing', function () {
-<<<<<<< HEAD
-    it('Should process Curve LP staking/repay correctly', async () => {
-      const { borrowerGateway, quoteHandler, lender, borrower, team, usdc, lenderVault, addressRegistry } = await setupTest()
-=======
     const stakeInLiquidityGauge = async ({
       collTokenAddress,
       collTokenSlot,
@@ -488,8 +466,7 @@
       isPartialRepay?: boolean
       rewardsDistributionAddress?: string
     }) => {
-      const { borrowerGateway, lender, borrower, team, usdc, ldo, lenderVault, addressRegistry } = await setupTest()
->>>>>>> a6f9e309
+      const { borrowerGateway, quoteHandler, lender, borrower, team, usdc, ldo, lenderVault, addressRegistry } = await setupTest()
 
       // create curve staking implementation
       const CurveLPStakingCompartmentImplementation = await ethers.getContractFactory('CurveLPStakingCompartment')
@@ -559,12 +536,11 @@
 
       // borrow with on chain quote
       const collSendAmount = ONE_CRV
-<<<<<<< HEAD
       const expectedTransferFee = 0
       const quoteTupleIdx = 0
       const callbackAddr = ZERO_ADDR
       const callbackData = ZERO_BYTES32
-      const compartmentData = 84 //crv-ETH gauge index
+      const compartmentData = crvGaugeIndex
 
       const borrowWithOnChainQuoteTransaction = await borrowerGateway
         .connect(borrower)
@@ -577,16 +553,6 @@
           callbackAddr,
           callbackData
         )
-=======
-      const isAutoQuote = false
-      const callbackAddr = '0x0000000000000000000000000000000000000000'
-      const callbackData = '0x'
-      const compartmentData = crvGaugeIndex
-
-      const borrowWithOnChainQuoteTransaction = await borrowerGateway
-        .connect(borrower)
-        .borrowWithOnChainQuote(lenderVault.address, collSendAmount, onChainQuote, isAutoQuote, callbackAddr, callbackData)
->>>>>>> a6f9e309
 
       const borrowWithOnChainQuoteReceipt = await borrowWithOnChainQuoteTransaction.wait()
 
@@ -634,8 +600,15 @@
       }
 
       // check balance pre repay
+      const borrowerUsdcBalancePre = await usdc.balanceOf(borrower.address)
+      console.log('check if borrower has enough balance to repay...')
+      console.log('borrowerUsdcBalancePre: ', borrowerUsdcBalancePre)
+      console.log('repayAmount: ', repayAmount)
+      if (repayAmount.gt(borrowerUsdcBalancePre)) {
+        console.log('transfer some funds to borrower...')
+        await usdc.connect(lender).transfer(borrower.address, repayAmount.sub(borrowerUsdcBalancePre))
+      }
       const borrowerCRVBalancePre = await crvInstance.balanceOf(borrower.address)
-    
 
       expect(totalGaugeRewardCRV).to.not.equal(BigNumber.from(0))
       expect(borrowerCRVBalancePre).to.equal(BigNumber.from(0))
@@ -830,7 +803,7 @@
     })
 
     it('Should process aToken borrow/repay correctly with rewards', async () => {
-      const { borrowerGateway, lender, borrower, team, usdc, weth, lenderVault, addressRegistry } = await setupTest()
+      const { borrowerGateway, quoteHandler, lender, borrower, team, usdc, weth, lenderVault, addressRegistry } = await setupTest()
 
       // create curve staking implementation
       const AaveStakingCompartmentImplementation = await ethers.getContractFactory('AaveStakingCompartment')
@@ -873,19 +846,20 @@
         loanToken: usdc.address,
         borrowerCompartmentImplementation: aaveStakingCompartmentImplementation.address,
         lenderVault,
+        quoteHandler,
         loanPerCollUnit: ONE_USDC.mul(1000)
       })
 
       // borrow with on chain quote
       const collSendAmount = BigNumber.from(10).pow(18)
-      const isAutoQuote = false
-      const callbackAddr = '0x0000000000000000000000000000000000000000'
-      const callbackData = '0x'
+      const expectedTransferFee = 0
+      const quoteTupleIdx = 0
+      const callbackAddr = ZERO_ADDR
+      const callbackData = ZERO_BYTES32
 
       const borrowWithOnChainQuoteTransaction = await borrowerGateway
         .connect(borrower)
-        .borrowWithOnChainQuote(lenderVault.address, collSendAmount, onChainQuote, isAutoQuote, callbackAddr, callbackData)
-
+        .borrowWithOnChainQuote(lenderVault.address, collSendAmount, expectedTransferFee, onChainQuote, quoteTupleIdx, callbackAddr, callbackData)
       const borrowWithOnChainQuoteReceipt = await borrowWithOnChainQuoteTransaction.wait()
 
       const borrowEvent = borrowWithOnChainQuoteReceipt.events?.find(x => {
@@ -986,7 +960,6 @@
 
       const borrowWithOnChainQuoteTransaction = await borrowerGateway
         .connect(borrower)
-<<<<<<< HEAD
         .borrowWithOnChainQuote(
           lenderVault.address,
           collSendAmount,
@@ -996,9 +969,6 @@
           callbackAddr,
           callbackData
         )
-=======
-        .borrowWithOnChainQuote(lenderVault.address, collSendAmount, onChainQuote, isAutoQuote, callbackAddr, callbackData)
->>>>>>> a6f9e309
 
       const borrowWithOnChainQuoteReceipt = await borrowWithOnChainQuoteTransaction.wait()
 
@@ -1080,7 +1050,6 @@
       const callbackData = ZERO_BYTES32
       await borrowerGateway
         .connect(borrower)
-<<<<<<< HEAD
         .borrowWithOnChainQuote(
           lenderVault.address,
           collSendAmount,
@@ -1090,9 +1059,6 @@
           callbackAddr,
           callbackData
         )
-=======
-        .borrowWithOnChainQuote(lenderVault.address, collSendAmount, onChainQuote, isAutoQuote, callbackAddr, callbackData)
->>>>>>> a6f9e309
 
       // check balance post borrow
       const borrowerPaxgBalPost = await paxg.balanceOf(borrower.address)
@@ -1102,24 +1068,8 @@
 
       expect(borrowerPaxgBalPre.sub(borrowerPaxgBalPost)).to.equal(collSendAmount)
       expect(borrowerUsdcBalPost.sub(borrowerUsdcBalPre)).to.equal(ONE_USDC.mul(1000))
-<<<<<<< HEAD
       expect(Math.abs(Number(vaultPaxgBalPost.sub(vaultPaxgBalPre).sub(collSendAmount.mul(9998).div(10000).toString())))).to.lessThanOrEqual(1)
       expect(Math.abs(Number(vaultUsdcBalPre.sub(vaultUsdcBalPost).sub(onChainQuote.quoteTuples[0].loanPerCollUnitOrLtv.mul(collSendAmount.mul(9998)).div(10000).div(ONE_PAXG)).toString()))).to.lessThanOrEqual(1)
-=======
-      expect(
-        Math.abs(Number(vaultPaxgBalPost.sub(vaultPaxgBalPre).sub(collSendAmount.mul(9998).div(10000).toString())))
-      ).to.lessThanOrEqual(1)
-      expect(
-        Math.abs(
-          Number(
-            vaultUsdcBalPre
-              .sub(vaultUsdcBalPost)
-              .sub(onChainQuote.loanPerCollUnit.mul(collSendAmount.mul(9998)).div(10000).div(ONE_PAXG))
-              .toString()
-          )
-        )
-      ).to.lessThanOrEqual(1)
->>>>>>> a6f9e309
     })
 
     it('Should process onChain quote with fees including protocol fee', async function () {
@@ -1182,7 +1132,6 @@
       const callbackData = ZERO_BYTES32
       await borrowerGateway
         .connect(borrower)
-<<<<<<< HEAD
         .borrowWithOnChainQuote(
           lenderVault.address,
           collSendAmount,
@@ -1192,9 +1141,6 @@
           callbackAddr,
           callbackData
         )
-=======
-        .borrowWithOnChainQuote(lenderVault.address, collSendAmount, onChainQuote, isAutoQuote, callbackAddr, callbackData)
->>>>>>> a6f9e309
 
       // check balance post borrow
       const borrowerPaxgBalPost = await paxg.balanceOf(borrower.address)
