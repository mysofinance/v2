import { expect } from 'chai'
import { utils, BigNumber } from 'ethers'
import { ethers } from 'hardhat'

const hre = require('hardhat')
const BASE = ethers.BigNumber.from(10).pow(18)
const ONE_USDC = ethers.BigNumber.from(10).pow(6)
const ONE_WETH = ethers.BigNumber.from(10).pow(18)
const MAX_UINT128 = ethers.BigNumber.from(2).pow(128).sub(1)
const MAX_UINT256 = ethers.BigNumber.from(2).pow(256).sub(1)
const ONE_DAY = ethers.BigNumber.from(60 * 60 * 24)

const balancerV2VaultAbi = [
  {
    inputs: [{ internalType: 'bytes32', name: 'poolId', type: 'bytes32' }],
    name: 'getPoolTokens',
    outputs: [
      { internalType: 'contract IERC20[]', name: 'tokens', type: 'address[]' },
      { internalType: 'uint256[]', name: 'balances', type: 'uint256[]' },
      { internalType: 'uint256', name: 'lastChangeBlock', type: 'uint256' }
    ],
    stateMutability: 'view',
    type: 'function'
  }
]
const balancerV2PoolAbi = [
  {
    inputs: [],
    name: 'getSwapFeePercentage',
    outputs: [
      {
        internalType: 'uint256',
        name: '',
        type: 'uint256'
      }
    ],
    stateMutability: 'view',
    type: 'function'
  }
]

const crvTokenAbi = [
  {
    name: 'balanceOf',
    outputs: [{ type: 'uint256', name: '' }],
    inputs: [{ type: 'address', name: 'arg0' }],
    stateMutability: 'view',
    type: 'function'
  },
  {
    name: 'approve',
    outputs: [{ type: 'bool', name: '' }],
    inputs: [
      { type: 'address', name: '_spender' },
      { type: 'uint256', name: '_value' }
    ],
    stateMutability: 'nonpayable',
    type: 'function'
  }
]

function getLoopingSendAmount(
  collTokenFromBorrower: number,
  loanPerColl: number,
  collTokenInDexPool: number,
  loanTokenInDexPool: number,
  swapFee: number
): number {
  const p = collTokenFromBorrower + loanTokenInDexPool / (loanPerColl * (1 - swapFee)) - collTokenInDexPool
  const q = -collTokenInDexPool * collTokenFromBorrower
  const collTokenReceivedFromDex = -p / 2 + Math.sqrt(Math.pow(p, 2) / 4 - q)
  return collTokenReceivedFromDex + collTokenFromBorrower
}

describe('Basic Forked Mainnet Tests', function () {
  async function setupTest() {
    const [lender, borrower, team] = await ethers.getSigners()
    /* ************************************ */
    /* DEPLOYMENT OF SYSTEM CONTRACTS START */
    /* ************************************ */
    // deploy address registry
    const AddressRegistry = await ethers.getContractFactory('AddressRegistry')
    const addressRegistry = await AddressRegistry.connect(team).deploy()
    await addressRegistry.deployed()

    // deploy borrower gate way
    const BorrowerGateway = await ethers.getContractFactory('BorrowerGateway')
    const borrowerGateway = await BorrowerGateway.connect(team).deploy(addressRegistry.address)
    await borrowerGateway.deployed()

    // deploy lender vault implementation
    const LenderVaultImplementation = await ethers.getContractFactory('LenderVault')
    const lenderVaultImplementation = await LenderVaultImplementation.connect(team).deploy()
    await lenderVaultImplementation.deployed()

    // deploy LenderVaultFactory
    const LenderVaultFactory = await ethers.getContractFactory('LenderVaultFactory')
    const lenderVaultFactory = await LenderVaultFactory.connect(team).deploy(
      addressRegistry.address,
      lenderVaultImplementation.address
    )
    await lenderVaultFactory.deployed()

<<<<<<< HEAD
    // set lender vault factory on address registry (immutable)
=======
    // deploy borrower compartment factory
    const BorrowerCompartmentFactory = await ethers.getContractFactory('BorrowerCompartmentFactory')
    await BorrowerCompartmentFactory.connect(team)
    const borrowerCompartmentFactory = await BorrowerCompartmentFactory.deploy()
    await borrowerCompartmentFactory.deployed()

    // set lender vault factory, borrower gateway and borrower compartment on address registry (immutable) 
>>>>>>> 5ecd3e02
    addressRegistry.setLenderVaultFactory(lenderVaultFactory.address)
    addressRegistry.setBorrowerGateway(borrowerGateway.address)
    addressRegistry.setBorrowerCompartmentFactory(borrowerCompartmentFactory.address)

    /* ********************************** */
    /* DEPLOYMENT OF SYSTEM CONTRACTS END */
    /* ********************************** */

    // create a vault
    await lenderVaultFactory.connect(lender).createVault()
    const lenderVaultAddr = await addressRegistry.registeredVaults(0)
    const lenderVault = await LenderVaultImplementation.attach(lenderVaultAddr)

    // prepare USDC balances
    const USDC_ADDRESS = '0xA0b86991c6218b36c1d19D4a2e9Eb0cE3606eB48'
    const USDC_MASTER_MINTER = '0xe982615d461dd5cd06575bbea87624fda4e3de17'
    const usdc = await ethers.getContractAt('IUSDC', USDC_ADDRESS)
    await ethers.provider.send('hardhat_setBalance', [USDC_MASTER_MINTER, '0x56BC75E2D63100000'])
    await hre.network.provider.request({
      method: 'hardhat_impersonateAccount',
      params: [USDC_MASTER_MINTER]
    })
    const masterMinter = await ethers.getSigner(USDC_MASTER_MINTER)
    await usdc.connect(masterMinter).configureMinter(masterMinter.address, MAX_UINT128)
    await usdc.connect(masterMinter).mint(lender.address, MAX_UINT128)

    // prepare WETH balance
    const WETH_ADDRESS = '0xC02aaA39b223FE8D0A0e5C4F27eAD9083C756Cc2'
    const weth = await ethers.getContractAt('IWETH', WETH_ADDRESS)
    await ethers.provider.send('hardhat_setBalance', [borrower.address, '0x204FCE5E3E25026110000000'])
    await weth.connect(borrower).deposit({ value: ONE_WETH.mul(1) })

    // deploy balancer v2 callbacks
    const BalancerV2Looping = await ethers.getContractFactory('BalancerV2Looping')
    await BalancerV2Looping.connect(lender)
    const balancerV2Looping = await BalancerV2Looping.deploy()
    await balancerV2Looping.deployed()

    // whitelist addrs
    await addressRegistry.connect(team).toggleTokenPair(weth.address, usdc.address)
    await addressRegistry.connect(team).toggleCallbackAddr(balancerV2Looping.address)

<<<<<<< HEAD
    return {
      addressRegistry,
      borrowerGateway,
      lenderVaultImplementation,
      lender,
      borrower,
      team,
      usdc,
      weth,
      lenderVault,
      balancerV2Looping
    }
=======
    return { addressRegistry, borrowerGateway, lenderVaultImplementation, lender, borrower, team, usdc, weth, lenderVault, balancerV2Looping }
>>>>>>> 5ecd3e02
  }

  /*describe('On-Chain Quote Testing', function () {
    it('Should process atomic balancer swap correctly', async function () {
<<<<<<< HEAD
      const {
        addressRegistry,
        borrowerGateway,
        lenderVaultImplementation,
        lender,
        borrower,
        team,
        usdc,
        weth,
        lenderVault,
        balancerV2Looping
      } = await setupTest()
=======
      const { addressRegistry, borrowerGateway, lenderVaultImplementation, lender, borrower, team, usdc, weth, lenderVault, balancerV2Looping } = await setupTest()
>>>>>>> 5ecd3e02

      // lenderVault owner deposits usdc
      await usdc.connect(lender).transfer(lenderVault.address, ONE_USDC.mul(100000))

      // lenderVault owner gives quote
      const blocknum = await ethers.provider.getBlockNumber()
      const timestamp = (await ethers.provider.getBlock(blocknum)).timestamp
      let onChainQuote = {
        loanPerCollUnit: ONE_USDC.mul(1000),
        interestRatePctInBase: BASE.mul(10).div(100),
        upfrontFeePctInBase: BASE.mul(1).div(100),
        collToken: weth.address,
        loanToken: usdc.address,
        tenor: ONE_DAY.mul(365),
        timeUntilEarliestRepay: 0,
        isNegativeInterestRate: false,
        borrowerCompartmentImplementation: '0x0000000000000000000000000000000000000000'
      }
      await lenderVault.connect(lender).addOnChainQuote(onChainQuote)

      // Balancer V2 integration: calculate which send amount would be needed to max. lever up in 1-click
      const poolAddr = '0x96646936b91d6B9D7D0c47C496AfBF3D6ec7B6f8'
      const poolId = '0x96646936b91d6b9d7d0c47c496afbf3d6ec7b6f8000200000000000000000019' // look up via getPoolId() on bal pool
      const balancerV2Pool = await new ethers.Contract(poolAddr, balancerV2PoolAbi, team) // could be any signer, here used team

      const PRECISION = 10000
      const collBuffer = BASE.mul(990).div(1000)
      const initCollFromBorrower = ONE_WETH.mul(collBuffer).div(BASE)
      const initCollFromBorrowerNumber = Number(initCollFromBorrower.mul(PRECISION).div(ONE_WETH).toString()) / PRECISION
      const loanPerColl = Number(onChainQuote.loanPerCollUnit.mul(PRECISION).div(ONE_USDC).toString()) / PRECISION
      const swapFee = Number((await balancerV2Pool.getSwapFeePercentage()).mul(PRECISION).div(BASE).toString()) / PRECISION
      const balancerV2Vault = await new ethers.Contract(
        '0xBA12222222228d8Ba445958a75a0704d566BF2C8',
        balancerV2VaultAbi,
        team
      ) // could be any signer, here used team
      const balancerV2PoolTokens = await balancerV2Vault.getPoolTokens(poolId)
      const collTokenInDexPool =
        Number(
          (balancerV2PoolTokens.tokens[0] == weth.address
            ? balancerV2PoolTokens.balances[0]
            : balancerV2PoolTokens.balances[1]
          )
            .mul(PRECISION)
            .div(ONE_WETH)
            .toString()
        ) / PRECISION
      const loanTokenInDexPool =
        Number(
          (balancerV2PoolTokens.tokens[0] == usdc.address
            ? balancerV2PoolTokens.balances[0]
            : balancerV2PoolTokens.balances[1]
          )
            .mul(PRECISION)
            .div(ONE_USDC)
            .toString()
        ) / PRECISION
      const collSendAmountNumber = getLoopingSendAmount(
        initCollFromBorrowerNumber,
        loanPerColl,
        collTokenInDexPool,
        loanTokenInDexPool,
        swapFee
      )
      const collSendAmount = ethers.BigNumber.from(Math.floor(collSendAmountNumber * PRECISION))
        .mul(ONE_WETH)
        .div(PRECISION)
      console.log('sendAmountNumber to max. lever up: ', collSendAmountNumber)
      console.log('sendAmount to max. lever up: ', collSendAmount)

      // check balance pre borrow
      const borrowerWethBalPre = await weth.balanceOf(borrower.address)
      const borrowerUsdcBalPre = await usdc.balanceOf(borrower.address)
      const vaultWethBalPre = await weth.balanceOf(lenderVault.address)
      const vaultUsdcBalPre = await usdc.balanceOf(lenderVault.address)

      // borrower approves and executes quote
      await weth.connect(borrower).approve(borrowerGateway.address, MAX_UINT256)
      const isAutoQuote = false
      const slippageTolerance = BASE.mul(30).div(10000)
      const minSwapReceive = collSendAmount.sub(initCollFromBorrower).mul(BASE.sub(slippageTolerance)).div(BASE)
      console.log('minSwapReceive: ', minSwapReceive)
      const deadline = MAX_UINT128
      const callbackAddr = balancerV2Looping.address
      const callbackData = ethers.utils.defaultAbiCoder.encode(
        ['bytes32', 'uint256', 'uint256'],
        [poolId, minSwapReceive, deadline]
      )
      await borrowerGateway
        .connect(borrower)
        .borrowWithOnChainQuote(
          lenderVault.address,
          borrower.address,
          collSendAmount,
          onChainQuote,
          isAutoQuote,
          callbackAddr,
          callbackData
        )

      // check balance post borrow
      const borrowerWethBalPost = await weth.balanceOf(borrower.address)
      const borrowerUsdcBalPost = await usdc.balanceOf(borrower.address)
      const vaultWethBalPost = await weth.balanceOf(lenderVault.address)
      const vaultUsdcBalPost = await usdc.balanceOf(lenderVault.address)

      const borrowerWethBalDiffActual = borrowerWethBalPre.add(borrowerWethBalPost)
      const borrowerWethBalDiffExpected = borrowerWethBalPre.sub(collSendAmount)
      const borrowerWethBalDiffComparison = Math.abs(
        Number(
          borrowerWethBalDiffActual
            .sub(borrowerWethBalDiffExpected)
            .mul(PRECISION)
            .div(borrowerWethBalDiffActual)
            .div(ONE_WETH)
            .toString()
        ) / PRECISION
      )
      expect(borrowerWethBalDiffComparison).to.be.lessThan(0.01)
      expect(borrowerUsdcBalPost.sub(borrowerUsdcBalPre)).to.equal(0) // borrower: no usdc change as all swapped for weth
      expect(vaultWethBalPost.sub(vaultWethBalPre)).to.equal(collSendAmount)
      expect(vaultUsdcBalPre.sub(vaultUsdcBalPost)).to.equal(onChainQuote.loanPerCollUnit.mul(collSendAmount).div(ONE_WETH))
    })
  })

  it('Should handle auto-quotes correctly', async function () {
<<<<<<< HEAD
    const {
      addressRegistry,
      borrowerGateway,
      lenderVaultImplementation,
      lender,
      borrower,
      team,
      usdc,
      weth,
      lenderVault,
      balancerV2Looping
    } = await setupTest()
=======
    const { addressRegistry, borrowerGateway, lenderVaultImplementation, lender, borrower, team, usdc, weth, lenderVault, balancerV2Looping } = await setupTest()
>>>>>>> 5ecd3e02
    // deploy an autoquote strategy
    const AaveAutoQuoteStrategy1 = await ethers.getContractFactory('AaveAutoQuoteStrategy1')
    const aaveAutoQuoteStrategy1 = await AaveAutoQuoteStrategy1.connect(team).deploy()
    await aaveAutoQuoteStrategy1.deployed()

    // whitelist autoquote strategy
    await addressRegistry.connect(team).toggleAutoQuoteStrategy(aaveAutoQuoteStrategy1.address)

    // lender subscribes to strategy
    await lenderVault.connect(lender).setAutoQuoteStrategy(weth.address, usdc.address, aaveAutoQuoteStrategy1.address)
<<<<<<< HEAD

=======
    
>>>>>>> 5ecd3e02
    // lender deposits usdc
    await usdc.connect(lender).transfer(lenderVault.address, ONE_USDC.mul(100000))

    // borrower approves borrower gateway
    await weth.connect(borrower).approve(borrowerGateway.address, MAX_UINT256)

    // test retrieiving autoquote
<<<<<<< HEAD
    const onChainQuote = await aaveAutoQuoteStrategy1.getOnChainQuote()
    console.log('onChainQuote from Aave strategy:', onChainQuote)
=======
    const onChainQuote = await aaveAutoQuoteStrategy1.getOnChainQuote();
    console.log("onChainQuote from Aave strategy:", onChainQuote)
>>>>>>> 5ecd3e02

    // borrower uses quote to borrow
    const collSendAmount = ONE_WETH
    const isAutoQuote = true
    const callbackAddr = '0x0000000000000000000000000000000000000000'
    const callbackData = '0x'
<<<<<<< HEAD
    await borrowerGateway
      .connect(borrower)
      .borrowWithOnChainQuote(
        lenderVault.address,
        borrower.address,
        collSendAmount,
        onChainQuote,
        isAutoQuote,
        callbackAddr,
        callbackData
      )
=======
    await borrowerGateway.connect(borrower).borrowWithOnChainQuote(lenderVault.address, borrower.address, collSendAmount, onChainQuote, isAutoQuote, callbackAddr, callbackData)
>>>>>>> 5ecd3e02
    const loan = await lenderVault.loans(0)
    const expectedLoanAmount = collSendAmount.mul(onChainQuote.loanPerCollUnit).div(ONE_WETH)
    const expectedRepayAmount = expectedLoanAmount.mul(BASE.add(onChainQuote.interestRatePctInBase)).div(BASE)
    expect(loan.initCollAmount).to.equal(collSendAmount)
    expect(loan.initLoanAmount).to.equal(expectedLoanAmount)
    expect(loan.initRepayAmount).to.equal(expectedRepayAmount)
<<<<<<< HEAD
  })*/

  describe('Compartment Testing', function () {
    it('Should proceed Curve staking correctly', async () => {
      const {
        borrowerGateway,
        lenderVaultImplementation,
        lender,
        borrower,
        team,
        usdc,
        weth,
        lenderVault,
        addressRegistry
      } = await setupTest()

      // create curve staking implementation
      const CurveStakingCompartmentImplementation = await ethers.getContractFactory('CurveStakingCompartment')
      await CurveStakingCompartmentImplementation.connect(team)
      const curveStakingCompartmentImplementation = await CurveStakingCompartmentImplementation.deploy(team.address)
      await curveStakingCompartmentImplementation.deployed()

      // create compartment factory with curve implementation
      const CompartmentFactory = await ethers.getContractFactory('CollateralCompartmentFactory')
      await CompartmentFactory.connect(team)
      const compartmentFactory = await CompartmentFactory.deploy([curveStakingCompartmentImplementation.address])
      await compartmentFactory.deployed()

      // increase borrower CRV balance
      const locallyCRVBalance = ethers.BigNumber.from(1)
      const crvTokenAddress = '0xD533a949740bb3306d119CC777fa900bA034cd52'
      const CRV_SLOT = 3
      const crvInstance = new ethers.Contract(crvTokenAddress, crvTokenAbi, borrower.provider)

      // Get storage slot index
      const index = ethers.utils.solidityKeccak256(['uint256', 'uint256'], [CRV_SLOT, borrower.address])
      await ethers.provider.send('hardhat_setStorageAt', [
        crvTokenAddress,
        index.toString(),
        ethers.utils.hexZeroPad(locallyCRVBalance.toHexString(), 32)
      ])

      // get pre balances
      const borrowerCRVBalPre = await crvInstance.balanceOf(borrower.address)
      const borrowerUsdcBalPre = await usdc.balanceOf(borrower.address)
      const vaultCRVBalPre = await crvInstance.balanceOf(lenderVault.address)
      const vaultUsdcBalPre = await usdc.balanceOf(lenderVault.address)

      expect(borrowerCRVBalPre).to.equal(BigNumber.from(1))
      expect(vaultCRVBalPre).to.equal(BigNumber.from(0))

      // whitelist token pair
      await addressRegistry.connect(team).toggleTokenPair(crvTokenAddress, usdc.address)

      // lender deposits usdc
      await usdc.connect(lender).transfer(lenderVault.address, ONE_USDC.mul(100000))

      // borrower approves borrower gateway
      await crvInstance.connect(borrower).approve(borrowerGateway.address, MAX_UINT256)

      //
      let onChainQuote = {
        loanPerCollUnit: ONE_USDC.mul(1000),
        interestRatePctInBase: BASE.mul(10).div(100),
        upfrontFeePctInBase: BASE.mul(1).div(100),
        collToken: crvTokenAddress,
        loanToken: usdc.address,
        tenor: ONE_DAY.mul(365),
        timeUntilEarliestRepay: 0,
        isNegativeInterestRate: false,
        useCollCompartment: true
      }

      const payload = ethers.utils.defaultAbiCoder.encode(
        ['uint256', 'uint256', 'uint256', 'address', 'address', 'uint256', 'uint256', 'bool', 'bool'],
        [
          onChainQuote.loanPerCollUnit,
          onChainQuote.interestRatePctInBase,
          onChainQuote.upfrontFeePctInBase,
          onChainQuote.collToken,
          onChainQuote.loanToken,
          onChainQuote.tenor,
          onChainQuote.timeUntilEarliestRepay,
          onChainQuote.isNegativeInterestRate,
          onChainQuote.useCollCompartment
        ]
      )
      const onChainQuoteHash = ethers.utils.keccak256(payload)
      await expect(lenderVault.connect(lender).addOnChainQuote(onChainQuote))
        .to.emit(lenderVault, 'OnChainQuote')
        .withArgs(Object.values(onChainQuote), onChainQuoteHash, true)

      const ONE_CRV = BigNumber.from(10).pow(18)

      // borrow with on chain quote
      const collSendAmount = ONE_CRV
      const isAutoQuote = false
      const callbackAddr = '0x0000000000000000000000000000000000000000'
      const callbackData = '0x'

      await borrowerGateway
        .connect(borrower)
        .borrowWithOnChainQuote(
          lenderVault.address,
          borrower.address,
          collSendAmount,
          onChainQuote,
          isAutoQuote,
          callbackAddr,
          callbackData
        )

      // check balance post borrow
      const borroweCRVBalPost = await weth.balanceOf(borrower.address)
      const borrowerUsdcBalPost = await usdc.balanceOf(borrower.address)
      const vaultCRVBalPost = await weth.balanceOf(lenderVault.address)
      const vaultUsdcBalPost = await usdc.balanceOf(lenderVault.address)

      expect(borrowerCRVBalPre.sub(borroweCRVBalPost)).to.equal(vaultCRVBalPost.sub(vaultCRVBalPre))
      expect(borrowerUsdcBalPost.sub(borrowerUsdcBalPre)).to.equal(vaultUsdcBalPre.sub(vaultUsdcBalPost))
    })
=======
>>>>>>> 5ecd3e02
  })
})<|MERGE_RESOLUTION|>--- conflicted
+++ resolved
@@ -101,17 +101,13 @@
     )
     await lenderVaultFactory.deployed()
 
-<<<<<<< HEAD
-    // set lender vault factory on address registry (immutable)
-=======
     // deploy borrower compartment factory
     const BorrowerCompartmentFactory = await ethers.getContractFactory('BorrowerCompartmentFactory')
     await BorrowerCompartmentFactory.connect(team)
     const borrowerCompartmentFactory = await BorrowerCompartmentFactory.deploy()
     await borrowerCompartmentFactory.deployed()
 
-    // set lender vault factory, borrower gateway and borrower compartment on address registry (immutable) 
->>>>>>> 5ecd3e02
+    // set lender vault factory, borrower gateway and borrower compartment on address registry (immutable)
     addressRegistry.setLenderVaultFactory(lenderVaultFactory.address)
     addressRegistry.setBorrowerGateway(borrowerGateway.address)
     addressRegistry.setBorrowerCompartmentFactory(borrowerCompartmentFactory.address)
@@ -154,7 +150,6 @@
     await addressRegistry.connect(team).toggleTokenPair(weth.address, usdc.address)
     await addressRegistry.connect(team).toggleCallbackAddr(balancerV2Looping.address)
 
-<<<<<<< HEAD
     return {
       addressRegistry,
       borrowerGateway,
@@ -167,14 +162,10 @@
       lenderVault,
       balancerV2Looping
     }
-=======
-    return { addressRegistry, borrowerGateway, lenderVaultImplementation, lender, borrower, team, usdc, weth, lenderVault, balancerV2Looping }
->>>>>>> 5ecd3e02
   }
 
   /*describe('On-Chain Quote Testing', function () {
     it('Should process atomic balancer swap correctly', async function () {
-<<<<<<< HEAD
       const {
         addressRegistry,
         borrowerGateway,
@@ -187,9 +178,6 @@
         lenderVault,
         balancerV2Looping
       } = await setupTest()
-=======
-      const { addressRegistry, borrowerGateway, lenderVaultImplementation, lender, borrower, team, usdc, weth, lenderVault, balancerV2Looping } = await setupTest()
->>>>>>> 5ecd3e02
 
       // lenderVault owner deposits usdc
       await usdc.connect(lender).transfer(lenderVault.address, ONE_USDC.mul(100000))
@@ -316,7 +304,6 @@
   })
 
   it('Should handle auto-quotes correctly', async function () {
-<<<<<<< HEAD
     const {
       addressRegistry,
       borrowerGateway,
@@ -329,9 +316,6 @@
       lenderVault,
       balancerV2Looping
     } = await setupTest()
-=======
-    const { addressRegistry, borrowerGateway, lenderVaultImplementation, lender, borrower, team, usdc, weth, lenderVault, balancerV2Looping } = await setupTest()
->>>>>>> 5ecd3e02
     // deploy an autoquote strategy
     const AaveAutoQuoteStrategy1 = await ethers.getContractFactory('AaveAutoQuoteStrategy1')
     const aaveAutoQuoteStrategy1 = await AaveAutoQuoteStrategy1.connect(team).deploy()
@@ -342,11 +326,7 @@
 
     // lender subscribes to strategy
     await lenderVault.connect(lender).setAutoQuoteStrategy(weth.address, usdc.address, aaveAutoQuoteStrategy1.address)
-<<<<<<< HEAD
-
-=======
-    
->>>>>>> 5ecd3e02
+
     // lender deposits usdc
     await usdc.connect(lender).transfer(lenderVault.address, ONE_USDC.mul(100000))
 
@@ -354,20 +334,14 @@
     await weth.connect(borrower).approve(borrowerGateway.address, MAX_UINT256)
 
     // test retrieiving autoquote
-<<<<<<< HEAD
     const onChainQuote = await aaveAutoQuoteStrategy1.getOnChainQuote()
     console.log('onChainQuote from Aave strategy:', onChainQuote)
-=======
-    const onChainQuote = await aaveAutoQuoteStrategy1.getOnChainQuote();
-    console.log("onChainQuote from Aave strategy:", onChainQuote)
->>>>>>> 5ecd3e02
 
     // borrower uses quote to borrow
     const collSendAmount = ONE_WETH
     const isAutoQuote = true
     const callbackAddr = '0x0000000000000000000000000000000000000000'
     const callbackData = '0x'
-<<<<<<< HEAD
     await borrowerGateway
       .connect(borrower)
       .borrowWithOnChainQuote(
@@ -379,16 +353,12 @@
         callbackAddr,
         callbackData
       )
-=======
-    await borrowerGateway.connect(borrower).borrowWithOnChainQuote(lenderVault.address, borrower.address, collSendAmount, onChainQuote, isAutoQuote, callbackAddr, callbackData)
->>>>>>> 5ecd3e02
     const loan = await lenderVault.loans(0)
     const expectedLoanAmount = collSendAmount.mul(onChainQuote.loanPerCollUnit).div(ONE_WETH)
     const expectedRepayAmount = expectedLoanAmount.mul(BASE.add(onChainQuote.interestRatePctInBase)).div(BASE)
     expect(loan.initCollAmount).to.equal(collSendAmount)
     expect(loan.initLoanAmount).to.equal(expectedLoanAmount)
     expect(loan.initRepayAmount).to.equal(expectedRepayAmount)
-<<<<<<< HEAD
   })*/
 
   describe('Compartment Testing', function () {
@@ -406,7 +376,7 @@
       } = await setupTest()
 
       // create curve staking implementation
-      const CurveStakingCompartmentImplementation = await ethers.getContractFactory('CurveStakingCompartment')
+      /*const CurveStakingCompartmentImplementation = await ethers.getContractFactory('CurveStakingCompartment')
       await CurveStakingCompartmentImplementation.connect(team)
       const curveStakingCompartmentImplementation = await CurveStakingCompartmentImplementation.deploy(team.address)
       await curveStakingCompartmentImplementation.deployed()
@@ -415,10 +385,10 @@
       const CompartmentFactory = await ethers.getContractFactory('CollateralCompartmentFactory')
       await CompartmentFactory.connect(team)
       const compartmentFactory = await CompartmentFactory.deploy([curveStakingCompartmentImplementation.address])
-      await compartmentFactory.deployed()
+      await compartmentFactory.deployed()*/
 
       // increase borrower CRV balance
-      const locallyCRVBalance = ethers.BigNumber.from(1)
+      const locallyCRVBalance = ethers.BigNumber.from(10).pow(18)
       const crvTokenAddress = '0xD533a949740bb3306d119CC777fa900bA034cd52'
       const CRV_SLOT = 3
       const crvInstance = new ethers.Contract(crvTokenAddress, crvTokenAbi, borrower.provider)
@@ -437,7 +407,7 @@
       const vaultCRVBalPre = await crvInstance.balanceOf(lenderVault.address)
       const vaultUsdcBalPre = await usdc.balanceOf(lenderVault.address)
 
-      expect(borrowerCRVBalPre).to.equal(BigNumber.from(1))
+      expect(borrowerCRVBalPre).to.equal(locallyCRVBalance)
       expect(vaultCRVBalPre).to.equal(BigNumber.from(0))
 
       // whitelist token pair
@@ -459,7 +429,7 @@
         tenor: ONE_DAY.mul(365),
         timeUntilEarliestRepay: 0,
         isNegativeInterestRate: false,
-        useCollCompartment: true
+        borrowerCompartmentImplementation: '0x0000000000000000000000000000000000000000'
       }
 
       const payload = ethers.utils.defaultAbiCoder.encode(
@@ -473,10 +443,11 @@
           onChainQuote.tenor,
           onChainQuote.timeUntilEarliestRepay,
           onChainQuote.isNegativeInterestRate,
-          onChainQuote.useCollCompartment
+          onChainQuote.borrowerCompartmentImplementation
         ]
       )
       const onChainQuoteHash = ethers.utils.keccak256(payload)
+
       await expect(lenderVault.connect(lender).addOnChainQuote(onChainQuote))
         .to.emit(lenderVault, 'OnChainQuote')
         .withArgs(Object.values(onChainQuote), onChainQuoteHash, true)
@@ -510,7 +481,5 @@
       expect(borrowerCRVBalPre.sub(borroweCRVBalPost)).to.equal(vaultCRVBalPost.sub(vaultCRVBalPre))
       expect(borrowerUsdcBalPost.sub(borrowerUsdcBalPre)).to.equal(vaultUsdcBalPre.sub(vaultUsdcBalPost))
     })
-=======
->>>>>>> 5ecd3e02
   })
 })