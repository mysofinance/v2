--- conflicted
+++ resolved
@@ -3018,23 +3018,9 @@
       // deploy chainlinkOracleContract
       const ohmEthChainlinkAddr = '0x9a72298ae3886221820B1c878d12D872087D3a23'
       const OlympusOracleImplementation = await ethers.getContractFactory('OlympusOracle')
-<<<<<<< HEAD
       const olympusOracleImplementation = await OlympusOracleImplementation.connect(team).deploy(
         ['0xA0b86991c6218b36c1d19D4a2e9Eb0cE3606eB48'],
         [usdcEthChainlinkAddr]
-=======
-      await expect(
-        OlympusOracleImplementation.connect(team).deploy(
-          ['0xA0b86991c6218b36c1d19D4a2e9Eb0cE3606eB48'],
-          [usdcUsdChainlinkAddr],
-          ZERO_ADDR
-        )
-      ).to.be.revertedWithCustomError(OlympusOracleImplementation, 'InvalidAddress')
-      const olympusOracleImplementation = await OlympusOracleImplementation.connect(team).deploy(
-        ['0xA0b86991c6218b36c1d19D4a2e9Eb0cE3606eB48'],
-        [usdcEthChainlinkAddr],
-        weth.address
->>>>>>> bd50a9eb
       )
       await olympusOracleImplementation.deployed()
 
@@ -3192,12 +3178,7 @@
       const OlympusOracleImplementation = await ethers.getContractFactory('OlympusOracle')
       const olympusOracleImplementation = await OlympusOracleImplementation.connect(team).deploy(
         ['0xA0b86991c6218b36c1d19D4a2e9Eb0cE3606eB48'],
-<<<<<<< HEAD
         [usdcEthChainlinkAddr]
-=======
-        [usdcEthChainlinkAddr],
-        weth.address
->>>>>>> bd50a9eb
       )
       await olympusOracleImplementation.deployed()
 
@@ -3322,36 +3303,21 @@
         UniV2OracleImplementation.connect(team).deploy(
           ['0xA0b86991c6218b36c1d19D4a2e9Eb0cE3606eB48'],
           [usdcEthChainlinkAddr],
-<<<<<<< HEAD
           [ZERO_ADDR]
-=======
-          [ZERO_ADDR],
-          weth.address
->>>>>>> bd50a9eb
         )
       ).to.be.revertedWithCustomError(UniV2OracleImplementation, 'InvalidAddress')
       await expect(
         UniV2OracleImplementation.connect(team).deploy(
           ['0xA0b86991c6218b36c1d19D4a2e9Eb0cE3606eB48'],
           [usdcEthChainlinkAddr],
-<<<<<<< HEAD
           []
-=======
-          [],
-          weth.address
->>>>>>> bd50a9eb
         )
       ).to.be.revertedWithCustomError(UniV2OracleImplementation, 'InvalidArrayLength')
       // deploy correctly
       const uniV2OracleImplementation = await UniV2OracleImplementation.connect(team).deploy(
         ['0xA0b86991c6218b36c1d19D4a2e9Eb0cE3606eB48'],
         [usdcEthChainlinkAddr],
-<<<<<<< HEAD
         [uniV2WethUsdc.address]
-=======
-        [uniV2WethUsdc.address],
-        weth.address
->>>>>>> bd50a9eb
       )
       await uniV2OracleImplementation.deployed()
 
@@ -3524,27 +3490,10 @@
 
       // deploy chainlinkOracleContract
       const UniV2OracleImplementation = await ethers.getContractFactory('UniV2Chainlink')
-<<<<<<< HEAD
       const uniV2OracleImplementation = await UniV2OracleImplementation.connect(team).deploy(
         ['0xA0b86991c6218b36c1d19D4a2e9Eb0cE3606eB48'],
         [usdcEthChainlinkAddr],
         [uniV2WethUsdc.address]
-=======
-      await expect(
-        UniV2OracleImplementation.connect(team).deploy(
-          ['0xA0b86991c6218b36c1d19D4a2e9Eb0cE3606eB48'],
-          [usdcUsdChainlinkAddr],
-          [uniV2WethUsdc.address],
-          ZERO_ADDR
-        )
-      ).to.be.revertedWithCustomError(UniV2OracleImplementation, 'InvalidAddress')
-      /****deploy correctly****/
-      const uniV2OracleImplementation = await UniV2OracleImplementation.connect(team).deploy(
-        ['0xA0b86991c6218b36c1d19D4a2e9Eb0cE3606eB48'],
-        [usdcEthChainlinkAddr],
-        [uniV2WethUsdc.address],
-        weth.address
->>>>>>> bd50a9eb
       )
       await uniV2OracleImplementation.deployed()
 
@@ -3857,12 +3806,7 @@
         const OlympusOracleImplementation = await ethers.getContractFactory('OlympusOracle')
         const olympusOracleImplementation = await OlympusOracleImplementation.connect(team).deploy(
           [usdc.address, linkAddr, aaveAddr, crvAddr],
-<<<<<<< HEAD
           [usdcEthChainlinkAddr, linkEthChainlinkAddr, aaveEthChainlinkAddr, crvEthChainlinkAddr]
-=======
-          [usdcEthChainlinkAddr, linkEthChainlinkAddr, aaveEthChainlinkAddr, crvEthChainlinkAddr],
-          weth.address
->>>>>>> bd50a9eb
         )
         await olympusOracleImplementation.deployed()
 
@@ -3958,12 +3902,7 @@
         const uniV2OracleImplementation = await UniV2OracleImplementation.connect(team).deploy(
           [usdc.address, paxg.address, usdtAddr],
           [usdcEthChainlinkAddr, paxgEthChainlinkAddr, usdtEthChainlinkAddr],
-<<<<<<< HEAD
           [uniV2WethUsdcAddr, uniV2WethWiseAddr, uniV2WethUsdtAddr, uniV2PaxgUsdcAddr]
-=======
-          [uniV2WethUsdcAddr, uniV2WethWiseAddr, uniV2WethUsdtAddr, uniV2PaxgUsdcAddr],
-          weth.address
->>>>>>> bd50a9eb
         )
         await uniV2OracleImplementation.deployed()
 
@@ -4314,12 +4253,7 @@
         const uniV2OracleImplementation = await UniV2OracleImplementation.connect(team).deploy(
           [usdc.address],
           [usdcEthChainlinkAddr],
-<<<<<<< HEAD
           [uniV2WethUsdcAddr]
-=======
-          [uniV2WethUsdcAddr],
-          weth.address
->>>>>>> bd50a9eb
         )
         await uniV2OracleImplementation.deployed()
 
@@ -4412,12 +4346,7 @@
         const uniV2OracleImplementation = await UniV2OracleImplementation.connect(team).deploy(
           [usdc.address],
           [usdcEthChainlinkAddr],
-<<<<<<< HEAD
           [uniV2WethUsdcAddr]
-=======
-          [uniV2WethUsdcAddr],
-          weth.address
->>>>>>> bd50a9eb
         )
         await uniV2OracleImplementation.deployed()
 
@@ -4513,12 +4442,7 @@
         const uniV2OracleImplementation = await UniV2OracleImplementation.connect(team).deploy(
           [usdc.address],
           [usdcEthChainlinkAddr],
-<<<<<<< HEAD
           [uniV2WethUsdcAddr]
-=======
-          [uniV2WethUsdcAddr],
-          weth.address
->>>>>>> bd50a9eb
         )
         await uniV2OracleImplementation.deployed()
 
@@ -4628,12 +4552,7 @@
         const uniV2OracleImplementation = await UniV2OracleImplementation.connect(team).deploy(
           [usdc.address],
           [usdcEthChainlinkAddr],
-<<<<<<< HEAD
           [uniV2WethUsdcAddr]
-=======
-          [uniV2WethUsdcAddr],
-          weth.address
->>>>>>> bd50a9eb
         )
         await uniV2OracleImplementation.deployed()
 
@@ -4744,12 +4663,7 @@
         const uniV2OracleImplementation = await UniV2OracleImplementation.connect(team).deploy(
           [usdc.address, paxg.address],
           [usdcEthChainlinkAddr, paxgEthChainlinkAddr],
-<<<<<<< HEAD
           [uniV2WethUsdcAddr, uniV2PaxgUsdcAddr]
-=======
-          [uniV2WethUsdcAddr, uniV2PaxgUsdcAddr],
-          weth.address
->>>>>>> bd50a9eb
         )
         await uniV2OracleImplementation.deployed()
 
@@ -4880,12 +4794,7 @@
         const uniV2OracleImplementation = await UniV2OracleImplementation.connect(team).deploy(
           [usdc.address, paxg.address],
           [usdcEthChainlinkAddr, paxgEthChainlinkAddr],
-<<<<<<< HEAD
           [uniV2WethUsdcAddr, uniV2PaxgUsdcAddr]
-=======
-          [uniV2WethUsdcAddr, uniV2PaxgUsdcAddr],
-          weth.address
->>>>>>> bd50a9eb
         )
         await uniV2OracleImplementation.deployed()
 
@@ -5021,12 +4930,7 @@
         const uniV2OracleImplementation = await UniV2OracleImplementation.connect(team).deploy(
           [usdc.address, paxg.address],
           [usdcEthChainlinkAddr, paxgEthChainlinkAddr],
-<<<<<<< HEAD
           [uniV2WethUsdcAddr, uniV2PaxgUsdcAddr]
-=======
-          [uniV2WethUsdcAddr, uniV2PaxgUsdcAddr],
-          weth.address
->>>>>>> bd50a9eb
         )
         await uniV2OracleImplementation.deployed()
 
