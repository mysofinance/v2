import { expect } from 'chai'
import { ethers } from 'hardhat'
import { StandardMerkleTree } from '@openzeppelin/merkle-tree'
import { LenderVaultImpl, MyERC20 } from '../../typechain-types'
import { SignerWithAddress } from '@nomiclabs/hardhat-ethers/signers'
import { payloadScheme } from './helpers/abi'
import { setupBorrowerWhitelist } from './helpers/misc'
import { HARDHAT_CHAIN_ID_AND_FORKING_CONFIG } from '../../hardhat.config'
import { Signer } from 'ethers'

// test config vars
let snapshotId: String // use snapshot id to reset state before each test

// constants
const hre = require('hardhat')
const BASE = ethers.BigNumber.from(10).pow(18)
const ONE_USDC = ethers.BigNumber.from(10).pow(6)
const ONE_WETH = ethers.BigNumber.from(10).pow(18)
const MAX_UINT256 = ethers.BigNumber.from(2).pow(256).sub(1)
const ONE_DAY = ethers.BigNumber.from(60 * 60 * 24)
const ZERO_BYTES32 = ethers.utils.formatBytes32String('')
const ZERO_ADDRESS = '0x0000000000000000000000000000000000000000'

async function generateOffChainQuote({
  lenderVault,
  lender,
  signer,
  whitelistAuthority = ZERO_ADDRESS,
  weth,
  usdc,
  offChainQuoteBodyInfo = {},
  generalQuoteInfo = {},
  customSignatures = [],
  earliestRepayTenor = 0,
  minLoan = ONE_USDC.mul(1000),
  maxLoan = MAX_UINT256
}: {
  lenderVault: LenderVaultImpl
  lender: SignerWithAddress
  signer: SignerWithAddress
  whitelistAuthority?: any
  weth: MyERC20
  usdc: MyERC20
  offChainQuoteBodyInfo?: any
  generalQuoteInfo?: any
  customSignatures?: any[]
  earliestRepayTenor?: any
  minLoan?: any
  maxLoan?: any
}) {
  // lenderVault owner gives quote
  const blocknum = await ethers.provider.getBlockNumber()
  const timestamp = (await ethers.provider.getBlock(blocknum)).timestamp

  let quoteTuples = [
    {
      loanPerCollUnitOrLtv: ONE_USDC.mul(1000),
      interestRatePctInBase: BASE.mul(10).div(100),
      upfrontFeePctInBase: 0,
      tenor: ONE_DAY.mul(90)
    },
    {
      loanPerCollUnitOrLtv: ONE_USDC.mul(1000),
      interestRatePctInBase: BASE.mul(20).div(100),
      upfrontFeePctInBase: 0,
      tenor: ONE_DAY.mul(180)
    },
    {
      loanPerCollUnitOrLtv: ONE_USDC.mul(1000),
      interestRatePctInBase: 0,
      upfrontFeePctInBase: BASE,
      tenor: 1 // invalid for upfront fee = 100%
    },
    {
      loanPerCollUnitOrLtv: ONE_USDC.mul(1000),
      interestRatePctInBase: 0,
      upfrontFeePctInBase: BASE.div(10),
      tenor: 0 // invalid for upfront fee < 100%
    },
    {
      loanPerCollUnitOrLtv: ONE_USDC.mul(1000),
      interestRatePctInBase: 0,
      upfrontFeePctInBase: BASE,
      tenor: 0 // valid swap quote
    },
    {
      loanPerCollUnitOrLtv: ONE_USDC.mul(1000),
      interestRatePctInBase: 0,
      upfrontFeePctInBase: BASE.add(1), // invalid swap quote
      tenor: 0
    },
    {
      loanPerCollUnitOrLtv: 0, // invalid quote with zero loan amount
      interestRatePctInBase: 0,
      upfrontFeePctInBase: 0,
      tenor: ONE_DAY.mul(90)
    }
  ]
  const quoteTuplesTree = StandardMerkleTree.of(
    quoteTuples.map(quoteTuple => Object.values(quoteTuple)),
    ['uint256', 'uint256', 'uint256', 'uint256']
  )
  const quoteTuplesRoot = quoteTuplesTree.root
  let offChainQuote = {
    generalQuoteInfo: {
      collToken: weth.address,
      loanToken: usdc.address,
      oracleAddr: ZERO_ADDRESS,
      minLoan: minLoan,
      maxLoan: maxLoan,
      validUntil: timestamp + 60,
      earliestRepayTenor: earliestRepayTenor,
      borrowerCompartmentImplementation: ZERO_ADDRESS,
      isSingleUse: false,
      whitelistAddr: whitelistAuthority == ZERO_ADDRESS ? ZERO_ADDRESS : whitelistAuthority.address,
      isWhitelistAddrSingleBorrower: false,
      ...generalQuoteInfo
    },
    quoteTuplesRoot: quoteTuplesRoot,
    salt: ZERO_BYTES32,
    nonce: 0,
    compactSigs: [],
    ...offChainQuoteBodyInfo
  }

  const payload = ethers.utils.defaultAbiCoder.encode(payloadScheme as any, [
    offChainQuote.generalQuoteInfo,
    offChainQuote.quoteTuplesRoot,
    offChainQuote.salt,
    offChainQuote.nonce,
    lenderVault.address,
    HARDHAT_CHAIN_ID_AND_FORKING_CONFIG.chainId
  ])

  const payloadHash = ethers.utils.keccak256(payload)
  const signature = await signer.signMessage(ethers.utils.arrayify(payloadHash))
  const sig = ethers.utils.splitSignature(signature)
  const compactSig = sig.compact

  const recoveredAddr = ethers.utils.verifyMessage(ethers.utils.arrayify(payloadHash), sig)
  expect(recoveredAddr).to.equal(signer.address)

  // add signer
  await lenderVault.connect(lender).addSigners([signer.address])

  // lender add sig to quote and pass to borrower
  offChainQuote.compactSigs = customSignatures.length != 0 ? customSignatures : [compactSig]
  return { offChainQuote, quoteTuples, quoteTuplesTree, payloadHash }
}

describe('Peer-to-Peer: Local Tests', function () {
  before(async () => {
    console.log('Note: Running local tests with the following hardhat chain id config:')
    console.log(HARDHAT_CHAIN_ID_AND_FORKING_CONFIG)
    if (HARDHAT_CHAIN_ID_AND_FORKING_CONFIG.chainId !== 31337) {
      throw new Error(
        `Invalid hardhat forking config! Expected 'HARDHAT_CHAIN_ID_AND_FORKING_CONFIG.chainId' to be 31337 but it is '${HARDHAT_CHAIN_ID_AND_FORKING_CONFIG.chainId}'!`
      )
    }
  })

  beforeEach(async () => {
    snapshotId = await hre.network.provider.send('evm_snapshot')
  })

  afterEach(async () => {
    await hre.network.provider.send('evm_revert', [snapshotId])
  })

  async function setupTest() {
    const [lender, signer, borrower, team, whitelistAuthority, addr1, addr2, addr3] = await ethers.getSigners()
    /* ************************************ */
    /* DEPLOYMENT OF SYSTEM CONTRACTS START */
    /* ************************************ */

    // deploy address registry
    const AddressRegistry = await ethers.getContractFactory('AddressRegistry')
    const addressRegistry = await AddressRegistry.connect(team).deploy()
    await addressRegistry.deployed()

    // deploy borrower gateway
    const BorrowerGateway = await ethers.getContractFactory('BorrowerGateway')
    // reverts if zero address is passed as address registry
    await expect(BorrowerGateway.connect(team).deploy(ZERO_ADDRESS)).to.be.revertedWithCustomError(
      BorrowerGateway,
      'InvalidAddress'
    )
    const borrowerGateway = await BorrowerGateway.connect(team).deploy(addressRegistry.address)
    await borrowerGateway.deployed()

    // deploy quote handler
    const QuoteHandler = await ethers.getContractFactory('QuoteHandler')
    // reverts if zero address is passed as address registry
    await expect(QuoteHandler.connect(team).deploy(ZERO_ADDRESS)).to.be.revertedWithCustomError(
      QuoteHandler,
      'InvalidAddress'
    )
    const quoteHandler = await QuoteHandler.connect(team).deploy(addressRegistry.address)
    await quoteHandler.deployed()

    // deploy lender vault implementation
    const LenderVaultImplementation = await ethers.getContractFactory('LenderVaultImpl')
    const lenderVaultImplementation = await LenderVaultImplementation.connect(team).deploy()
    await lenderVaultImplementation.deployed()

    // deploy LenderVaultFactory
    const LenderVaultFactory = await ethers.getContractFactory('LenderVaultFactory')
    // reverts if zero address is passed as address registry or lender vault implementation
    await expect(
      LenderVaultFactory.connect(team).deploy(ZERO_ADDRESS, lenderVaultImplementation.address)
    ).to.be.revertedWithCustomError(LenderVaultFactory, 'InvalidAddress')
    await expect(
      LenderVaultFactory.connect(team).deploy(addressRegistry.address, ZERO_ADDRESS)
    ).to.be.revertedWithCustomError(LenderVaultFactory, 'InvalidAddress')
    // correct deployment
    const lenderVaultFactory = await LenderVaultFactory.connect(team).deploy(
      addressRegistry.address,
      lenderVaultImplementation.address
    )
    await lenderVaultFactory.deployed()

    // deploy wrapped ERC721 Implementation
    const WrappedERC721Impl = await ethers.getContractFactory('WrappedERC721Impl')
    const wrappedERC721Impl = await WrappedERC721Impl.connect(team).deploy()
    await wrappedERC721Impl.deployed()
    await expect(
      wrappedERC721Impl.initialize(team.address, [{ tokenAddr: ZERO_ADDRESS, tokenIds: [0] }], '', '')
    ).to.be.revertedWith('Initializable: contract is already initialized')

    // deploy ERC721 wrapper
    const ERC721Wrapper = await ethers.getContractFactory('ERC721Wrapper')
    // should revert if registry is address 0
    await expect(ERC721Wrapper.connect(team).deploy(ZERO_ADDRESS, wrappedERC721Impl.address)).to.be.revertedWithCustomError(
      ERC721Wrapper,
      'InvalidAddress'
    )
    await expect(ERC721Wrapper.connect(team).deploy(addressRegistry.address, ZERO_ADDRESS)).to.be.revertedWithCustomError(
      ERC721Wrapper,
      'InvalidAddress'
    )
    // deploy with valid constructor args
    const erc721Wrapper = await ERC721Wrapper.connect(team).deploy(addressRegistry.address, wrappedERC721Impl.address)
    await erc721Wrapper.deployed()

    // deploy token basket wrapper implementation
    const WrappedERC20Impl = await ethers.getContractFactory('WrappedERC20Impl')
    const wrappedERC20Impl = await WrappedERC20Impl.connect(team).deploy()
    await wrappedERC20Impl.deployed()

    // deploy token basket wrapper
    const ERC20Wrapper = await ethers.getContractFactory('ERC20Wrapper')
    // should revert if registry is address 0
    await expect(ERC20Wrapper.connect(team).deploy(ZERO_ADDRESS, wrappedERC20Impl.address)).to.be.revertedWithCustomError(
      ERC20Wrapper,
      'InvalidAddress'
    )
    await expect(ERC20Wrapper.connect(team).deploy(addressRegistry.address, ZERO_ADDRESS)).to.be.revertedWithCustomError(
      ERC20Wrapper,
      'InvalidAddress'
    )
    // deploy with valid constructor args
    const erc20Wrapper = await ERC20Wrapper.connect(team).deploy(addressRegistry.address, wrappedERC20Impl.address)
    await erc20Wrapper.deployed()

    // reverts if user tries to create vault before initialized because address registry doesn't have lender vault factory set yet
    await expect(lenderVaultFactory.connect(lender).createVault()).to.be.revertedWithCustomError(
      addressRegistry,
      'InvalidSender'
    )

    // reverts if trying to set whitelist state to tokens (=1) before address registry is initialized
    await expect(addressRegistry.connect(team).setWhitelistState([team.address], 1)).to.be.revertedWithCustomError(
      addressRegistry,
      'Uninitialized'
    )

    // initialize address registry
    await expect(
      addressRegistry.connect(lender).initialize(lenderVaultFactory.address, borrowerGateway.address, quoteHandler.address)
    ).to.be.revertedWith('Ownable: caller is not the owner')
    await expect(
      addressRegistry.connect(team).initialize(ZERO_ADDRESS, borrowerGateway.address, quoteHandler.address)
    ).to.be.revertedWithCustomError(addressRegistry, 'InvalidAddress')
    await expect(
      addressRegistry.connect(team).initialize(lenderVaultFactory.address, ZERO_ADDRESS, quoteHandler.address)
    ).to.be.revertedWithCustomError(addressRegistry, 'InvalidAddress')
    await expect(
      addressRegistry.connect(team).initialize(lenderVaultFactory.address, borrowerGateway.address, ZERO_ADDRESS)
    ).to.be.revertedWithCustomError(addressRegistry, 'InvalidAddress')
    await expect(
      addressRegistry.connect(team).initialize(lenderVaultFactory.address, lenderVaultFactory.address, quoteHandler.address)
    ).to.be.revertedWithCustomError(addressRegistry, 'DuplicateAddresses')
    await expect(
      addressRegistry
        .connect(team)
        .initialize(lenderVaultFactory.address, borrowerGateway.address, lenderVaultFactory.address)
    ).to.be.revertedWithCustomError(addressRegistry, 'DuplicateAddresses')
    await expect(
      addressRegistry.connect(team).initialize(lenderVaultFactory.address, quoteHandler.address, quoteHandler.address)
    ).to.be.revertedWithCustomError(addressRegistry, 'DuplicateAddresses')
    await addressRegistry.connect(team).initialize(lenderVaultFactory.address, borrowerGateway.address, quoteHandler.address)
    await expect(
      addressRegistry.connect(team).initialize(team.address, borrower.address, lender.address)
    ).to.be.revertedWithCustomError(addressRegistry, 'AlreadyInitialized')
    await expect(
      addressRegistry.connect(lender).initialize(team.address, borrower.address, lender.address)
    ).to.be.revertedWith('Ownable: caller is not the owner')

    // test erc721 wrapper whitelisting
    let whitelistState
    let erc721WrapperAddr

    // reverts if trying to set zero address as ERC721 wrapper contract
    await expect(addressRegistry.connect(team).setWhitelistState([ZERO_ADDRESS], 7)).to.be.revertedWithCustomError(
      addressRegistry,
      'InvalidAddress'
    )

    // successfully set some ERC721 wrapper contract
    await addressRegistry.connect(team).setWhitelistState([team.address], 7)
    erc721WrapperAddr = await addressRegistry.erc721Wrapper()
    expect(erc721WrapperAddr).to.be.equal(team.address)
    whitelistState = await addressRegistry.whitelistState(team.address)
    expect(whitelistState).to.be.equal(7)
    // reverts if trying to set same ERC721 wrapper contract
    await expect(addressRegistry.connect(team).setWhitelistState([team.address], 7)).to.be.revertedWithCustomError(
      addressRegistry,
      'StateAlreadySet'
    )

    // successfully unset ERC721 wrapper contract
    await addressRegistry.connect(team).setWhitelistState([team.address], 0)
    erc721WrapperAddr = await addressRegistry.erc721Wrapper()
    expect(erc721WrapperAddr).to.be.equal(ZERO_ADDRESS)
    whitelistState = await addressRegistry.whitelistState(team.address)
    expect(whitelistState).to.be.equal(0)

    // test ERC20 wrapper whitelisting
    let erc20WrapperAddr

    // reverts if trying to set zero address as ERC20 wrapper contract
    await expect(addressRegistry.connect(team).setWhitelistState([ZERO_ADDRESS], 8)).to.be.revertedWithCustomError(
      addressRegistry,
      'InvalidAddress'
    )

    // successfully set some ERC20 wrapper contract
    await addressRegistry.connect(team).setWhitelistState([team.address], 8)
    erc20WrapperAddr = await addressRegistry.erc20Wrapper()
    expect(erc20WrapperAddr).to.be.equal(team.address)
    whitelistState = await addressRegistry.whitelistState(team.address)
    expect(whitelistState).to.be.equal(8)
    // reverts if trying to set same ERC20 wrapper contract
    await expect(addressRegistry.connect(team).setWhitelistState([team.address], 8)).to.be.revertedWithCustomError(
      addressRegistry,
      'StateAlreadySet'
    )

    // successfully unset ERC20 wrapper contract
    await addressRegistry.connect(team).setWhitelistState([team.address], 0)
    erc20WrapperAddr = await addressRegistry.erc20Wrapper()
    expect(erc20WrapperAddr).to.be.equal(ZERO_ADDRESS)
    whitelistState = await addressRegistry.whitelistState(team.address)
    expect(whitelistState).to.be.equal(0)

    // test myso token manager whitelisting
    let mysoTokenManagerAddr

    // reverts if trying to set zero address as myso token manager
    await expect(addressRegistry.connect(team).setWhitelistState([ZERO_ADDRESS], 9)).to.be.revertedWithCustomError(
      addressRegistry,
      'InvalidAddress'
    )

    // successfully set some myso token manager
    await addressRegistry.connect(team).setWhitelistState([team.address], 9)
    mysoTokenManagerAddr = await addressRegistry.mysoTokenManager()
    expect(mysoTokenManagerAddr).to.be.equal(team.address)
    whitelistState = await addressRegistry.whitelistState(team.address)
    expect(whitelistState).to.be.equal(9)
    // reverts if trying to set same myso token manager
    await expect(addressRegistry.connect(team).setWhitelistState([team.address], 9)).to.be.revertedWithCustomError(
      addressRegistry,
      'StateAlreadySet'
    )

    // successfully unset myso token manager contract
    await addressRegistry.connect(team).setWhitelistState([team.address], 0)
    mysoTokenManagerAddr = await addressRegistry.mysoTokenManager()
    expect(mysoTokenManagerAddr).to.be.equal(ZERO_ADDRESS)
    whitelistState = await addressRegistry.whitelistState(team.address)
    expect(whitelistState).to.be.equal(0)

    // successfully set some myso token manager
    await addressRegistry.connect(team).setWhitelistState([team.address], 9)
    // check that updating to non-singleton state resets myso token manager to zero
    await addressRegistry.connect(team).setWhitelistState([team.address], 1)
    mysoTokenManagerAddr = await addressRegistry.mysoTokenManager()
    expect(mysoTokenManagerAddr).to.be.equal(ZERO_ADDRESS)
    // reset address whitelist state
    await addressRegistry.connect(team).setWhitelistState([team.address], 0)

    // successfully set some myso token manager
    await addressRegistry.connect(team).setWhitelistState([team.address], 9)
    // check that updating to a different singleton state resets myso token manager to zero
    await addressRegistry.connect(team).setWhitelistState([team.address], 8)
    mysoTokenManagerAddr = await addressRegistry.mysoTokenManager()
    expect(mysoTokenManagerAddr).to.be.equal(ZERO_ADDRESS)
    // reset address whitelist state
    await addressRegistry.connect(team).setWhitelistState([team.address], 0)

    // check that 2 addresses cannot have the same singleton state
    await addressRegistry.connect(team).setWhitelistState([team.address], 9)
    await expect(addressRegistry.connect(team).setWhitelistState([lender.address], 9)).to.be.revertedWithCustomError(
      addressRegistry,
      'StateAlreadySet'
    )
    // reset address whitelist state
    await addressRegistry.connect(team).setWhitelistState([team.address], 0)

    // reverts if nft wrapper contract address is zero
    await expect(
      addressRegistry.connect(team).createWrappedTokenForERC721s([{ tokenAddr: ZERO_ADDRESS, tokenIds: [1] }], '', '')
    ).to.be.revertedWithCustomError(addressRegistry, 'InvalidAddress')

    // reverts if token basket wrapper contract address is zero
    await expect(
      addressRegistry.connect(team).createWrappedTokenForERC20s([{ tokenAddr: ZERO_ADDRESS, tokenAmount: 1000 }], '', '')
    ).to.be.revertedWithCustomError(addressRegistry, 'InvalidAddress')

    await addressRegistry.connect(team).setWhitelistState([borrower.address], 4)
    await addressRegistry.connect(team).setWhitelistState([borrower.address], 0)

    // add testnet token manager
    const TestnetTokenManager = await ethers.getContractFactory('TestnetTokenManager')
    const testnetTokenManager = await TestnetTokenManager.deploy()
    await testnetTokenManager.deployed()
    await addressRegistry.connect(team).setWhitelistState([testnetTokenManager.address], 9)

    /* ********************************** */
    /* DEPLOYMENT OF SYSTEM CONTRACTS END */
    /* ********************************** */

    // create a vault
    await lenderVaultFactory.connect(lender).createVault()
    const lenderVaultAddrs = await addressRegistry.registeredVaults()
    const lenderVaultAddr = lenderVaultAddrs[0]
    const lenderVault = await LenderVaultImplementation.attach(lenderVaultAddr)

    // reverts if trying to initialize base contract
    await expect(lenderVault.connect(lender).initialize(lender.address, addressRegistry.address)).to.be.revertedWith(
      'Initializable: contract is already initialized'
    )

    // deploy test tokens
    const MyERC20 = await ethers.getContractFactory('MyERC20')
    const MyERC721 = await ethers.getContractFactory('MyERC721')

    const USDC = await MyERC20.connect(team)
    const usdc = await USDC.deploy('USDC', 'USDC', 6)
    await usdc.deployed()

    const WETH = await MyERC20.connect(team)
    const weth = await WETH.deploy('WETH', 'WETH', 18)
    await weth.deployed()

    const MyFirstNFT = await MyERC721.connect(team)
    const myFirstNFT = await MyFirstNFT.deploy('MyFirstNFT', 'MFNFT')
    await myFirstNFT.deployed()

    const MySecondNFT = await MyERC721.connect(team)
    const mySecondNFT = await MySecondNFT.deploy('MySecondNFT', 'MSNFT')
    await mySecondNFT.deployed()

    // transfer some test tokens
    await usdc.mint(lender.address, ONE_USDC.mul(100000))
    await weth.mint(borrower.address, ONE_WETH.mul(10))

    // whitelist addrs
    await expect(addressRegistry.connect(lender).setWhitelistState([weth.address], 1)).to.be.revertedWith(
      'Ownable: caller is not the owner'
    )
    await addressRegistry.connect(team).setWhitelistState([weth.address, usdc.address], 1)
    await expect(addressRegistry.connect(team).setWhitelistState([ZERO_ADDRESS], 1)).to.be.revertedWithCustomError(
      addressRegistry,
      'InvalidAddress'
    )
    expect(await addressRegistry.whitelistState(ZERO_ADDRESS)).to.be.equal(0)
    expect(await addressRegistry.whitelistState(weth.address)).to.be.equal(1)
    expect(await addressRegistry.whitelistState(usdc.address)).to.be.equal(1)

    // reverts if trying to manually add lenderVault
    await expect(addressRegistry.connect(team).addLenderVault(lenderVaultAddr)).to.be.revertedWithCustomError(
      addressRegistry,
      'InvalidSender'
    )

    const sortedAddrs = [addr1, addr2, addr3].sort((a, b) => (ethers.BigNumber.from(a.address).lt(b.address) ? -1 : 1))
    return {
      addressRegistry,
      borrowerGateway,
      quoteHandler,
      lender,
      signer,
      borrower,
      team,
      whitelistAuthority,
      signer1: sortedAddrs[0],
      signer2: sortedAddrs[1],
      signer3: sortedAddrs[2],
      usdc,
      weth,
      lenderVault,
      wrappedERC721Impl,
      erc721Wrapper,
      wrappedERC20Impl,
      erc20Wrapper,
      myFirstNFT,
      mySecondNFT,
      testnetTokenManager
    }
  }

  describe('Address Registry', function () {
    it('Should handle borrower whitelist correctly', async function () {
      const { addressRegistry, team, lender, borrower, whitelistAuthority } = await setupTest()

      // define whitelistedUntil
      let blocknum = await ethers.provider.getBlockNumber()
      let timestamp = (await ethers.provider.getBlock(blocknum)).timestamp
      const whitelistedUntil1 = Number(timestamp.toString()) + 60 * 60 * 365

      // get salt
      const salt = ZERO_BYTES32

      // construct payload and sign
      let payload = ethers.utils.defaultAbiCoder.encode(
        ['address', 'address', 'uint256', 'uint256', 'bytes32'],
        [addressRegistry.address, borrower.address, whitelistedUntil1, HARDHAT_CHAIN_ID_AND_FORKING_CONFIG.chainId, salt]
      )
      let payloadHash = ethers.utils.keccak256(payload)
      const signature1 = await whitelistAuthority.signMessage(ethers.utils.arrayify(payloadHash))
      const sig1 = ethers.utils.splitSignature(signature1)
      const compactSig1 = sig1.compact
      let recoveredAddr = ethers.utils.verifyMessage(ethers.utils.arrayify(payloadHash), sig1)
      expect(recoveredAddr).to.equal(whitelistAuthority.address)

      // revert if non-authorized borrower tries to claim status
      expect(await addressRegistry.isWhitelistedBorrower(whitelistAuthority.address, team.address)).to.be.false
      await expect(
        addressRegistry
          .connect(team)
          .claimBorrowerWhitelistStatus(whitelistAuthority.address, whitelistedUntil1, compactSig1, salt)
      ).to.be.revertedWithCustomError(addressRegistry, 'InvalidSignature')
      expect(await addressRegistry.isWhitelistedBorrower(whitelistAuthority.address, team.address)).to.be.false

      // revert if trying to claim whitelist with whitelist authority being zero address
      await expect(
        addressRegistry.connect(team).claimBorrowerWhitelistStatus(ZERO_ADDRESS, whitelistedUntil1, compactSig1, salt)
      ).to.be.revertedWithCustomError(addressRegistry, 'InvalidSignature')

      // move forward past valid until timestamp
      await ethers.provider.send('evm_mine', [whitelistedUntil1 + 1])

      // revert if whitelistedUntil is before than current block time
      expect(await addressRegistry.isWhitelistedBorrower(whitelistAuthority.address, team.address)).to.be.false
      await expect(
        addressRegistry
          .connect(borrower)
          .claimBorrowerWhitelistStatus(whitelistAuthority.address, whitelistedUntil1, compactSig1, salt)
      ).to.be.revertedWithCustomError(addressRegistry, 'CannotClaimOutdatedStatus')
      expect(await addressRegistry.isWhitelistedBorrower(whitelistAuthority.address, team.address)).to.be.false

      // do new sig
      blocknum = await ethers.provider.getBlockNumber()
      timestamp = (await ethers.provider.getBlock(blocknum)).timestamp
      const whitelistedUntil2 = Number(timestamp.toString()) + 60 * 60 * 365
      payload = ethers.utils.defaultAbiCoder.encode(
        ['address', 'address', 'uint256', 'uint256', 'bytes32'],
        [addressRegistry.address, borrower.address, whitelistedUntil2, HARDHAT_CHAIN_ID_AND_FORKING_CONFIG.chainId, salt]
      )
      payloadHash = ethers.utils.keccak256(payload)
      const signature2 = await whitelistAuthority.signMessage(ethers.utils.arrayify(payloadHash))
      const sig2 = ethers.utils.splitSignature(signature2)
      const compactSig2 = sig2.compact
      recoveredAddr = ethers.utils.verifyMessage(ethers.utils.arrayify(payloadHash), sig2)

      // have borrower claim whitelist status
      expect(await addressRegistry.isWhitelistedBorrower(whitelistAuthority.address, borrower.address)).to.be.false
      await addressRegistry
        .connect(borrower)
        .claimBorrowerWhitelistStatus(whitelistAuthority.address, whitelistedUntil2, compactSig2, salt)
      expect(await addressRegistry.isWhitelistedBorrower(whitelistAuthority.address, borrower.address)).to.be.true

      // revert if trying to claim again
      await expect(
        addressRegistry
          .connect(borrower)
          .claimBorrowerWhitelistStatus(whitelistAuthority.address, whitelistedUntil2, compactSig2, salt)
      ).to.be.revertedWithCustomError(addressRegistry, 'InvalidSignature')

      // revert if trying to claim previous sig with outdated whitelistedUntil timestamp
      await expect(
        addressRegistry
          .connect(borrower)
          .claimBorrowerWhitelistStatus(whitelistAuthority.address, whitelistedUntil1, compactSig1, salt)
      ).to.be.revertedWithCustomError(addressRegistry, 'CannotClaimOutdatedStatus')

      // revert if whitelist authority tries to set same whitelistedUntil on borrower
      await expect(
        addressRegistry.connect(whitelistAuthority).updateBorrowerWhitelist([borrower.address], whitelistedUntil2)
      ).to.be.revertedWithCustomError(addressRegistry, 'InvalidUpdate')

      // revert if whitelist authority tries to whitelist zero address
      await expect(
        addressRegistry.connect(whitelistAuthority).updateBorrowerWhitelist([ZERO_ADDRESS], whitelistedUntil2)
      ).to.be.revertedWithCustomError(addressRegistry, 'InvalidUpdate')

      // check that whitelist authority can overwrite whitelistedUntil
      await addressRegistry.connect(whitelistAuthority).updateBorrowerWhitelist([borrower.address], 0)
      expect(await addressRegistry.isWhitelistedBorrower(whitelistAuthority.address, borrower.address)).to.be.false

      // check that user can't backrun dewhitelisting
      await expect(
        addressRegistry
          .connect(borrower)
          .claimBorrowerWhitelistStatus(whitelistAuthority.address, whitelistedUntil1, compactSig2, salt)
      ).to.be.revertedWithCustomError(addressRegistry, 'InvalidSignature')

      // whitelist user again
      await addressRegistry.connect(whitelistAuthority).updateBorrowerWhitelist([borrower.address], MAX_UINT256)
      expect(await addressRegistry.isWhitelistedBorrower(whitelistAuthority.address, borrower.address)).to.be.true
    })
  })

  describe('Lender Vault', function () {
    it('Should handle ownership transfer correctly', async function () {
      const { lender, team, borrower, lenderVault } = await setupTest()

      // check that only owner can propose new owner
      await expect(lenderVault.connect(team).transferOwnership(team.address)).to.be.revertedWith(
        'Ownable: caller is not the owner'
      )

      // check that new owner can't be zero address
      await expect(lenderVault.connect(lender).transferOwnership(ZERO_ADDRESS)).to.be.revertedWithCustomError(
        lenderVault,
        'InvalidNewOwnerProposal'
      )

      // check that new owner can't be lender vault address itself
      await expect(lenderVault.connect(lender).transferOwnership(lenderVault.address)).to.be.revertedWithCustomError(
        lenderVault,
        'InvalidNewOwnerProposal'
      )

      // add signer
      await lenderVault.connect(lender).addSigners([borrower.address])

      // check that new owner can't be a signer
      await expect(lenderVault.connect(lender).transferOwnership(borrower.address)).to.be.revertedWithCustomError(
        lenderVault,
        'InvalidNewOwnerProposal'
      )

      // make valid owner proposal
      await expect(lenderVault.connect(lender).transferOwnership(team.address)).to.emit(
        lenderVault,
        'OwnershipTransferStarted'
      )

      // check that you can't re-submit same new owner proposal
      await expect(lenderVault.connect(lender).transferOwnership(team.address)).to.be.revertedWithCustomError(
        lenderVault,
        'InvalidNewOwnerProposal'
      )

      // claim ownership
      await expect(lenderVault.connect(team).acceptOwnership()).to.emit(lenderVault, 'OwnershipTransferred')

      // check that old owner can't propose new owner anymore
      await expect(lenderVault.connect(lender).transferOwnership(borrower.address)).to.be.revertedWith(
        'Ownable: caller is not the owner'
      )
    })

    it('Should handle deposits and withdrawals correctly (1/2)', async function () {
      const { addressRegistry, team, lender, borrower, usdc, weth, lenderVault } = await setupTest()

      let depositAmount
      let withdrawAmount
      let preLenderBal
      let preVaultBal
      let postLenderBal
      let postVaultBal

      // lenderVault owner deposits usdc
      depositAmount = ONE_USDC.mul(100000)
      preLenderBal = await usdc.balanceOf(lender.address)
      preVaultBal = await usdc.balanceOf(lenderVault.address)
      await usdc.connect(lender).transfer(lenderVault.address, depositAmount)
      postLenderBal = await usdc.balanceOf(lender.address)
      postVaultBal = await usdc.balanceOf(lenderVault.address)
      expect(postVaultBal.sub(preVaultBal)).to.be.equal(preLenderBal.sub(postLenderBal))

      // reverts if non-owner tries to withdraw
      withdrawAmount = depositAmount.div(3)
      await expect(lenderVault.connect(borrower).withdraw(usdc.address, withdrawAmount)).to.be.revertedWith(
        'Ownable: caller is not the owner'
      )

      // reverts if non-owner tries to withdraw invalid amount
      withdrawAmount = 0
      await expect(lenderVault.connect(borrower).withdraw(usdc.address, withdrawAmount)).to.be.revertedWith(
        'Ownable: caller is not the owner'
      )
      withdrawAmount = depositAmount.add(1)
      await expect(lenderVault.connect(borrower).withdraw(usdc.address, withdrawAmount)).to.be.revertedWith(
        'Ownable: caller is not the owner'
      )

      // reverts if owner tries to withdraw invalid token
      withdrawAmount = depositAmount
      await expect(lenderVault.connect(lender).withdraw(weth.address, withdrawAmount)).to.be.revertedWithCustomError(
        lenderVault,
        'InvalidWithdrawAmount'
      )

      // reverts if owner tries to withdraw invalid amount
      withdrawAmount = depositAmount.add(1)
      await expect(lenderVault.connect(lender).withdraw(usdc.address, withdrawAmount)).to.be.revertedWithCustomError(
        lenderVault,
        'InvalidWithdrawAmount'
      )
      withdrawAmount = 0
      await expect(lenderVault.connect(lender).withdraw(usdc.address, withdrawAmount)).to.be.revertedWithCustomError(
        lenderVault,
        'InvalidWithdrawAmount'
      )

      // lender can withdraw valid token and amount
      withdrawAmount = depositAmount.div(3)
      preLenderBal = await usdc.balanceOf(lender.address)
      preVaultBal = await usdc.balanceOf(lenderVault.address)
      await lenderVault.connect(lender).withdraw(usdc.address, withdrawAmount)
      postLenderBal = await usdc.balanceOf(lender.address)
      postVaultBal = await usdc.balanceOf(lenderVault.address)
      expect(postLenderBal.sub(preLenderBal)).to.be.equal(preVaultBal.sub(postVaultBal))

      // de-whitelisting shouldn't affect withdrawability
      await addressRegistry.connect(team).setWhitelistState([usdc.address], 0)

      // transfer ownership to new vault owner
      await lenderVault.connect(lender).transferOwnership(team.address)
      await lenderVault.connect(team).acceptOwnership()

      // reverts if old owner tries to withdraw
      await expect(lenderVault.connect(lender).withdraw(usdc.address, withdrawAmount)).to.be.revertedWith(
        'Ownable: caller is not the owner'
      )

      // new owner can withdraw
      withdrawAmount = postVaultBal
      preLenderBal = await usdc.balanceOf(team.address)
      preVaultBal = await usdc.balanceOf(lenderVault.address)
      await lenderVault.connect(team).withdraw(usdc.address, withdrawAmount)
      postLenderBal = await usdc.balanceOf(team.address)
      postVaultBal = await usdc.balanceOf(lenderVault.address)
      expect(postLenderBal.sub(preLenderBal)).to.be.equal(preVaultBal.sub(postVaultBal))
    })

    it('Should handle deposits and withdrawals correctly (2/2)', async function () {
      const {
        addressRegistry,
        quoteHandler,
        borrowerGateway,
        team,
        lender,
        borrower,
        whitelistAuthority,
        usdc,
        weth,
        lenderVault
      } = await setupTest()

      let depositAmount
      let withdrawAmount
      let preLenderBal
      let preVaultBal
      let postLenderBal
      let postVaultBal

      // lenderVault owner deposits usdc
      depositAmount = ONE_USDC.mul(100000)
      preLenderBal = await usdc.balanceOf(lender.address)
      preVaultBal = await usdc.balanceOf(lenderVault.address)
      await usdc.connect(lender).transfer(lenderVault.address, depositAmount)
      postLenderBal = await usdc.balanceOf(lender.address)
      postVaultBal = await usdc.balanceOf(lenderVault.address)
      expect(postVaultBal.sub(preVaultBal)).to.be.equal(preLenderBal.sub(postLenderBal))

      // lenderVault owner deposits weth
      depositAmount = ONE_WETH.mul(1000)
      await weth.mint(lender.address, depositAmount)
      preLenderBal = await weth.balanceOf(lender.address)
      preVaultBal = await weth.balanceOf(lenderVault.address)
      await weth.connect(lender).transfer(lenderVault.address, depositAmount)
      postLenderBal = await weth.balanceOf(lender.address)
      postVaultBal = await weth.balanceOf(lenderVault.address)
      expect(postVaultBal.sub(preVaultBal)).to.be.equal(preLenderBal.sub(postLenderBal))

      // reverts if non-owner tries to withdraw
      withdrawAmount = usdc.balanceOf(lenderVault.address)
      await expect(lenderVault.connect(borrower).withdraw(usdc.address, withdrawAmount)).to.be.revertedWith(
        'Ownable: caller is not the owner'
      )
      withdrawAmount = weth.balanceOf(lenderVault.address)
      await expect(lenderVault.connect(borrower).withdraw(weth.address, withdrawAmount)).to.be.revertedWith(
        'Ownable: caller is not the owner'
      )

      // reverts if owner tries to withdraw invalid amount
      withdrawAmount = (await usdc.balanceOf(lenderVault.address)).add(1)
      await expect(lenderVault.connect(lender).withdraw(usdc.address, withdrawAmount)).to.be.revertedWithCustomError(
        lenderVault,
        'InvalidWithdrawAmount'
      )
      withdrawAmount = (await weth.balanceOf(lenderVault.address)).add(1)
      await expect(lenderVault.connect(lender).withdraw(weth.address, withdrawAmount)).to.be.revertedWithCustomError(
        lenderVault,
        'InvalidWithdrawAmount'
      )

      // prepare borrow, lenderVault owner gives quote
      const blocknum = await ethers.provider.getBlockNumber()
      const timestamp = (await ethers.provider.getBlock(blocknum)).timestamp
      let quoteTuples = [
        {
          loanPerCollUnitOrLtv: ONE_USDC.mul(1000),
          interestRatePctInBase: BASE.mul(10).div(100),
          upfrontFeePctInBase: BASE.mul(1).div(100),
          tenor: ONE_DAY.mul(90)
        }
      ]
      let onChainQuote = {
        generalQuoteInfo: {
          collToken: weth.address,
          loanToken: usdc.address,
          oracleAddr: ZERO_ADDRESS,
          minLoan: ONE_USDC.mul(1000),
          maxLoan: MAX_UINT256,
          validUntil: timestamp + 60,
          earliestRepayTenor: 0,
          borrowerCompartmentImplementation: ZERO_ADDRESS,
          isSingleUse: false,
          whitelistAddr: whitelistAuthority.address,
          isWhitelistAddrSingleBorrower: false
        },
        quoteTuples: quoteTuples,
        salt: ZERO_BYTES32
      }
      await expect(quoteHandler.connect(lender).addOnChainQuote(lenderVault.address, onChainQuote)).to.emit(
        quoteHandler,
        'OnChainQuoteAdded'
      )

      // get borrower whitelisted
      const whitelistedUntil = Number(timestamp.toString()) + 60 * 60 * 365
      await setupBorrowerWhitelist({
        addressRegistry: addressRegistry,
        borrower: borrower,
        whitelistAuthority: whitelistAuthority,
        chainId: HARDHAT_CHAIN_ID_AND_FORKING_CONFIG.chainId,
        whitelistedUntil: whitelistedUntil
      })

      // borrower approves gateway and executes quote
      await weth.connect(borrower).approve(borrowerGateway.address, MAX_UINT256)
      const collSendAmount = ONE_WETH
      const expectedTransferFee = 0
      const quoteTupleIdx = 0
      const callbackAddr = ZERO_ADDRESS
      const callbackData = ZERO_BYTES32
      const borrowInstructions = {
        collSendAmount,
        expectedTransferFee,
        deadline: MAX_UINT256,
        minLoanAmount: 0,
        callbackAddr,
        callbackData
      }
      const expectedLoanAmount = quoteTuples[0].loanPerCollUnitOrLtv.mul(collSendAmount).div(ONE_WETH)
      const expectedReclaimableAmount = collSendAmount.sub(collSendAmount.mul(quoteTuples[0].upfrontFeePctInBase).div(BASE))

      // check pre/post amounts on borrow
      let preLockedWethAmounts = await lenderVault.lockedAmounts(weth.address)
      let preLockedUsdcAmounts = await lenderVault.lockedAmounts(usdc.address)
      let preVaultWethBal = await weth.balanceOf(lenderVault.address)
      let preBorrowerWethBal = await weth.balanceOf(borrower.address)
      let preVaultUsdcBal = await usdc.balanceOf(lenderVault.address)
      let preBorrowerUsdcBal = await usdc.balanceOf(borrower.address)
      await borrowerGateway
        .connect(borrower)
        .borrowWithOnChainQuote(lenderVault.address, borrowInstructions, onChainQuote, quoteTupleIdx)
      let postLockedWethAmounts = await lenderVault.lockedAmounts(weth.address)
      let postLockedUsdcAmounts = await lenderVault.lockedAmounts(usdc.address)
      let postVaultWethBal = await weth.balanceOf(lenderVault.address)
      let postBorrowerWethBal = await weth.balanceOf(borrower.address)
      let postVaultUsdcBal = await usdc.balanceOf(lenderVault.address)
      let postBorrowerUsdcBal = await usdc.balanceOf(borrower.address)

      // check collateral amount diffs
      expect(postVaultWethBal.sub(preVaultWethBal)).to.be.equal(preBorrowerWethBal.sub(postBorrowerWethBal))
      // check loan amount diffs
      expect(preVaultUsdcBal.sub(postVaultUsdcBal)).to.be.equal(postBorrowerUsdcBal.sub(preBorrowerUsdcBal))
      expect(expectedLoanAmount).to.be.equal(postBorrowerUsdcBal.sub(preBorrowerUsdcBal))
      // check locked amounts
      expect(preLockedWethAmounts).to.be.equal(0)
      expect(preLockedUsdcAmounts).to.be.equal(0)
      expect(postLockedUsdcAmounts).to.be.equal(0)
      expect(postLockedWethAmounts).to.be.equal(expectedReclaimableAmount)

      // de-whitelisting shouldn't affect withdrawability
      await addressRegistry.connect(team).setWhitelistState([weth.address, usdc.address], 0)

      // de-whitelisting should affect new borrows
      await expect(
        borrowerGateway
          .connect(borrower)
          .borrowWithOnChainQuote(lenderVault.address, borrowInstructions, onChainQuote, quoteTupleIdx)
      ).to.be.revertedWithCustomError(quoteHandler, 'NonWhitelistedToken')

      // should revert when trying to withdraw whole lender vault balance, which also incl locked amounts
      withdrawAmount = await weth.balanceOf(lenderVault.address)
      await expect(lenderVault.connect(lender).withdraw(weth.address, withdrawAmount)).to.be.revertedWithCustomError(
        lenderVault,
        'InvalidWithdrawAmount'
      )

      // do valid withdrawals (1/2)
      withdrawAmount = (await weth.balanceOf(lenderVault.address)).sub(expectedReclaimableAmount)
      preLenderBal = await weth.balanceOf(lender.address)
      preVaultBal = await weth.balanceOf(lenderVault.address)
      await lenderVault.connect(lender).withdraw(weth.address, withdrawAmount)
      postLenderBal = await weth.balanceOf(lender.address)
      postVaultBal = await weth.balanceOf(lenderVault.address)
      expect(postLenderBal.sub(preLenderBal)).to.be.equal(preVaultBal.sub(postVaultBal))

      // do valid withdrawals (2/2)
      withdrawAmount = await usdc.balanceOf(lenderVault.address)
      preLenderBal = await usdc.balanceOf(lender.address)
      preVaultBal = await usdc.balanceOf(lenderVault.address)
      await lenderVault.connect(lender).withdraw(usdc.address, withdrawAmount)
      postLenderBal = await usdc.balanceOf(lender.address)
      postVaultBal = await usdc.balanceOf(lenderVault.address)
      expect(postLenderBal.sub(preLenderBal)).to.be.equal(preVaultBal.sub(postVaultBal))
    })

    it('Should not process with insufficient vault funds', async function () {
      const { borrowerGateway, quoteHandler, lender, borrower, usdc, weth, lenderVault } = await setupTest()

      // check that only owner can propose new owner
      await expect(lenderVault.connect(borrower).transferOwnership(borrower.address)).to.be.revertedWith(
        'Ownable: caller is not the owner'
      )

      // lenderVault owner gives quote
      const blocknum = await ethers.provider.getBlockNumber()
      const timestamp = (await ethers.provider.getBlock(blocknum)).timestamp
      let quoteTuples = [
        {
          loanPerCollUnitOrLtv: ONE_USDC.mul(1000),
          interestRatePctInBase: BASE.mul(10).div(100),
          upfrontFeePctInBase: 0,
          tenor: ONE_DAY.mul(90)
        },
        {
          loanPerCollUnitOrLtv: ONE_USDC.mul(1000),
          interestRatePctInBase: BASE.mul(20).div(100),
          upfrontFeePctInBase: 0,
          tenor: ONE_DAY.mul(180)
        }
      ]
      let onChainQuote = {
        generalQuoteInfo: {
          collToken: weth.address,
          loanToken: usdc.address,
          oracleAddr: ZERO_ADDRESS,
          minLoan: ONE_USDC.mul(1000),
          maxLoan: MAX_UINT256,
          validUntil: timestamp + 60,
          earliestRepayTenor: 0,
          borrowerCompartmentImplementation: ZERO_ADDRESS,
          isSingleUse: false,
          whitelistAddr: ZERO_ADDRESS,
          isWhitelistAddrSingleBorrower: false
        },
        quoteTuples: quoteTuples,
        salt: ZERO_BYTES32
      }
      await expect(quoteHandler.connect(lender).addOnChainQuote(lenderVault.address, onChainQuote)).to.emit(
        quoteHandler,
        'OnChainQuoteAdded'
      )

      // borrower approves gateway and executes quote
      await weth.connect(borrower).approve(borrowerGateway.address, MAX_UINT256)

      const collSendAmount = ONE_WETH
      const expectedTransferFee = 0
      const quoteTupleIdx = 0
      const callbackAddr = ZERO_ADDRESS
      const callbackData = ZERO_BYTES32
      const borrowInstructions = {
        collSendAmount,
        expectedTransferFee,
        deadline: MAX_UINT256,
        minLoanAmount: 0,
        callbackAddr,
        callbackData
      }

      await expect(
        borrowerGateway
          .connect(borrower)
          .borrowWithOnChainQuote(lenderVault.address, borrowInstructions, onChainQuote, quoteTupleIdx)
      ).to.be.revertedWithCustomError(lenderVault, 'InsufficientVaultFunds')

      // allow for transfer of vault ownership
      await lenderVault.connect(lender).transferOwnership(borrower.address)
      // only new proposed owner can claim vault
      await expect(lenderVault.connect(lender).acceptOwnership()).to.be.revertedWith(
        'Ownable2Step: caller is not the new owner'
      )
      await lenderVault.connect(borrower).acceptOwnership()
    })
  })

  describe('Borrow Gateway', function () {
    it('Should not process with bigger fee than max fee', async function () {
      const { borrowerGateway, quoteHandler, lender, borrower, team, usdc, weth, lenderVault } = await setupTest()

      await expect(borrowerGateway.connect(lender).setProtocolFee(0)).to.be.revertedWithCustomError(
        borrowerGateway,
        'InvalidSender'
      )
      await expect(borrowerGateway.connect(team).setProtocolFee(BASE)).to.be.revertedWithCustomError(
        borrowerGateway,
        'InvalidFee'
      )

      // set max protocol fee p.a.
      await borrowerGateway.connect(team).setProtocolFee(BASE.mul(5).div(100))

      // lenderVault owner deposits usdc
      await usdc.connect(lender).transfer(lenderVault.address, ONE_USDC.mul(100000))

      // lenderVault owner gives quote with very long tenor, which leads to protocol fee being larger than pledge
      const blocknum = await ethers.provider.getBlockNumber()
      const timestamp = (await ethers.provider.getBlock(blocknum)).timestamp
      let onChainQuote = {
        generalQuoteInfo: {
          collToken: weth.address,
          loanToken: usdc.address,
          oracleAddr: ZERO_ADDRESS,
          minLoan: ONE_USDC.mul(1000),
          maxLoan: MAX_UINT256,
          validUntil: timestamp + 60,
          earliestRepayTenor: 0,
          borrowerCompartmentImplementation: ZERO_ADDRESS,
          isSingleUse: false,
          whitelistAddr: ZERO_ADDRESS,
          isWhitelistAddrSingleBorrower: false
        },
        quoteTuples: [
          {
            loanPerCollUnitOrLtv: ONE_USDC.mul(1000),
            interestRatePctInBase: BASE.mul(20).div(100),
            upfrontFeePctInBase: 0,
            tenor: ONE_DAY.mul(365).mul(20)
          }
        ],
        salt: ZERO_BYTES32
      }
      await expect(quoteHandler.connect(lender).addOnChainQuote(lenderVault.address, onChainQuote)).to.emit(
        quoteHandler,
        'OnChainQuoteAdded'
      )

      // borrower approves gateway and executes quote
      await weth.connect(borrower).approve(borrowerGateway.address, MAX_UINT256)

      const collSendAmount = ONE_WETH
      const expectedTransferFee = 0
      const quoteTupleIdx = 0
      const callbackAddr = ZERO_ADDRESS
      const callbackData = ZERO_BYTES32
      const borrowInstructions = {
        collSendAmount,
        expectedTransferFee,
        deadline: MAX_UINT256,
        minLoanAmount: 0,
        callbackAddr,
        callbackData
      }

      // reverts if trying to borrow with quote where protocol fee would exceed pledge amount
      await expect(
        borrowerGateway
          .connect(borrower)
          .borrowWithOnChainQuote(lenderVault.address, borrowInstructions, onChainQuote, quoteTupleIdx)
      ).to.be.revertedWithCustomError(borrowerGateway, 'InvalidSendAmount')
    })

    it('Should not process off-chain quote with invalid min/max loan amount (1/2)', async function () {
      const { borrowerGateway, quoteHandler, lender, signer, borrower, usdc, weth, lenderVault } = await setupTest()

      // lenderVault owner deposits usdc
      await usdc.connect(lender).transfer(lenderVault.address, ONE_USDC.mul(100000))

      // lender produces invalid quote off-chain
      const { offChainQuote, quoteTuples, quoteTuplesTree } = await generateOffChainQuote({
        lenderVault,
        lender,
        signer,
        weth,
        usdc,
        minLoan: 2,
        maxLoan: 1
      })

      // borrower obtains proof for chosen quote tuple
      const quoteTupleIdx = 0
      const selectedQuoteTuple = quoteTuples[quoteTupleIdx]
      const proof = quoteTuplesTree.getProof(quoteTupleIdx)
      const collSendAmount = ONE_WETH
      const expectedTransferFee = 0
      const callbackAddr = ZERO_ADDRESS
      const callbackData = ZERO_BYTES32
      const borrowInstructions = {
        collSendAmount,
        expectedTransferFee,
        deadline: MAX_UINT256,
        minLoanAmount: 0,
        callbackAddr,
        callbackData
      }

      // borrower approves gateway and executes quote
      await weth.connect(borrower).approve(borrowerGateway.address, MAX_UINT256)

      // reverts if trying to borrow with quote that would result in zero loan amount
      await expect(
        borrowerGateway
          .connect(borrower)
          .borrowWithOffChainQuote(lenderVault.address, borrowInstructions, offChainQuote, selectedQuoteTuple, proof)
      ).to.be.revertedWithCustomError(quoteHandler, 'InvalidQuote')
    })

    it('Should not process off-chain quote with invalid min/max loan amount (2/2)', async function () {
      const { borrowerGateway, quoteHandler, lender, signer, borrower, usdc, weth, lenderVault } = await setupTest()

      // lenderVault owner deposits usdc
      await usdc.connect(lender).transfer(lenderVault.address, ONE_USDC.mul(100000))

      // lender produces invalid quote off-chain
      const { offChainQuote, quoteTuples, quoteTuplesTree } = await generateOffChainQuote({
        lenderVault,
        lender,
        signer,
        weth,
        usdc,
        minLoan: 0,
        maxLoan: 0
      })

      // borrower obtains proof for chosen quote tuple
      const quoteTupleIdx = 0
      const selectedQuoteTuple = quoteTuples[quoteTupleIdx]
      const proof = quoteTuplesTree.getProof(quoteTupleIdx)
      const collSendAmount = ONE_WETH
      const expectedTransferFee = 0
      const callbackAddr = ZERO_ADDRESS
      const callbackData = ZERO_BYTES32
      const borrowInstructions = {
        collSendAmount,
        expectedTransferFee,
        deadline: MAX_UINT256,
        minLoanAmount: 0,
        callbackAddr,
        callbackData
      }

      // borrower approves gateway and executes quote
      await weth.connect(borrower).approve(borrowerGateway.address, MAX_UINT256)

      // reverts if trying to borrow with quote that would result in zero loan amount
      await expect(
        borrowerGateway
          .connect(borrower)
          .borrowWithOffChainQuote(lenderVault.address, borrowInstructions, offChainQuote, selectedQuoteTuple, proof)
      ).to.be.revertedWithCustomError(quoteHandler, 'InvalidQuote')
    })

    it('Should not process zero loan amounts', async function () {
      const { borrowerGateway, quoteHandler, lender, signer, borrower, usdc, weth, lenderVault } = await setupTest()

      // lenderVault owner deposits usdc
      await usdc.connect(lender).transfer(lenderVault.address, ONE_USDC.mul(100000))

      // lenderVault owner gives quote that results in zero loan amount
      const blocknum = await ethers.provider.getBlockNumber()
      const timestamp = (await ethers.provider.getBlock(blocknum)).timestamp

      let onChainQuote = {
        generalQuoteInfo: {
          whitelistAuthority: ZERO_ADDRESS,
          collToken: weth.address,
          loanToken: usdc.address,
          oracleAddr: ZERO_ADDRESS,
          minLoan: 0,
          maxLoan: MAX_UINT256,
          validUntil: timestamp + 60,
          earliestRepayTenor: 0,
          borrowerCompartmentImplementation: ZERO_ADDRESS,
          isSingleUse: false,
          whitelistAddr: ZERO_ADDRESS,
          isWhitelistAddrSingleBorrower: false
        },
        quoteTuples: [
          {
            loanPerCollUnitOrLtv: 0, // invalid value
            interestRatePctInBase: BASE.mul(20).div(100),
            upfrontFeePctInBase: 0,
            tenor: ONE_DAY.mul(365).mul(20)
          }
        ],
        salt: ZERO_BYTES32
      }

      // check invalid on-chain quote cannot bet added
      await expect(
        quoteHandler.connect(lender).addOnChainQuote(lenderVault.address, onChainQuote)
      ).to.be.revertedWithCustomError(quoteHandler, 'InvalidQuote')
      // borrower approves gateway and executes quote
      await weth.connect(borrower).approve(borrowerGateway.address, MAX_UINT256)

      // lender produces invalid quote off-chain
      const { offChainQuote, quoteTuples, quoteTuplesTree, payloadHash } = await generateOffChainQuote({
        lenderVault,
        lender,
        signer,
        weth,
        usdc,
        minLoan: 0
      })

      // borrower obtains proof for chosen quote tuple
      const quoteTupleIdx = 6
      const selectedQuoteTuple = quoteTuples[quoteTupleIdx]
      const proof = quoteTuplesTree.getProof(quoteTupleIdx)
      const collSendAmount = ONE_WETH
      const expectedTransferFee = 0
      const callbackAddr = ZERO_ADDRESS
      const callbackData = ZERO_BYTES32
      const borrowInstructions = {
        collSendAmount,
        expectedTransferFee,
        deadline: MAX_UINT256,
        minLoanAmount: 0,
        callbackAddr,
        callbackData
      }

      // reverts if trying to borrow with quote that would result in zero loan amount
      await expect(
        borrowerGateway
          .connect(borrower)
          .borrowWithOffChainQuote(lenderVault.address, borrowInstructions, offChainQuote, selectedQuoteTuple, proof)
      ).to.be.revertedWithCustomError(lenderVault, 'TooSmallLoanAmount')
    })
  })

  describe('Off-Chain Quote Testing', function () {
    it('Should process off-chain quote correctly', async function () {
      const {
        addressRegistry,
        borrowerGateway,
        quoteHandler,
        lender,
        signer,
        borrower,
        team,
        whitelistAuthority,
        usdc,
        weth,
        lenderVault
      } = await setupTest()

      // lenderVault owner deposits usdc
      await usdc.connect(lender).transfer(lenderVault.address, ONE_USDC.mul(100000))

      // test add, remove, set min signer functionality
      await expect(lenderVault.addSigners([lender.address])).to.be.revertedWithCustomError(lenderVault, 'InvalidAddress')
      await expect(lenderVault.addSigners([ZERO_ADDRESS])).to.be.revertedWithCustomError(lenderVault, 'InvalidAddress')
      await expect(lenderVault.setMinNumOfSigners(0)).to.be.revertedWithCustomError(lenderVault, 'InvalidNewMinNumOfSigners')
      await lenderVault.connect(lender).setMinNumOfSigners(4)
      await expect(lenderVault.setMinNumOfSigners(4)).to.be.revertedWithCustomError(lenderVault, 'InvalidNewMinNumOfSigners')
      const minNumSigners = await lenderVault.minNumOfSigners()
      expect(minNumSigners).to.be.equal(4)
      await lenderVault.connect(lender).setMinNumOfSigners(1)
      await expect(lenderVault.addSigners([lender.address])).to.be.revertedWithCustomError(lenderVault, 'InvalidAddress')
      await lenderVault.connect(lender).addSigners([team.address, borrower.address])
      // errors in handling signers
      await expect(lenderVault.connect(lender).removeSigner(borrower.address, 2)).to.be.revertedWithCustomError(
        lenderVault,
        'InvalidArrayIndex'
      )
      await expect(lenderVault.connect(lender).removeSigner(borrower.address, 2)).to.be.revertedWithCustomError(
        lenderVault,
        'InvalidArrayIndex'
      )
      await expect(lenderVault.connect(lender).removeSigner(weth.address, 0)).to.be.revertedWithCustomError(
        lenderVault,
        'InvalidSignerRemoveInfo'
      )
      await expect(lenderVault.connect(lender).removeSigner(borrower.address, 0)).to.be.revertedWithCustomError(
        lenderVault,
        'InvalidSignerRemoveInfo'
      )
      // valid remove
      await lenderVault.connect(lender).removeSigner(borrower.address, 1)

      // set borrower whitelist
      const blocknum = await ethers.provider.getBlockNumber()
      const timestamp = (await ethers.provider.getBlock(blocknum)).timestamp
      const whitelistedUntil = Number(timestamp.toString()) + 60 * 60 * 365
      await setupBorrowerWhitelist({
        addressRegistry: addressRegistry,
        borrower: borrower,
        whitelistAuthority: whitelistAuthority,
        chainId: HARDHAT_CHAIN_ID_AND_FORKING_CONFIG.chainId,
        whitelistedUntil: whitelistedUntil
      })
      // generate off chain quote
      const { offChainQuote, quoteTuples, quoteTuplesTree, payloadHash } = await generateOffChainQuote({
        lenderVault,
        lender,
        signer,
        whitelistAuthority,
        weth,
        usdc
      })

      // check balance pre borrow
      const borrowerWethBalPre = await weth.balanceOf(borrower.address)
      const borrowerUsdcBalPre = await usdc.balanceOf(borrower.address)
      const vaultWethBalPre = await weth.balanceOf(lenderVault.address)
      const vaultUsdcBalPre = await usdc.balanceOf(lenderVault.address)

      // borrower obtains proof for chosen quote tuple
      const quoteTupleIdx = 0
      const selectedQuoteTuple = quoteTuples[quoteTupleIdx]
      const proof = quoteTuplesTree.getProof(quoteTupleIdx)

      // borrower approves gateway and executes quote
      await weth.connect(borrower).approve(borrowerGateway.address, MAX_UINT256)
      const collSendAmount = ONE_WETH
      const expectedTransferFee = 0
      const callbackAddr = ZERO_ADDRESS
      const callbackData = ZERO_BYTES32
      const borrowInstructions = {
        collSendAmount,
        expectedTransferFee,
        deadline: MAX_UINT256,
        minLoanAmount: 0,
        callbackAddr,
        callbackData
      }

      // unregistered vault address reverts
      await expect(
        borrowerGateway
          .connect(borrower)
          .borrowWithOffChainQuote(lender.address, borrowInstructions, offChainQuote, selectedQuoteTuple, proof)
      ).to.be.revertedWithCustomError(borrowerGateway, 'UnregisteredVault')

      // if borrower is not msg.sender, reverts
      await expect(
        borrowerGateway
          .connect(team)
          .borrowWithOffChainQuote(lenderVault.address, borrowInstructions, offChainQuote, selectedQuoteTuple, proof)
      ).to.be.revertedWithCustomError(quoteHandler, 'InvalidBorrower')

      // if deadline passed, reverts
      await expect(
        borrowerGateway
          .connect(team)
          .borrowWithOffChainQuote(
            lenderVault.address,
            { ...borrowInstructions, deadline: 10 },
            offChainQuote,
            selectedQuoteTuple,
            proof
          )
      ).to.be.revertedWithCustomError(borrowerGateway, 'DeadlinePassed')

      // if quote tuple that's not part of tree, reverts
      const unregisteredQuoteTuple = {
        loanPerCollUnitOrLtv: ONE_USDC.mul(1000000),
        interestRatePctInBase: 0,
        upfrontFeePctInBase: 0,
        tenor: ONE_DAY.mul(360)
      }

      await expect(
        borrowerGateway
          .connect(team)
          .borrowWithOffChainQuote(lenderVault.address, borrowInstructions, offChainQuote, unregisteredQuoteTuple, proof)
      ).to.be.revertedWithCustomError(quoteHandler, 'InvalidBorrower')

      // check balance post borrow
      const borrowerWethBalPost = await weth.balanceOf(borrower.address)
      const borrowerUsdcBalPost = await usdc.balanceOf(borrower.address)
      const vaultWethBalPost = await weth.balanceOf(lenderVault.address)
      const vaultUsdcBalPost = await usdc.balanceOf(lenderVault.address)

      expect(borrowerWethBalPre.sub(borrowerWethBalPost)).to.equal(vaultWethBalPost.sub(vaultWethBalPre))
      expect(borrowerUsdcBalPost.sub(borrowerUsdcBalPre)).to.equal(vaultUsdcBalPre.sub(vaultUsdcBalPost))

      // borrower executes valid off chain quote
      await borrowerGateway
        .connect(borrower)
        .borrowWithOffChainQuote(lenderVault.address, borrowInstructions, offChainQuote, selectedQuoteTuple, proof)

      // invalidate off chain quote
      await expect(
        quoteHandler.connect(lender).invalidateOffChainQuote(borrower.address, payloadHash)
      ).to.be.revertedWithCustomError(quoteHandler, 'UnregisteredVault')
      await expect(
        quoteHandler.connect(borrower).invalidateOffChainQuote(lenderVault.address, payloadHash)
      ).to.be.revertedWithCustomError(quoteHandler, 'InvalidSender')

      await expect(quoteHandler.connect(lender).invalidateOffChainQuote(lenderVault.address, payloadHash)).to.emit(
        quoteHandler,
        'OffChainQuoteInvalidated'
      )

      await expect(
        borrowerGateway
          .connect(team)
          .borrowWithOffChainQuote(lenderVault.address, borrowInstructions, offChainQuote, selectedQuoteTuple, proof)
      ).to.be.revertedWithCustomError(quoteHandler, 'InvalidBorrower')
    })

    it('Should handle off-chain quote nonce correctly', async function () {
      const {
        addressRegistry,
        borrowerGateway,
        quoteHandler,
        lender,
        signer,
        borrower,
        whitelistAuthority,
        usdc,
        weth,
        lenderVault
      } = await setupTest()

      // lenderVault owner deposits usdc
      await usdc.connect(lender).transfer(lenderVault.address, ONE_USDC.mul(100000))
      // set borrower whitelist
      const blocknum = await ethers.provider.getBlockNumber()
      const timestamp = (await ethers.provider.getBlock(blocknum)).timestamp
      const whitelistedUntil = Number(timestamp.toString()) + 60 * 60 * 365
      await setupBorrowerWhitelist({
        addressRegistry: addressRegistry,
        borrower: borrower,
        whitelistAuthority: whitelistAuthority,
        chainId: HARDHAT_CHAIN_ID_AND_FORKING_CONFIG.chainId,
        whitelistedUntil: whitelistedUntil
      })

      // lender produces quote
      const { offChainQuote, quoteTuples, quoteTuplesTree, payloadHash } = await generateOffChainQuote({
        lenderVault,
        lender,
        signer,
        whitelistAuthority,
        weth,
        usdc
      })

      // borrower obtains proof for chosen quote tuple
      const quoteTupleIdx = 0
      const selectedQuoteTuple = quoteTuples[quoteTupleIdx]
      const proof = quoteTuplesTree.getProof(quoteTupleIdx)

      // borrower approves gateway and executes quote
      await weth.connect(borrower).approve(borrowerGateway.address, MAX_UINT256)
      const collSendAmount = ONE_WETH
      const expectedTransferFee = 0
      const callbackAddr = ZERO_ADDRESS
      const callbackData = ZERO_BYTES32
      const borrowInstructions = {
        collSendAmount,
        expectedTransferFee,
        deadline: MAX_UINT256,
        minLoanAmount: 0,
        callbackAddr,
        callbackData
      }

      // borrower executes valid off chain quote
      await borrowerGateway
        .connect(borrower)
        .borrowWithOffChainQuote(lenderVault.address, borrowInstructions, offChainQuote, selectedQuoteTuple, proof)

      // lender increments off chain quote nonce to invalidate older quotes
      await quoteHandler.connect(lender).incrementOffChainQuoteNonce(lenderVault.address)

      // reverts if nonce is outdated
      await expect(
        borrowerGateway
          .connect(borrower)
          .borrowWithOffChainQuote(lenderVault.address, borrowInstructions, offChainQuote, selectedQuoteTuple, proof)
      ).to.be.revertedWithCustomError(quoteHandler, 'InvalidQuote')
    })

    it('Should validate off-chain validUntil quote correctly', async function () {
      const {
        addressRegistry,
        borrowerGateway,
        quoteHandler,
        lender,
        signer,
        borrower,
        whitelistAuthority,
        usdc,
        weth,
        lenderVault
      } = await setupTest()

      // lenderVault owner deposits usdc
      await usdc.connect(lender).transfer(lenderVault.address, ONE_USDC.mul(100000))
      // set borrower whitelist
      const blocknum = await ethers.provider.getBlockNumber()
      const timestamp = (await ethers.provider.getBlock(blocknum)).timestamp
      const whitelistedUntil = Number(timestamp.toString()) + 60 * 60 * 365
      await setupBorrowerWhitelist({
        addressRegistry: addressRegistry,
        borrower: borrower,
        whitelistAuthority: whitelistAuthority,
        chainId: HARDHAT_CHAIN_ID_AND_FORKING_CONFIG.chainId,
        whitelistedUntil: whitelistedUntil
      })

      const { offChainQuote, quoteTuples, quoteTuplesTree } = await generateOffChainQuote({
        lenderVault,
        lender,
        signer,
        whitelistAuthority,
        weth,
        usdc,
        offChainQuoteBodyInfo: {
          nonce: BASE
        }
      })

      // borrower obtains proof for chosen quote tuple
      const quoteTupleIdx = 0
      const selectedQuoteTuple = quoteTuples[quoteTupleIdx]
      const proof = quoteTuplesTree.getProof(quoteTupleIdx)

      // borrower approves gateway and executes quote
      await weth.connect(borrower).approve(borrowerGateway.address, MAX_UINT256)
      const collSendAmount = ONE_WETH
      const expectedTransferFee = 0
      const callbackAddr = ZERO_ADDRESS
      const callbackData = ZERO_BYTES32
      const borrowInstructions = {
        collSendAmount,
        expectedTransferFee,
        deadline: MAX_UINT256,
        minLoanAmount: 0,
        callbackAddr,
        callbackData
      }

      // move forward past valid until timestamp
      await ethers.provider.send('evm_mine', [Number(offChainQuote.generalQuoteInfo.validUntil.toString()) + 1])

      // reverts if trying to borrow with outdated quote
      await expect(
        borrowerGateway
          .connect(borrower)
          .borrowWithOffChainQuote(lenderVault.address, borrowInstructions, offChainQuote, selectedQuoteTuple, proof)
      ).to.be.revertedWithCustomError(quoteHandler, 'OutdatedQuote')
    })

    it('Should validate off-chain validUntil quote correctly', async function () {
      const {
        addressRegistry,
        borrowerGateway,
        quoteHandler,
        lender,
        signer,
        borrower,
        whitelistAuthority,
        usdc,
        weth,
        lenderVault
      } = await setupTest()

      // lenderVault owner deposits usdc
      await usdc.connect(lender).transfer(lenderVault.address, ONE_USDC.mul(100000))
      // set borrower whitelist
      const blocknum = await ethers.provider.getBlockNumber()
      const timestamp = (await ethers.provider.getBlock(blocknum)).timestamp
      const whitelistedUntil = Number(timestamp.toString()) + 60 * 60 * 365
      await setupBorrowerWhitelist({
        addressRegistry: addressRegistry,
        borrower: borrower,
        whitelistAuthority: whitelistAuthority,
        chainId: HARDHAT_CHAIN_ID_AND_FORKING_CONFIG.chainId,
        whitelistedUntil: whitelistedUntil
      })

      const { offChainQuote, quoteTuples, quoteTuplesTree } = await generateOffChainQuote({
        lenderVault,
        lender,
        signer,
        whitelistAuthority,
        weth,
        usdc,
        generalQuoteInfo: {
          validUntil: 10
        }
      })

      // borrower obtains proof for chosen quote tuple
      const quoteTupleIdx = 0
      const selectedQuoteTuple = quoteTuples[quoteTupleIdx]
      const proof = quoteTuplesTree.getProof(quoteTupleIdx)

      // borrower approves gateway and executes quote
      await weth.connect(borrower).approve(borrowerGateway.address, MAX_UINT256)
      const collSendAmount = ONE_WETH
      const expectedTransferFee = 0
      const callbackAddr = ZERO_ADDRESS
      const callbackData = ZERO_BYTES32
      const borrowInstructions = {
        collSendAmount,
        expectedTransferFee,
        deadline: MAX_UINT256,
        minLoanAmount: 0,
        callbackAddr,
        callbackData
      }

      await expect(
        borrowerGateway
          .connect(borrower)
          .borrowWithOffChainQuote(lenderVault.address, borrowInstructions, offChainQuote, selectedQuoteTuple, proof)
      ).to.be.revertedWithCustomError(quoteHandler, 'OutdatedQuote')
    })

    it('Should validate off-chain singleUse quote correctly', async function () {
      const {
        addressRegistry,
        borrowerGateway,
        quoteHandler,
        lender,
        signer,
        borrower,
        whitelistAuthority,
        usdc,
        weth,
        lenderVault
      } = await setupTest()

      // lenderVault owner deposits usdc
      await usdc.connect(lender).transfer(lenderVault.address, ONE_USDC.mul(100000))
      // set borrower whitelist
      const blocknum = await ethers.provider.getBlockNumber()
      const timestamp = (await ethers.provider.getBlock(blocknum)).timestamp
      const whitelistedUntil = Number(timestamp.toString()) + 60 * 60 * 365
      await setupBorrowerWhitelist({
        addressRegistry: addressRegistry,
        borrower: borrower,
        whitelistAuthority: whitelistAuthority,
        chainId: HARDHAT_CHAIN_ID_AND_FORKING_CONFIG.chainId,
        whitelistedUntil: whitelistedUntil
      })

      const { offChainQuote, quoteTuples, quoteTuplesTree } = await generateOffChainQuote({
        lenderVault,
        lender,
        signer,
        whitelistAuthority,
        weth,
        usdc,
        generalQuoteInfo: {
          isSingleUse: true
        }
      })

      // borrower obtains proof for chosen quote tuple
      const quoteTupleIdx = 0
      const selectedQuoteTuple = quoteTuples[quoteTupleIdx]
      const proof = quoteTuplesTree.getProof(quoteTupleIdx)

      // borrower approves gateway and executes quote
      await weth.connect(borrower).approve(borrowerGateway.address, MAX_UINT256)
      const collSendAmount = ONE_WETH
      const expectedTransferFee = 0
      const callbackAddr = ZERO_ADDRESS
      const callbackData = ZERO_BYTES32
      const borrowInstructions = {
        collSendAmount,
        expectedTransferFee,
        deadline: MAX_UINT256,
        minLoanAmount: 0,
        callbackAddr,
        callbackData
      }

      const borrowWithOffChainQuoteTransaction = await borrowerGateway
        .connect(borrower)
        .borrowWithOffChainQuote(lenderVault.address, borrowInstructions, offChainQuote, selectedQuoteTuple, proof)

      const borrowWithOnChainQuoteReceipt = await borrowWithOffChainQuoteTransaction.wait()

      const borrowEvent = borrowWithOnChainQuoteReceipt.events?.find(x => {
        return x.event === 'Borrowed'
      })

      expect(borrowEvent).not.be.undefined

      await expect(
        borrowerGateway
          .connect(borrower)
          .borrowWithOffChainQuote(lenderVault.address, borrowInstructions, offChainQuote, selectedQuoteTuple, proof)
      ).to.be.revertedWithCustomError(quoteHandler, 'OffChainQuoteHasBeenInvalidated')
    })

    it('Should validate off-chain earliest repay correctly', async function () {
      const { addressRegistry, borrowerGateway, lender, signer, borrower, whitelistAuthority, usdc, weth, lenderVault } =
        await setupTest()

      // lenderVault owner deposits usdc
      await usdc.connect(lender).transfer(lenderVault.address, ONE_USDC.mul(100000))
      // set borrower whitelist
      const blocknum = await ethers.provider.getBlockNumber()
      const timestamp = (await ethers.provider.getBlock(blocknum)).timestamp
      const whitelistedUntil = Number(timestamp.toString()) + 60 * 60 * 365
      await setupBorrowerWhitelist({
        addressRegistry: addressRegistry,
        borrower: borrower,
        whitelistAuthority: whitelistAuthority,
        chainId: HARDHAT_CHAIN_ID_AND_FORKING_CONFIG.chainId,
        whitelistedUntil: whitelistedUntil
      })

      // generate offchain quote where earliest repay is after loan expiry/tenor
      const { offChainQuote, quoteTuples, quoteTuplesTree } = await generateOffChainQuote({
        lenderVault,
        lender,
        signer,
        whitelistAuthority,
        weth,
        usdc,
        generalQuoteInfo: {
          isSingleUse: true
        },
        earliestRepayTenor: ONE_DAY.mul(360)
      })

      // borrower obtains proof for chosen quote tuple
      const quoteTupleIdx = 0
      const selectedQuoteTuple = quoteTuples[quoteTupleIdx]
      const proof = quoteTuplesTree.getProof(quoteTupleIdx)

      // borrower approves gateway and executes quote
      await weth.connect(borrower).approve(borrowerGateway.address, MAX_UINT256)
      const collSendAmount = ONE_WETH
      const expectedTransferFee = 0
      const callbackAddr = ZERO_ADDRESS
      const callbackData = ZERO_BYTES32
      const borrowInstructions = {
        collSendAmount,
        expectedTransferFee,
        deadline: MAX_UINT256,
        minLoanAmount: 0,
        callbackAddr,
        callbackData
      }

      // reverts if trying to borrow with offchain quote that would lead to a loan that cannot be repaid as earliest repay is after expiry
      await expect(
        borrowerGateway
          .connect(borrower)
          .borrowWithOffChainQuote(lenderVault.address, borrowInstructions, offChainQuote, selectedQuoteTuple, proof)
      ).to.be.revertedWithCustomError(lenderVault, 'InvalidEarliestRepay')
    })

    it('Should validate off-chain MerkleProof correctly', async function () {
      const {
        addressRegistry,
        borrowerGateway,
        quoteHandler,
        lender,
        signer,
        borrower,
        whitelistAuthority,
        usdc,
        weth,
        lenderVault
      } = await setupTest()

      // lenderVault owner deposits usdc
      await usdc.connect(lender).transfer(lenderVault.address, ONE_USDC.mul(100000))
      // set borrower whitelist
      const blocknum = await ethers.provider.getBlockNumber()
      const timestamp = (await ethers.provider.getBlock(blocknum)).timestamp
      const whitelistedUntil = Number(timestamp.toString()) + 60 * 60 * 365
      await setupBorrowerWhitelist({
        addressRegistry: addressRegistry,
        borrower: borrower,
        whitelistAuthority: whitelistAuthority,
        chainId: HARDHAT_CHAIN_ID_AND_FORKING_CONFIG.chainId,
        whitelistedUntil: whitelistedUntil
      })

      const { offChainQuote, quoteTuples, quoteTuplesTree } = await generateOffChainQuote({
        lenderVault,
        lender,
        signer,
        whitelistAuthority,
        weth,
        usdc,
        offChainQuoteBodyInfo: {
          salt: ethers.utils.formatBytes32String('somethingwrong')
        }
      })

      // borrower obtains proof for chosen quote tuple
      const quoteTupleIdx = 0
      const selectedQuoteTuple = quoteTuples[quoteTupleIdx]
      const proof = quoteTuplesTree.getProof(quoteTupleIdx)

      // borrower approves gateway and executes quote
      await weth.connect(borrower).approve(borrowerGateway.address, MAX_UINT256)
      const collSendAmount = ONE_WETH
      const expectedTransferFee = 0
      const callbackAddr = ZERO_ADDRESS
      const callbackData = ZERO_BYTES32
      const borrowInstructions = {
        collSendAmount,
        expectedTransferFee,
        deadline: MAX_UINT256,
        minLoanAmount: 0,
        callbackAddr,
        callbackData
      }

      await expect(
        borrowerGateway
          .connect(borrower)
          .borrowWithOffChainQuote(
            lenderVault.address,
            borrowInstructions,
            offChainQuote,
            selectedQuoteTuple,
            proof.slice(2)
          )
      ).to.be.revertedWithCustomError(quoteHandler, 'InvalidOffChainMerkleProof')
    })

    it('Should validate off-chain wrong signature correctly', async function () {
      const {
        addressRegistry,
        borrowerGateway,
        quoteHandler,
        lender,
        signer,
        borrower,
        team,
        whitelistAuthority,
        usdc,
        weth,
        lenderVault
      } = await setupTest()

      // lenderVault owner deposits usdc
      await usdc.connect(lender).transfer(lenderVault.address, ONE_USDC.mul(100000))
      // set borrower whitelist
      const blocknum = await ethers.provider.getBlockNumber()
      const timestamp = (await ethers.provider.getBlock(blocknum)).timestamp
      const whitelistedUntil = Number(timestamp.toString()) + 60 * 60 * 365
      await setupBorrowerWhitelist({
        addressRegistry: addressRegistry,
        borrower: borrower,
        whitelistAuthority: whitelistAuthority,
        chainId: HARDHAT_CHAIN_ID_AND_FORKING_CONFIG.chainId,
        whitelistedUntil: whitelistedUntil
      })

      // generate off chain quote with bad signature
      const payloadHash = ethers.utils.keccak256(ethers.utils.toUtf8Bytes('some payload'))
      const someSignature = await team.signMessage(ethers.utils.arrayify(payloadHash))
      const someSig = ethers.utils.splitSignature(someSignature)
      const someCompactSig = someSig.compact
      const { offChainQuote, quoteTuples, quoteTuplesTree } = await generateOffChainQuote({
        lenderVault,
        lender,
        signer,
        whitelistAuthority,
        weth,
        usdc,
        customSignatures: [someCompactSig]
      })

      // borrower obtains proof for chosen quote tuple
      const quoteTupleIdx = 0
      const selectedQuoteTuple = quoteTuples[quoteTupleIdx]
      const proof = quoteTuplesTree.getProof(quoteTupleIdx)

      // borrower approves gateway and executes quote
      await weth.connect(borrower).approve(borrowerGateway.address, MAX_UINT256)
      const collSendAmount = ONE_WETH
      const expectedTransferFee = 0
      const callbackAddr = ZERO_ADDRESS
      const callbackData = ZERO_BYTES32
      const borrowInstructions = {
        collSendAmount,
        expectedTransferFee,
        deadline: MAX_UINT256,
        minLoanAmount: 0,
        callbackAddr,
        callbackData
      }

      await expect(
        borrowerGateway
          .connect(borrower)
          .borrowWithOffChainQuote(lenderVault.address, borrowInstructions, offChainQuote, selectedQuoteTuple, proof)
      ).to.be.revertedWithCustomError(quoteHandler, 'InvalidOffChainSignature')
    })

    it('Should handle case of multiple signers correctly', async function () {
      const {
        addressRegistry,
        borrowerGateway,
        quoteHandler,
        lender,
        signer,
        borrower,
        whitelistAuthority,
        usdc,
        weth,
        lenderVault,
        signer1,
        signer2,
        signer3
      } = await setupTest()

      // lenderVault owner deposits usdc
      await usdc.connect(lender).transfer(lenderVault.address, ONE_USDC.mul(100000))
      // set borrower whitelist
      const blocknum = await ethers.provider.getBlockNumber()
      const timestamp = (await ethers.provider.getBlock(blocknum)).timestamp
      const whitelistedUntil = Number(timestamp.toString()) + 60 * 60 * 365
      await setupBorrowerWhitelist({
        addressRegistry: addressRegistry,
        borrower: borrower,
        whitelistAuthority: whitelistAuthority,
        chainId: HARDHAT_CHAIN_ID_AND_FORKING_CONFIG.chainId,
        whitelistedUntil: whitelistedUntil
      })

      const { offChainQuote, quoteTuples, quoteTuplesTree } = await generateOffChainQuote({
        lenderVault,
        lender,
        signer,
        whitelistAuthority,
        weth,
        usdc
      })

      // define signer setup without lender
      await lenderVault.connect(lender).removeSigner(signer.address, 0)
      await lenderVault.connect(lender).addSigners([signer1.address, signer2.address, signer3.address])
      await lenderVault.connect(lender).setMinNumOfSigners(3)

      // prepare signatures
      const payload = ethers.utils.defaultAbiCoder.encode(payloadScheme as any, [
        offChainQuote.generalQuoteInfo,
        offChainQuote.quoteTuplesRoot,
        offChainQuote.salt,
        offChainQuote.nonce,
        lenderVault.address,
        HARDHAT_CHAIN_ID_AND_FORKING_CONFIG.chainId
      ])
      const payloadHash = ethers.utils.keccak256(payload)

      // signer1, signer2, signer3
      const signature1 = await signer1.signMessage(ethers.utils.arrayify(payloadHash))
      const sig1 = ethers.utils.splitSignature(signature1)
      const compactSig1 = sig1.compact
      let recoveredAddr = ethers.utils.verifyMessage(ethers.utils.arrayify(payloadHash), sig1)
      expect(recoveredAddr).to.equal(signer1.address)
      const signature2 = await signer2.signMessage(ethers.utils.arrayify(payloadHash))
      const sig2 = ethers.utils.splitSignature(signature2)
      const compactSig2 = sig2.compact
      recoveredAddr = ethers.utils.verifyMessage(ethers.utils.arrayify(payloadHash), sig2)
      expect(recoveredAddr).to.equal(signer2.address)
      const signature3 = await signer3.signMessage(ethers.utils.arrayify(payloadHash))
      const sig3 = ethers.utils.splitSignature(signature3)
      const compactSig3 = sig3.compact
      recoveredAddr = ethers.utils.verifyMessage(ethers.utils.arrayify(payloadHash), sig3)
      expect(recoveredAddr).to.equal(signer3.address)

      // borrower obtains proof for chosen quote tuple
      const quoteTupleIdx = 0
      const selectedQuoteTuple = quoteTuples[quoteTupleIdx]
      const proof = quoteTuplesTree.getProof(quoteTupleIdx)

      // borrower approves gateway and executes quote
      await weth.connect(borrower).approve(borrowerGateway.address, MAX_UINT256)
      const collSendAmount = ONE_WETH
      const expectedTransferFee = 0
      const callbackAddr = ZERO_ADDRESS
      const callbackData = ZERO_BYTES32
      const borrowInstructions = {
        collSendAmount,
        expectedTransferFee,
        deadline: MAX_UINT256,
        minLoanAmount: 0,
        callbackAddr,
        callbackData
      }

      // check revert on redundant sigs
      offChainQuote.compactSigs = [compactSig1, compactSig2, compactSig1]
      await expect(
        borrowerGateway
          .connect(borrower)
          .borrowWithOffChainQuote(lenderVault.address, borrowInstructions, offChainQuote, selectedQuoteTuple, proof)
      ).to.be.revertedWithCustomError(quoteHandler, 'InvalidOffChainSignature')

      // check revert on redundant sigs
      offChainQuote.compactSigs = [compactSig1, compactSig2, compactSig2]
      await expect(
        borrowerGateway
          .connect(borrower)
          .borrowWithOffChainQuote(lenderVault.address, borrowInstructions, offChainQuote, selectedQuoteTuple, proof)
      ).to.be.revertedWithCustomError(quoteHandler, 'InvalidOffChainSignature')

      // check revert on redundant sigs
      offChainQuote.compactSigs = [compactSig1, compactSig1, compactSig2]
      await expect(
        borrowerGateway
          .connect(borrower)
          .borrowWithOffChainQuote(lenderVault.address, borrowInstructions, offChainQuote, selectedQuoteTuple, proof)
      ).to.be.revertedWithCustomError(quoteHandler, 'InvalidOffChainSignature')

      // check revert on unauthorized sigs
      const signature4 = await lender.signMessage(ethers.utils.arrayify(payloadHash))
      const sig4 = ethers.utils.splitSignature(signature4)
      const compactSig4 = sig4.compact
      recoveredAddr = ethers.utils.verifyMessage(ethers.utils.arrayify(payloadHash), sig4)
      expect(recoveredAddr).to.equal(lender.address)
      offChainQuote.compactSigs = [compactSig1, compactSig2, compactSig4]
      await expect(
        borrowerGateway
          .connect(borrower)
          .borrowWithOffChainQuote(lenderVault.address, borrowInstructions, offChainQuote, selectedQuoteTuple, proof)
      ).to.be.revertedWithCustomError(quoteHandler, 'InvalidOffChainSignature')

      // check revert on too few sigs
      offChainQuote.compactSigs = [compactSig1, compactSig2]
      await expect(
        borrowerGateway
          .connect(borrower)
          .borrowWithOffChainQuote(lenderVault.address, borrowInstructions, offChainQuote, selectedQuoteTuple, proof)
      ).to.be.revertedWithCustomError(quoteHandler, 'InvalidOffChainSignature')

      // check revert on too few sigs
      offChainQuote.compactSigs = [compactSig1, compactSig3]
      await expect(
        borrowerGateway
          .connect(borrower)
          .borrowWithOffChainQuote(lenderVault.address, borrowInstructions, offChainQuote, selectedQuoteTuple, proof)
      ).to.be.revertedWithCustomError(quoteHandler, 'InvalidOffChainSignature')

      // check revert on too few sigs
      offChainQuote.compactSigs = [compactSig2, compactSig3]
      await expect(
        borrowerGateway
          .connect(borrower)
          .borrowWithOffChainQuote(lenderVault.address, borrowInstructions, offChainQuote, selectedQuoteTuple, proof)
      ).to.be.revertedWithCustomError(quoteHandler, 'InvalidOffChainSignature')

      // check revert if correct number of valid sigs but wrong order
      offChainQuote.compactSigs = [compactSig2, compactSig1, compactSig3]
      await expect(
        borrowerGateway
          .connect(borrower)
          .borrowWithOffChainQuote(lenderVault.address, borrowInstructions, offChainQuote, selectedQuoteTuple, proof)
      ).to.be.revertedWithCustomError(quoteHandler, 'InvalidOffChainSignature')

      // check borrow tx successful if correct number of valid sigs
      offChainQuote.compactSigs = [compactSig1, compactSig2, compactSig3]
      const borrowWithOffChainQuoteTransaction = await borrowerGateway
        .connect(borrower)
        .borrowWithOffChainQuote(lenderVault.address, borrowInstructions, offChainQuote, selectedQuoteTuple, proof)

      const borrowWithOnChainQuoteReceipt = await borrowWithOffChainQuoteTransaction.wait()

      const borrowEvent = borrowWithOnChainQuoteReceipt.events?.find(x => {
        return x.event === 'Borrowed'
      })

      expect(borrowEvent).not.be.undefined
    })

    it('Should validate correctly the wrong incrementOffChainQuoteNonce', async function () {
      const { quoteHandler, borrower, lender, lenderVault } = await setupTest()

      const offChainQuoteNoncePre = await quoteHandler.connect(lender).offChainQuoteNonce(lenderVault.address)

      await expect(quoteHandler.connect(lender).incrementOffChainQuoteNonce(lender.address)).to.be.revertedWithCustomError(
        quoteHandler,
        'UnregisteredVault'
      )
      await expect(
        quoteHandler.connect(borrower).incrementOffChainQuoteNonce(lenderVault.address)
      ).to.be.revertedWithCustomError(quoteHandler, 'InvalidSender')

      await expect(quoteHandler.connect(lender).incrementOffChainQuoteNonce(lenderVault.address))

      const offChainQuoteNoncePost = await quoteHandler.connect(lender).offChainQuoteNonce(lenderVault.address)

      expect(offChainQuoteNoncePre.toNumber() + 1).to.equal(offChainQuoteNoncePost)
    })

    it('Should process off-chain quote with zero or negative interest rate factor correctly', async function () {
      const {
        addressRegistry,
        borrowerGateway,
        lender,
        signer,
        borrower,
        team,
        whitelistAuthority,
        usdc,
        weth,
        lenderVault
      } = await setupTest()

      // lenderVault owner deposits usdc
      await usdc.connect(lender).transfer(lenderVault.address, ONE_USDC.mul(100000))

      await lenderVault.connect(lender).addSigners([team.address])

      const blocknum = await ethers.provider.getBlockNumber()
      const timestamp = (await ethers.provider.getBlock(blocknum)).timestamp

      let badQuoteTuples = [
        {
          loanPerCollUnitOrLtv: ONE_USDC.mul(1000),
          interestRatePctInBase: BASE.sub(BASE.mul(3)),
          upfrontFeePctInBase: 0,
          tenor: ONE_DAY.mul(180)
        },
        {
          loanPerCollUnitOrLtv: ONE_USDC.mul(1000),
          interestRatePctInBase: BASE.mul(-1),
          upfrontFeePctInBase: 0,
          tenor: ONE_DAY.mul(365)
        }
      ]

      const badQuoteTuplesTree = StandardMerkleTree.of(
        badQuoteTuples.map(quoteTuple => Object.values(quoteTuple)),
        ['uint256', 'int256', 'uint256', 'uint256']
      )
      const badQuoteTuplesRoot = badQuoteTuplesTree.root

      let offChainQuoteWithBadTuples = {
        generalQuoteInfo: {
          collToken: weth.address,
          loanToken: usdc.address,
          oracleAddr: ZERO_ADDRESS,
          minLoan: ONE_USDC.mul(1000),
          maxLoan: MAX_UINT256,
          validUntil: timestamp + 60,
          earliestRepayTenor: 0,
          borrowerCompartmentImplementation: ZERO_ADDRESS,
          isSingleUse: false,
          whitelistAddr: whitelistAuthority.address,
          isWhitelistAddrSingleBorrower: false
        },
        quoteTuplesRoot: badQuoteTuplesRoot,
        salt: ZERO_BYTES32,
        nonce: 0,
        v: [0],
        r: [ZERO_BYTES32],
        s: [ZERO_BYTES32]
      }

      const payload = ethers.utils.defaultAbiCoder.encode(payloadScheme as any, [
        offChainQuoteWithBadTuples.generalQuoteInfo,
        offChainQuoteWithBadTuples.quoteTuplesRoot,
        offChainQuoteWithBadTuples.salt,
        offChainQuoteWithBadTuples.nonce,
        lenderVault.address,
        HARDHAT_CHAIN_ID_AND_FORKING_CONFIG.chainId
      ])

      const payloadHash = ethers.utils.keccak256(payload)
      const signature = await signer.signMessage(ethers.utils.arrayify(payloadHash))
      const sig = ethers.utils.splitSignature(signature)
      const compactSig = sig.compact
      const recoveredAddr = ethers.utils.verifyMessage(ethers.utils.arrayify(payloadHash), sig)
      expect(recoveredAddr).to.equal(signer.address)

      // add signer
      await lenderVault.connect(lender).addSigners([signer.address])

      // lender add sig to quote and pass to borrower
      offChainQuoteWithBadTuples.compactSigs = [compactSig]

      // borrower obtains proof for quote tuple idx 0
      let quoteTupleIdx = 0
      let selectedQuoteTuple = badQuoteTuples[quoteTupleIdx]
      let proof = badQuoteTuplesTree.getProof(quoteTupleIdx)
      // get borrower whitelisted
      const whitelistedUntil = Number(timestamp.toString()) + 60 * 60 * 365
      await setupBorrowerWhitelist({
        addressRegistry: addressRegistry,
        borrower: borrower,
        whitelistAuthority: whitelistAuthority,
        chainId: HARDHAT_CHAIN_ID_AND_FORKING_CONFIG.chainId,
        whitelistedUntil: whitelistedUntil
      })

      // borrower approves gateway and executes quote
      await weth.connect(borrower).approve(borrowerGateway.address, MAX_UINT256)
      const collSendAmount = ONE_WETH
      const expectedTransferFee = 0
      const callbackAddr = ZERO_ADDRESS
      const callbackData = ZERO_BYTES32
      const borrowInstructions = {
        collSendAmount,
        expectedTransferFee,
        deadline: MAX_UINT256,
        minLoanAmount: 0,
        callbackAddr,
        callbackData
      }

      // check revert if negative interest rate factor
      await expect(
        borrowerGateway
          .connect(borrower)
          .borrowWithOffChainQuote(
            lenderVault.address,
            borrowInstructions,
            offChainQuoteWithBadTuples,
            selectedQuoteTuple,
            proof
          )
      ).to.be.revertedWithCustomError(lenderVault, 'InvalidInterestRateFactor')

      // borrower obtains proof for quote tuple idx 1
      quoteTupleIdx = 1
      selectedQuoteTuple = badQuoteTuples[quoteTupleIdx]
      proof = badQuoteTuplesTree.getProof(quoteTupleIdx)

      // check revert if zero interest rate factor
      await expect(
        borrowerGateway
          .connect(borrower)
          .borrowWithOffChainQuote(
            lenderVault.address,
            borrowInstructions,
            offChainQuoteWithBadTuples,
            selectedQuoteTuple,
            proof
          )
      ).to.be.revertedWithCustomError(lenderVault, 'InvalidInterestRateFactor')
    })
  })

  describe('On-Chain Quote Testing', function () {
    it('Should process on-chain quote correctly', async function () {
      const {
        addressRegistry,
        borrowerGateway,
        quoteHandler,
        lender,
        borrower,
        whitelistAuthority,
        usdc,
        weth,
        lenderVault,
        testnetTokenManager
      } = await setupTest()

      // lenderVault owner deposits usdc
      await usdc.connect(lender).transfer(lenderVault.address, ONE_USDC.mul(100000))

      // lenderVault owner gives quote
      const blocknum = await ethers.provider.getBlockNumber()
      const timestamp = (await ethers.provider.getBlock(blocknum)).timestamp
      let quoteTuples = [
        {
          loanPerCollUnitOrLtv: ONE_USDC.mul(1000),
          interestRatePctInBase: BASE.mul(10).div(100),
          upfrontFeePctInBase: 0,
          tenor: ONE_DAY.mul(90)
        },
        {
          loanPerCollUnitOrLtv: ONE_USDC.mul(1000),
          interestRatePctInBase: BASE.mul(20).div(100),
          upfrontFeePctInBase: 0,
          tenor: ONE_DAY.mul(180)
        }
      ]
      let onChainQuote = {
        generalQuoteInfo: {
          collToken: weth.address,
          loanToken: usdc.address,
          oracleAddr: ZERO_ADDRESS,
          minLoan: ONE_USDC.mul(1000),
          maxLoan: MAX_UINT256,
          validUntil: timestamp + 60,
          earliestRepayTenor: ONE_DAY,
          borrowerCompartmentImplementation: ZERO_ADDRESS,
          isSingleUse: false,
          whitelistAddr: whitelistAuthority.address,
          isWhitelistAddrSingleBorrower: false
        },
        quoteTuples: quoteTuples,
        salt: ZERO_BYTES32
      }

      await expect(quoteHandler.connect(lender).addOnChainQuote(lenderVault.address, onChainQuote)).to.emit(
        quoteHandler,
        'OnChainQuoteAdded'
      )
      // get borrower whitelisted
      const whitelistedUntil = Number(timestamp.toString()) + 60 * 60 * 365
      await setupBorrowerWhitelist({
        addressRegistry: addressRegistry,
        borrower: borrower,
        whitelistAuthority: whitelistAuthority,
        chainId: HARDHAT_CHAIN_ID_AND_FORKING_CONFIG.chainId,
        whitelistedUntil: whitelistedUntil
      })

      // check balance pre borrow
      const borrowerWethBalPre = await weth.balanceOf(borrower.address)
      const borrowerUsdcBalPre = await usdc.balanceOf(borrower.address)
      const borrowerMysoTokenBalPre = await testnetTokenManager.balanceOf(borrower.address)
      const vaultWethBalPre = await weth.balanceOf(lenderVault.address)
      const vaultUsdcBalPre = await usdc.balanceOf(lenderVault.address)
      const vaultMysoTokenBalPre = await testnetTokenManager.balanceOf(lenderVault.address)
      expect(borrowerMysoTokenBalPre).to.be.equal(0)
      expect(vaultMysoTokenBalPre).to.be.equal(ONE_WETH) // from initial vault creation

      // borrower approves gateway and executes quote
      await weth.connect(borrower).approve(borrowerGateway.address, MAX_UINT256)
      const collSendAmount = ONE_WETH
      const expectedTransferFee = 0
      const quoteTupleIdx = 0
      const callbackAddr = ZERO_ADDRESS
      const callbackData = ZERO_BYTES32
      const borrowInstructions = {
        collSendAmount,
        expectedTransferFee,
        deadline: MAX_UINT256,
        minLoanAmount: 0,
        callbackAddr,
        callbackData
      }
      await borrowerGateway
        .connect(borrower)
        .borrowWithOnChainQuote(lenderVault.address, borrowInstructions, onChainQuote, quoteTupleIdx)
      // check balance post borrow
      const borrowerWethBalPost = await weth.balanceOf(borrower.address)
      const borrowerUsdcBalPost = await usdc.balanceOf(borrower.address)
      const borrowerMysoTokenBalPost = await testnetTokenManager.balanceOf(borrower.address)
      const vaultWethBalPost = await weth.balanceOf(lenderVault.address)
      const vaultUsdcBalPost = await usdc.balanceOf(lenderVault.address)
      const vaultMysoTokenBalPost = await testnetTokenManager.balanceOf(lenderVault.address)

      expect(borrowerMysoTokenBalPost).to.be.equal(ONE_WETH)
      expect(vaultMysoTokenBalPost).to.be.equal(ONE_WETH.add(ONE_WETH))
      expect(borrowerWethBalPre.sub(borrowerWethBalPost)).to.equal(vaultWethBalPost.sub(vaultWethBalPre))
      expect(borrowerUsdcBalPost.sub(borrowerUsdcBalPre)).to.equal(vaultUsdcBalPre.sub(vaultUsdcBalPost))

      // revert if trying to repay before earliest repay
      const loanId = 0
      const loanInfo = await lenderVault.loan(loanId)
      await expect(
        borrowerGateway.connect(borrower).repay(
          {
            targetLoanId: loanId,
            targetRepayAmount: loanInfo.initRepayAmount,
            expectedTransferFee: 0,
            deadline: MAX_UINT256,
            callbackAddr: callbackAddr,
            callbackData: callbackData
          },
          lenderVault.address
        )
      ).to.be.revertedWithCustomError(borrowerGateway, 'OutsideValidRepayWindow')

      // move forward past valid until timestamp
      await ethers.provider.send('evm_mine', [Number(onChainQuote.generalQuoteInfo.validUntil.toString()) + 1])

      // revert if trying to execute quote after valid until
      await expect(
        borrowerGateway
          .connect(borrower)
          .borrowWithOnChainQuote(lenderVault.address, borrowInstructions, onChainQuote, quoteTupleIdx)
      ).to.be.revertedWithCustomError(quoteHandler, 'OutdatedQuote')
    })

    it('Should process on-chain single use quote correctly', async function () {
      const {
        borrowerGateway,
        quoteHandler,
        lender,
        borrower,
        team,
        whitelistAuthority,
        usdc,
        weth,
        lenderVault,
        addressRegistry
      } = await setupTest()

      // lenderVault owner deposits usdc
      await usdc.connect(lender).transfer(lenderVault.address, ONE_USDC.mul(100000))

      // lenderVault owner gives quote
      const blocknum = await ethers.provider.getBlockNumber()
      const timestamp = (await ethers.provider.getBlock(blocknum)).timestamp
      let quoteTuples = [
        {
          loanPerCollUnitOrLtv: ONE_USDC.mul(1000),
          interestRatePctInBase: BASE.mul(10).div(100),
          upfrontFeePctInBase: 0,
          tenor: ONE_DAY.mul(90)
        },
        {
          loanPerCollUnitOrLtv: ONE_USDC.mul(1000),
          interestRatePctInBase: BASE.mul(20).div(100),
          upfrontFeePctInBase: 0,
          tenor: ONE_DAY.mul(180)
        }
      ]
      let onChainQuote = {
        generalQuoteInfo: {
          collToken: weth.address,
          loanToken: usdc.address,
          oracleAddr: ZERO_ADDRESS,
          minLoan: ONE_USDC.mul(1000),
          maxLoan: ONE_USDC.mul(2000),
          validUntil: timestamp + 60,
          earliestRepayTenor: ONE_DAY.mul(360),
          borrowerCompartmentImplementation: ZERO_ADDRESS,
          isSingleUse: true,
          whitelistAddr: whitelistAuthority.address,
          isWhitelistAddrSingleBorrower: false
        },
        quoteTuples: quoteTuples,
        salt: ZERO_BYTES32
      }

      // reverts if trying to add quote where earliest repay is after loan expiry
      await expect(
        quoteHandler.connect(lender).addOnChainQuote(lenderVault.address, onChainQuote)
      ).to.be.revertedWithCustomError(quoteHandler, 'InvalidQuote')

      // set earliest repay back to value that is consistent with tenors
      onChainQuote.generalQuoteInfo.earliestRepayTenor = ethers.BigNumber.from(0)

      // add valid onchain quote
      await expect(quoteHandler.connect(lender).addOnChainQuote(lenderVault.address, onChainQuote)).to.emit(
        quoteHandler,
        'OnChainQuoteAdded'
      )
      // get borrower whitelisted
      const whitelistedUntil = Number(timestamp.toString()) + 60 * 60 * 365
      await setupBorrowerWhitelist({
        addressRegistry: addressRegistry,
        borrower: borrower,
        whitelistAuthority: whitelistAuthority,
        chainId: HARDHAT_CHAIN_ID_AND_FORKING_CONFIG.chainId,
        whitelistedUntil: whitelistedUntil
      })

      // borrower approves gateway and executes quote
      await weth.connect(borrower).approve(borrowerGateway.address, MAX_UINT256)
      const collSendAmount = ONE_WETH
      const expectedTransferFee = 0
      const quoteTupleIdx = 0
      const callbackAddr = ZERO_ADDRESS
      const callbackData = ZERO_BYTES32
      const borrowInstructions = {
        collSendAmount,
        expectedTransferFee,
        deadline: MAX_UINT256,
        minLoanAmount: 0,
        callbackAddr,
        callbackData
      }

      await expect(
        borrowerGateway
          .connect(borrower)
          .borrowWithOnChainQuote(borrower.address, borrowInstructions, onChainQuote, quoteTupleIdx)
      ).to.be.revertedWithCustomError(quoteHandler, 'UnregisteredVault')

      await expect(
        quoteHandler
          .connect(lender)
          .checkAndRegisterOnChainQuote(borrower.address, borrower.address, quoteTupleIdx, onChainQuote)
      ).to.be.revertedWithCustomError(quoteHandler, 'InvalidSender')

      await addressRegistry.connect(team).setWhitelistState([weth.address, usdc.address], 0)

      await expect(
        borrowerGateway
          .connect(borrower)
          .borrowWithOnChainQuote(lenderVault.address, borrowInstructions, onChainQuote, quoteTupleIdx)
      ).to.be.revertedWithCustomError(quoteHandler, 'NonWhitelistedToken')

      await expect(
        borrowerGateway
          .connect(borrower)
          .borrowWithOnChainQuote(lenderVault.address, borrowInstructions, onChainQuote, quoteTupleIdx)
      ).to.be.revertedWithCustomError(quoteHandler, 'NonWhitelistedToken')

      await addressRegistry.connect(team).setWhitelistState([weth.address], 1)

      await expect(
        borrowerGateway
          .connect(borrower)
          .borrowWithOnChainQuote(lenderVault.address, borrowInstructions, onChainQuote, quoteTupleIdx)
      ).to.be.revertedWithCustomError(quoteHandler, 'NonWhitelistedToken')

      await addressRegistry.connect(team).setWhitelistState([usdc.address], 1)

      onChainQuote.generalQuoteInfo.collToken = usdc.address

      await expect(
        borrowerGateway
          .connect(borrower)
          .borrowWithOnChainQuote(lenderVault.address, borrowInstructions, onChainQuote, quoteTupleIdx)
      ).to.be.revertedWithCustomError(quoteHandler, 'InvalidQuote')

      onChainQuote.generalQuoteInfo.collToken = weth.address

      // revert if coll send amount would result in loan larger than lender specified max loan amount
      borrowInstructions.collSendAmount = ONE_WETH.mul(10)
      await expect(
        borrowerGateway
          .connect(borrower)
          .borrowWithOnChainQuote(lenderVault.address, borrowInstructions, onChainQuote, quoteTupleIdx)
      ).to.be.revertedWithCustomError(lenderVault, 'InvalidSendAmount')

      // update coll send amount back to smaller valid amount
      borrowInstructions.collSendAmount = ONE_WETH

      // execute valid borrow
      await borrowerGateway
        .connect(borrower)
        .borrowWithOnChainQuote(lenderVault.address, borrowInstructions, onChainQuote, quoteTupleIdx)

      // retrieve valid loan info
      const loan = await lenderVault.loan(0)

      // revert if trying to retrieve non-existent loan
      await expect(lenderVault.loan(1)).to.be.revertedWithCustomError(lenderVault, 'InvalidArrayIndex')

      // revert if trying to execute same single-use quote again
      await expect(
        borrowerGateway
          .connect(borrower)
          .borrowWithOnChainQuote(lenderVault.address, borrowInstructions, onChainQuote, quoteTupleIdx)
      ).to.be.revertedWithCustomError(quoteHandler, 'UnknownOnChainQuote')
    })

    it('Should process collateralized if compartment status correctly', async function () {
      const { borrowerGateway, quoteHandler, lender, borrower, team, usdc, weth, lenderVault, addressRegistry } =
        await setupTest()

      // lenderVault owner deposits usdc
      await usdc.connect(lender).transfer(lenderVault.address, ONE_USDC.mul(100000))

      // lenderVault owner gives quote
      const blocknum = await ethers.provider.getBlockNumber()
      const timestamp = (await ethers.provider.getBlock(blocknum)).timestamp
      let quoteTuples = [
        {
          loanPerCollUnitOrLtv: ONE_USDC.mul(1000),
          interestRatePctInBase: BASE.mul(10).div(100),
          upfrontFeePctInBase: 0,
          tenor: ONE_DAY.mul(90)
        },
        {
          loanPerCollUnitOrLtv: ONE_USDC.mul(1000),
          interestRatePctInBase: BASE.mul(20).div(100),
          upfrontFeePctInBase: 0,
          tenor: ONE_DAY.mul(180)
        }
      ]
      let onChainQuote = {
        generalQuoteInfo: {
          collToken: weth.address,
          loanToken: usdc.address,
          oracleAddr: ZERO_ADDRESS,
          minLoan: ONE_USDC.mul(1000),
          maxLoan: ONE_USDC.mul(2000),
          validUntil: timestamp + 60,
          earliestRepayTenor: ONE_DAY.mul(360),
          borrowerCompartmentImplementation: ZERO_ADDRESS,
          isSingleUse: true,
          whitelistAddr: ZERO_ADDRESS,
          isWhitelistAddrSingleBorrower: false
        },
        quoteTuples: quoteTuples,
        salt: ZERO_BYTES32
      }

      // set earliest repay back to value that is consistent with tenors
      onChainQuote.generalQuoteInfo.earliestRepayTenor = ethers.BigNumber.from(0)

      // set loan and coll token whitelist states
      await addressRegistry.connect(team).setWhitelistState([weth.address], 5)

      // quote cannot be added with coll token must be compartmentalized and no compartment
      await expect(
        quoteHandler.connect(lender).addOnChainQuote(lenderVault.address, onChainQuote)
      ).to.be.revertedWithCustomError(quoteHandler, 'CollateralMustBeCompartmentalized')

      // update coll token whitelist state
      await addressRegistry.connect(team).setWhitelistState([weth.address], 1)

      // add valid onchain quote
      await expect(quoteHandler.connect(lender).addOnChainQuote(lenderVault.address, onChainQuote)).to.emit(
        quoteHandler,
        'OnChainQuoteAdded'
      )

      // borrower approves gateway and executes quote
      await weth.connect(borrower).approve(borrowerGateway.address, MAX_UINT256)
      const collSendAmount = ONE_WETH
      const expectedTransferFee = 0
      const quoteTupleIdx = 0
      const callbackAddr = ZERO_ADDRESS
      const callbackData = ZERO_BYTES32
      const borrowInstructions = {
        collSendAmount,
        expectedTransferFee,
        deadline: MAX_UINT256,
        minLoanAmount: 0,
        callbackAddr,
        callbackData
      }

      await addressRegistry.connect(team).setWhitelistState([weth.address, usdc.address], 0)

      await expect(
        borrowerGateway
          .connect(borrower)
          .borrowWithOnChainQuote(lenderVault.address, borrowInstructions, onChainQuote, quoteTupleIdx)
      ).to.be.revertedWithCustomError(quoteHandler, 'NonWhitelistedToken')

      await addressRegistry.connect(team).setWhitelistState([weth.address], 5)

      await expect(
        borrowerGateway
          .connect(borrower)
          .borrowWithOnChainQuote(lenderVault.address, borrowInstructions, onChainQuote, quoteTupleIdx)
      ).to.be.revertedWithCustomError(quoteHandler, 'NonWhitelistedToken')

      await addressRegistry.connect(team).setWhitelistState([usdc.address], 5)

      await expect(
        borrowerGateway
          .connect(borrower)
          .borrowWithOnChainQuote(lenderVault.address, borrowInstructions, onChainQuote, quoteTupleIdx)
      ).to.be.revertedWithCustomError(quoteHandler, 'CollateralMustBeCompartmentalized')

      // create aave staking implementation
      const AaveStakingCompartmentImplementation = await ethers.getContractFactory('AaveStakingCompartment')
      AaveStakingCompartmentImplementation.connect(team)
      const aaveStakingCompartmentImplementation = await AaveStakingCompartmentImplementation.deploy()
      await aaveStakingCompartmentImplementation.deployed()

      onChainQuote.generalQuoteInfo.borrowerCompartmentImplementation = aaveStakingCompartmentImplementation.address

      await addressRegistry.connect(team).setWhitelistState([aaveStakingCompartmentImplementation.address], 3)
      await addressRegistry
        .connect(team)
        .setAllowedTokensForCompartment(aaveStakingCompartmentImplementation.address, [weth.address], true)

      // add new valid onchain quote with compartment
      await expect(quoteHandler.connect(lender).addOnChainQuote(lenderVault.address, onChainQuote)).to.emit(
        quoteHandler,
        'OnChainQuoteAdded'
      )

      // execute valid borrow
      await borrowerGateway
        .connect(borrower)
        .borrowWithOnChainQuote(lenderVault.address, borrowInstructions, onChainQuote, quoteTupleIdx)
    })

    it('Should update and delete on-chain quota successfully', async function () {
      const { borrowerGateway, quoteHandler, lender, borrower, team, usdc, weth, lenderVault } = await setupTest()

      // lenderVault owner deposits usdc
      await usdc.connect(lender).transfer(lenderVault.address, ONE_USDC.mul(100000))

      // lenderVault owner gives quote
      const blocknum = await ethers.provider.getBlockNumber()
      const timestamp = (await ethers.provider.getBlock(blocknum)).timestamp
      let quoteTuples = [
        {
          loanPerCollUnitOrLtv: ONE_USDC.mul(1000),
          interestRatePctInBase: BASE.mul(10).div(100),
          upfrontFeePctInBase: 0,
          tenor: ONE_DAY.mul(90)
        },
        {
          loanPerCollUnitOrLtv: ONE_USDC.mul(1000),
          interestRatePctInBase: BASE.mul(20).div(100),
          upfrontFeePctInBase: 0,
          tenor: ONE_DAY.mul(180)
        }
      ]
      let onChainQuote = {
        generalQuoteInfo: {
          collToken: weth.address,
          loanToken: usdc.address,
          oracleAddr: ZERO_ADDRESS,
          minLoan: ONE_USDC.mul(1000),
          maxLoan: MAX_UINT256,
          validUntil: timestamp + 60,
          earliestRepayTenor: 0,
          borrowerCompartmentImplementation: ZERO_ADDRESS,
          isSingleUse: false,
          whitelistAddr: ZERO_ADDRESS,
          isWhitelistAddrSingleBorrower: false
        },
        quoteTuples: quoteTuples,
        salt: ZERO_BYTES32
      }

      await expect(quoteHandler.connect(lender).addOnChainQuote(lenderVault.address, onChainQuote)).to.emit(
        quoteHandler,
        'OnChainQuoteAdded'
      )

      quoteTuples[0].loanPerCollUnitOrLtv = ONE_USDC.mul(900)
      await expect(quoteHandler.connect(lender).addOnChainQuote(lenderVault.address, onChainQuote)).to.emit(
        quoteHandler,
        'OnChainQuoteAdded'
      )

      await expect(quoteHandler.connect(lender).deleteOnChainQuote(lenderVault.address, onChainQuote)).to.emit(
        quoteHandler,
        'OnChainQuoteDeleted'
      )
    })
  })

  describe('ERC721 Wrapper Testing', function () {
    it('Should handle wrapping and redeeming of nfts correctly', async function () {
      const { addressRegistry, borrower, team, erc721Wrapper, myFirstNFT, mySecondNFT } = await setupTest()

      // should revert if not called through address registry
      await expect(
        erc721Wrapper
          .connect(borrower)
          .createWrappedToken(ZERO_ADDRESS, [{ tokenAddr: mySecondNFT.address, tokenIds: [1, 2] }], '', '')
      ).to.be.revertedWithCustomError(erc721Wrapper, 'InvalidSender')

      // should revert if wrapper not whitelisted
      await expect(
        addressRegistry
          .connect(borrower)
          .createWrappedTokenForERC721s([{ tokenAddr: mySecondNFT.address, tokenIds: [1, 2] }], '', '')
      ).to.be.revertedWithCustomError(erc721Wrapper, 'InvalidAddress')

      // set token wrapper contract in address registry
      await addressRegistry.connect(team).setWhitelistState([erc721Wrapper.address], 7)

      // should revert if token is not whitelisted
      await expect(
        addressRegistry
          .connect(team)
          .createWrappedTokenForERC721s([{ tokenAddr: mySecondNFT.address, tokenIds: [1, 2] }], '', '')
      ).to.be.revertedWithCustomError(erc721Wrapper, 'NonWhitelistedToken')

      // should revert if tokenInfo array has length 0
      await expect(addressRegistry.connect(team).createWrappedTokenForERC721s([], '', '')).to.be.revertedWithCustomError(
        erc721Wrapper,
        'InvalidArrayLength'
      )

      // should revert if tokenIds array has length 0
      await expect(
        addressRegistry
          .connect(team)
          .createWrappedTokenForERC721s([{ tokenAddr: mySecondNFT.address, tokenIds: [] }], '', '')
      ).to.be.revertedWithCustomError(erc721Wrapper, 'InvalidArrayLength')

      // whitelist tokens
      await addressRegistry.connect(team).setWhitelistState([myFirstNFT.address, mySecondNFT.address], 6)

      // mint tokens
      await myFirstNFT.connect(team).safeMint(borrower.address, 1)
      await myFirstNFT.connect(team).safeMint(borrower.address, 2)
      await mySecondNFT.connect(team).safeMint(borrower.address, 1)
      await mySecondNFT.connect(team).safeMint(borrower.address, 2)
      // check owner is borrower
      const ownerOFMyFirstNFT = await myFirstNFT.ownerOf(1)
      const ownerOFMySecondNFT = await mySecondNFT.ownerOf(1)
      expect(ownerOFMyFirstNFT).to.equal(borrower.address)
      expect(ownerOFMySecondNFT).to.equal(borrower.address)
      const ownerSecondOfMyFirstNFT = await myFirstNFT.ownerOf(2)
      const ownerSecondOfMySecondNFT = await mySecondNFT.ownerOf(2)
      expect(ownerSecondOfMyFirstNFT).to.equal(borrower.address)
      expect(ownerSecondOfMySecondNFT).to.equal(borrower.address)
      // set approval for wrapper contract
      await myFirstNFT.connect(borrower).setApprovalForAll(erc721Wrapper.address, true)
      await mySecondNFT.connect(borrower).setApprovalForAll(erc721Wrapper.address, true)

      // sort ERC721_TOKEN token addresses
      const sortedNFTAddrs = [myFirstNFT.address, mySecondNFT.address].sort((a, b) =>
        ethers.BigNumber.from(a).lte(b) ? -1 : 1
      )

      // check approvals
      const isApprovedForAll = await myFirstNFT.isApprovedForAll(borrower.address, erc721Wrapper.address)
      expect(isApprovedForAll).to.equal(true)
      const isApprovedForAll2 = await mySecondNFT.isApprovedForAll(borrower.address, erc721Wrapper.address)
      expect(isApprovedForAll2).to.equal(true)

      // should revert with token address array out of order
      await expect(
        addressRegistry.connect(borrower).createWrappedTokenForERC721s(
          [
            { tokenAddr: sortedNFTAddrs[1], tokenIds: [1, 2] },
            { tokenAddr: sortedNFTAddrs[0], tokenIds: [1, 2] }
          ],
          '',
          ''
        )
      ).to.be.revertedWithCustomError(erc721Wrapper, 'NonIncreasingTokenAddrs')

      // should revert with token id array out of order
      await expect(
        addressRegistry.connect(borrower).createWrappedTokenForERC721s(
          [
            { tokenAddr: sortedNFTAddrs[0], tokenIds: [2, 1] },
            { tokenAddr: sortedNFTAddrs[1], tokenIds: [1, 2] }
          ],
          '',
          ''
        )
      ).to.be.revertedWithCustomError(erc721Wrapper, 'NonIncreasingNonFungibleTokenIds')

      // create wrapped token
      expect(await erc721Wrapper.numTokensCreated()).to.be.equal(0)
      await addressRegistry.connect(borrower).createWrappedTokenForERC721s(
        [
          { tokenAddr: sortedNFTAddrs[0], tokenIds: [1, 2] },
          { tokenAddr: sortedNFTAddrs[1], tokenIds: [1, 2] }
        ],
        'testName',
        'testSymbol'
      )
      expect(await erc721Wrapper.numTokensCreated()).to.be.equal(1)

      const tokensCreated1 = await erc721Wrapper.tokensCreated()
      const newWrappedTokenAddr1 = tokensCreated1[0]
      const wrappedToken = await ethers.getContractAt('WrappedERC721Impl', newWrappedTokenAddr1)
      const whitelistTokenState = await addressRegistry.whitelistState(newWrappedTokenAddr1)

      // new token should be whitelisted as ERC20_TOKEN
      expect(whitelistTokenState).to.equal(1)

      // check borrower has balance of 1
      const borrowerWrappedTokenBalance = await wrappedToken.balanceOf(borrower.address)

      expect(borrowerWrappedTokenBalance).to.equal(1)

      // check total supply is 1
      const totalSupply = await wrappedToken.totalSupply()

      expect(totalSupply).to.equal(1)

      // check wrapped token name, symbol and decimal overrides
      const wrappedTokenName = await wrappedToken.name()
      const wrappedTokenSymbol = await wrappedToken.symbol()
      const wrappedTokenDecimals = await wrappedToken.decimals()
      expect(wrappedTokenName).to.equal('testName')
      expect(wrappedTokenSymbol).to.equal('testSymbol')
      expect(wrappedTokenDecimals).to.equal(0)

      const wrappedTokensInfo = await wrappedToken.getWrappedTokensInfo()
      expect(wrappedTokensInfo.length).to.equal(2)

      // check ownership of all NFTs has shifted to new wrapped token
      const currOwnerFirstNFTIdx1 = await myFirstNFT.ownerOf(1)
      const currOwnerFirstNFTIdx2 = await myFirstNFT.ownerOf(2)
      const currOwnerSecondNFTIdx1 = await mySecondNFT.ownerOf(1)
      const currOwnerSecondNFTIdx2 = await mySecondNFT.ownerOf(2)

      expect(currOwnerFirstNFTIdx1).to.equal(wrappedToken.address)
      expect(currOwnerFirstNFTIdx2).to.equal(wrappedToken.address)
      expect(currOwnerSecondNFTIdx1).to.equal(wrappedToken.address)
      expect(currOwnerSecondNFTIdx2).to.equal(wrappedToken.address)

      // should revert if insufficient balance / not owner of wrapped token
      await expect(wrappedToken.connect(team).redeem(team.address, team.address)).to.be.revertedWith(
        'ERC20: burn amount exceeds balance'
      )
      await expect(wrappedToken.connect(team).redeem(borrower.address, team.address)).to.be.revertedWith(
        'ERC20: insufficient allowance'
      )

      await wrappedToken.connect(borrower).redeem(borrower.address, borrower.address)

      // check ownership of all NFTs has shifted back to borrower
      const currOwnerFirstNFTIdx1PostRedeem = await myFirstNFT.ownerOf(1)
      const currOwnerFirstNFTIdx2PostRedeem = await myFirstNFT.ownerOf(2)
      const currOwnerSecondNFTIdx1PostRedeem = await mySecondNFT.ownerOf(1)
      const currOwnerSecondNFTIdx2PostRedeem = await mySecondNFT.ownerOf(2)

      expect(currOwnerFirstNFTIdx1PostRedeem).to.equal(borrower.address)
      expect(currOwnerFirstNFTIdx2PostRedeem).to.equal(borrower.address)
      expect(currOwnerSecondNFTIdx1PostRedeem).to.equal(borrower.address)
      expect(currOwnerSecondNFTIdx2PostRedeem).to.equal(borrower.address)

      // check borrower has balance of 0
      const borrowerWrappedTokenBalancePostRedeem = await wrappedToken.balanceOf(borrower.address)
      expect(borrowerWrappedTokenBalancePostRedeem).to.equal(0)

      // check total supply is 0
      const totalSupplyPostRedeem = await wrappedToken.totalSupply()
      expect(totalSupplyPostRedeem).to.equal(0)

      // create another wrapped token
      await myFirstNFT.connect(team).safeMint(borrower.address, 3)
      await myFirstNFT.connect(team).safeMint(borrower.address, 4)
      await myFirstNFT.connect(team).safeMint(borrower.address, 5)
      await myFirstNFT.connect(team).safeMint(borrower.address, 6)
      expect(await myFirstNFT.ownerOf(3)).to.be.equal(borrower.address)
      expect(await myFirstNFT.ownerOf(4)).to.be.equal(borrower.address)
      expect(await myFirstNFT.ownerOf(5)).to.be.equal(borrower.address)
      expect(await myFirstNFT.ownerOf(6)).to.be.equal(borrower.address)
      await addressRegistry
        .connect(borrower)
        .createWrappedTokenForERC721s([{ tokenAddr: myFirstNFT.address, tokenIds: [3, 4, 5, 6] }], 'testName', 'testSymbol')
      expect(await erc721Wrapper.numTokensCreated()).to.be.equal(2)
      const tokensCreated2 = await erc721Wrapper.tokensCreated()
      const newWrappedTokenAddr2 = tokensCreated2[1]
      const wrappedToken2 = await ethers.getContractAt('WrappedERC721Impl', newWrappedTokenAddr2)

      // approve 3rd party to redeem
      await wrappedToken2.connect(borrower).approve(team.address, 1)
      await wrappedToken2.connect(team).redeem(borrower.address, team.address)
      expect(await myFirstNFT.ownerOf(3)).to.be.equal(team.address)
      expect(await myFirstNFT.ownerOf(4)).to.be.equal(team.address)
      expect(await myFirstNFT.ownerOf(5)).to.be.equal(team.address)
      expect(await myFirstNFT.ownerOf(6)).to.be.equal(team.address)
    })

    it('Should handle wrapping and borrowing of nfts correctly', async function () {
      const {
        addressRegistry,
        borrower,
        team,
        usdc,
        lender,
        erc721Wrapper,
        myFirstNFT,
        mySecondNFT,
        lenderVault,
        quoteHandler,
        borrowerGateway
      } = await setupTest()

      // set token wrapper contract in address registry
      await addressRegistry.connect(team).setWhitelistState([erc721Wrapper.address], 7)
      // whitelist tokens
      await addressRegistry.connect(team).setWhitelistState([myFirstNFT.address, mySecondNFT.address], 6)
      // mint tokens
      await myFirstNFT.connect(team).safeMint(borrower.address, 1)
      await myFirstNFT.connect(team).safeMint(borrower.address, 2)
      await mySecondNFT.connect(team).safeMint(borrower.address, 1)
      await mySecondNFT.connect(team).safeMint(borrower.address, 2)
      // check owner is borrower
      const ownerOFMyFirstNFT = await myFirstNFT.ownerOf(1)
      const ownerOFMySecondNFT = await mySecondNFT.ownerOf(1)
      expect(ownerOFMyFirstNFT).to.equal(borrower.address)
      expect(ownerOFMySecondNFT).to.equal(borrower.address)
      const ownerSecondOfMyFirstNFT = await myFirstNFT.ownerOf(2)
      const ownerSecondOfMySecondNFT = await mySecondNFT.ownerOf(2)
      expect(ownerSecondOfMyFirstNFT).to.equal(borrower.address)
      expect(ownerSecondOfMySecondNFT).to.equal(borrower.address)
      // set approval for wrapper contract
      await myFirstNFT.connect(borrower).setApprovalForAll(erc721Wrapper.address, true)
      await mySecondNFT.connect(borrower).setApprovalForAll(erc721Wrapper.address, true)

      // sort ERC721_TOKEN token addresses
      const sortedNFTAddrs = [myFirstNFT.address, mySecondNFT.address].sort((a, b) =>
        ethers.BigNumber.from(a).lte(b) ? -1 : 1
      )

      // check approvals
      const isApprovedForAll = await myFirstNFT.isApprovedForAll(borrower.address, erc721Wrapper.address)
      expect(isApprovedForAll).to.equal(true)
      const isApprovedForAll2 = await mySecondNFT.isApprovedForAll(borrower.address, erc721Wrapper.address)
      expect(isApprovedForAll2).to.equal(true)

      // create wrapped token
      await addressRegistry.connect(borrower).createWrappedTokenForERC721s(
        [
          { tokenAddr: sortedNFTAddrs[0], tokenIds: [1, 2] },
          { tokenAddr: sortedNFTAddrs[1], tokenIds: [1, 2] }
        ],
        'testName',
        'testSymbol'
      )

      const tokensCreated = await erc721Wrapper.tokensCreated()
      const newWrappedTokenAddr = tokensCreated[0]
      const wrappedToken = await ethers.getContractAt('WrappedERC721Impl', newWrappedTokenAddr)
      const whitelistTokenState = await addressRegistry.whitelistState(newWrappedTokenAddr)

      // new token should be whitelisted as ERC20_TOKEN
      expect(whitelistTokenState).to.equal(1)

      // check borrower has balance of 1
      const borrowerWrappedTokenBalance = await wrappedToken.balanceOf(borrower.address)

      expect(borrowerWrappedTokenBalance).to.equal(1)

      // check total supply is 1
      const totalSupply = await wrappedToken.totalSupply()

      expect(totalSupply).to.equal(1)

      // check wrapped token name, symbol and decimal overrides
      const wrappedTokenName = await wrappedToken.name()
      const wrappedTokenSymbol = await wrappedToken.symbol()
      const wrappedTokenDecimals = await wrappedToken.decimals()
      expect(wrappedTokenName).to.equal('testName')
      expect(wrappedTokenSymbol).to.equal('testSymbol')
      expect(wrappedTokenDecimals).to.equal(0)

      const wrappedTokensInfo = await wrappedToken.getWrappedTokensInfo()
      expect(wrappedTokensInfo.length).to.equal(2)

      // check ownership of all NFTs has shifted to new wrapped token
      const currOwnerFirstNFTIdx1 = await myFirstNFT.ownerOf(1)
      const currOwnerFirstNFTIdx2 = await myFirstNFT.ownerOf(2)
      const currOwnerSecondNFTIdx1 = await mySecondNFT.ownerOf(1)
      const currOwnerSecondNFTIdx2 = await mySecondNFT.ownerOf(2)

      expect(currOwnerFirstNFTIdx1).to.equal(wrappedToken.address)
      expect(currOwnerFirstNFTIdx2).to.equal(wrappedToken.address)
      expect(currOwnerSecondNFTIdx1).to.equal(wrappedToken.address)
      expect(currOwnerSecondNFTIdx2).to.equal(wrappedToken.address)

      // prepare borrow, lenderVault owner gives quote
      const blocknum = await ethers.provider.getBlockNumber()
      const timestamp = (await ethers.provider.getBlock(blocknum)).timestamp
      const depositAmount = ONE_USDC.mul(10000)
      await usdc.connect(lender).transfer(lenderVault.address, depositAmount)
      let quoteTuples = [
        {
          loanPerCollUnitOrLtv: ONE_USDC.mul(1000),
          interestRatePctInBase: BASE.mul(10).div(100),
          upfrontFeePctInBase: BASE.mul(1).div(100),
          tenor: ONE_DAY.mul(90)
        }
      ]
      let onChainQuote = {
        generalQuoteInfo: {
          collToken: wrappedToken.address,
          loanToken: usdc.address,
          oracleAddr: ZERO_ADDRESS,
          minLoan: ONE_USDC.mul(1000),
          maxLoan: MAX_UINT256,
          validUntil: timestamp + 60,
          earliestRepayTenor: 0,
          borrowerCompartmentImplementation: ZERO_ADDRESS,
          isSingleUse: false,
          whitelistAddr: ZERO_ADDRESS,
          isWhitelistAddrSingleBorrower: false
        },
        quoteTuples: quoteTuples,
        salt: ZERO_BYTES32
      }
      await expect(quoteHandler.connect(lender).addOnChainQuote(lenderVault.address, onChainQuote)).to.emit(
        quoteHandler,
        'OnChainQuoteAdded'
      )

      // borrower approves gateway and executes quote
      await wrappedToken.connect(borrower).approve(borrowerGateway.address, MAX_UINT256)
      const collSendAmount = 1
      const expectedTransferFee = 0
      const quoteTupleIdx = 0
      const callbackAddr = ZERO_ADDRESS
      const callbackData = ZERO_BYTES32
      const borrowInstructions = {
        collSendAmount,
        expectedTransferFee,
        deadline: MAX_UINT256,
        minLoanAmount: 0,
        callbackAddr,
        callbackData
      }
      const expectedLoanAmount = quoteTuples[0].loanPerCollUnitOrLtv
      const expectedReclaimableAmount = collSendAmount

      // check pre/post amounts on borrow
      let preLockedWrappedTokenAmounts = await lenderVault.lockedAmounts(wrappedToken.address)
      let preLockedUsdcAmounts = await lenderVault.lockedAmounts(usdc.address)
      let preVaultWrappedTokenBal = await wrappedToken.balanceOf(lenderVault.address)
      let preBorrowerWrappedTokenBal = await wrappedToken.balanceOf(borrower.address)
      let preVaultUsdcBal = await usdc.balanceOf(lenderVault.address)
      let preBorrowerUsdcBal = await usdc.balanceOf(borrower.address)
      await borrowerGateway
        .connect(borrower)
        .borrowWithOnChainQuote(lenderVault.address, borrowInstructions, onChainQuote, quoteTupleIdx)

      let postLockedWrappedTokenAmounts = await lenderVault.lockedAmounts(wrappedToken.address)
      let postLockedUsdcAmounts = await lenderVault.lockedAmounts(usdc.address)
      let postVaultWrappedTokenBal = await wrappedToken.balanceOf(lenderVault.address)
      let postBorrowerWrappedTokenBal = await wrappedToken.balanceOf(borrower.address)
      let postVaultUsdcBal = await usdc.balanceOf(lenderVault.address)
      let postBorrowerUsdcBal = await usdc.balanceOf(borrower.address)

      expect(postLockedWrappedTokenAmounts).to.equal(preLockedWrappedTokenAmounts.add(collSendAmount))
      expect(postLockedUsdcAmounts).to.equal(preLockedUsdcAmounts)
      expect(postVaultWrappedTokenBal).to.equal(preVaultWrappedTokenBal.add(collSendAmount))
      expect(postBorrowerWrappedTokenBal).to.equal(preBorrowerWrappedTokenBal.sub(collSendAmount))
      expect(postVaultUsdcBal).to.equal(preVaultUsdcBal.sub(expectedLoanAmount))
      expect(postBorrowerUsdcBal).to.equal(preBorrowerUsdcBal.add(expectedLoanAmount))

      // check ownership of all NFTs is still wrapped Token
      const currOwnerFirstNFTIdx1PostBorrow = await myFirstNFT.ownerOf(1)
      const currOwnerFirstNFTIdx2PostBorrow = await myFirstNFT.ownerOf(2)
      const currOwnerSecondNFTIdx1PostBorrow = await mySecondNFT.ownerOf(1)
      const currOwnerSecondNFTIdx2PostBorrow = await mySecondNFT.ownerOf(2)

      expect(currOwnerFirstNFTIdx1PostBorrow).to.equal(wrappedToken.address)
      expect(currOwnerFirstNFTIdx2PostBorrow).to.equal(wrappedToken.address)
      expect(currOwnerSecondNFTIdx1PostBorrow).to.equal(wrappedToken.address)
      expect(currOwnerSecondNFTIdx2PostBorrow).to.equal(wrappedToken.address)

      await usdc.connect(lender).transfer(borrower.address, ONE_USDC.mul(1000))

      const loanId = 0
      const loanInfo = await lenderVault.loan(loanId)
      await expect(
        borrowerGateway.connect(borrower).repay(
          {
            targetLoanId: loanId,
            targetRepayAmount: loanInfo.initRepayAmount.div(2),
            expectedTransferFee: 0,
            deadline: MAX_UINT256,
            callbackAddr: callbackAddr,
            callbackData: callbackData
          },
          lenderVault.address
        )
      ).to.be.revertedWithCustomError(borrowerGateway, 'ReclaimAmountIsZero')

      await usdc.connect(borrower).approve(borrowerGateway.address, ONE_USDC.mul(10000))

      await expect(
        borrowerGateway.connect(borrower).repay(
          {
            targetLoanId: loanId,
            targetRepayAmount: loanInfo.initRepayAmount,
            expectedTransferFee: 0,
            deadline: 0,
            callbackAddr: callbackAddr,
            callbackData: callbackData
          },
          lenderVault.address
        )
      ).to.be.revertedWithCustomError(borrowerGateway, 'DeadlinePassed')

      await expect(
        borrowerGateway.connect(borrower).repay(
          {
            targetLoanId: loanId,
            targetRepayAmount: loanInfo.initRepayAmount,
            expectedTransferFee: 0,
            deadline: MAX_UINT256,
            callbackAddr: callbackAddr,
            callbackData: callbackData
          },
          lenderVault.address
        )
      ).to.emit(borrowerGateway, 'Repaid')

      await wrappedToken.connect(borrower).redeem(borrower.address, borrower.address)

      // check ownership of all NFTs has shifted back to borrower
      const currOwnerFirstNFTIdx1PostRedeem = await myFirstNFT.ownerOf(1)
      const currOwnerFirstNFTIdx2PostRedeem = await myFirstNFT.ownerOf(2)
      const currOwnerSecondNFTIdx1PostRedeem = await mySecondNFT.ownerOf(1)
      const currOwnerSecondNFTIdx2PostRedeem = await mySecondNFT.ownerOf(2)

      expect(currOwnerFirstNFTIdx1PostRedeem).to.equal(borrower.address)
      expect(currOwnerFirstNFTIdx2PostRedeem).to.equal(borrower.address)
      expect(currOwnerSecondNFTIdx1PostRedeem).to.equal(borrower.address)
      expect(currOwnerSecondNFTIdx2PostRedeem).to.equal(borrower.address)

      // check borrower has balance of 0
      const borrowerWrappedTokenBalancePostRedeem = await wrappedToken.balanceOf(borrower.address)
      expect(borrowerWrappedTokenBalancePostRedeem).to.equal(0)

      // check total supply is 0
      const totalSupplyPostRedeem = await wrappedToken.totalSupply()
      expect(totalSupplyPostRedeem).to.equal(0)
    })

    it('Should handle sweeping and redeeming of blocked nfts correctly', async function () {
      const { addressRegistry, borrower, team, erc721Wrapper, myFirstNFT, mySecondNFT } = await setupTest()

      // set token wrapper contract in address registry
      await addressRegistry.connect(team).setWhitelistState([erc721Wrapper.address], 7)

      // whitelist tokens
      await addressRegistry.connect(team).setWhitelistState([myFirstNFT.address, mySecondNFT.address], 6)

      // mint tokens
      await myFirstNFT.connect(team).safeMint(borrower.address, 1)
      await myFirstNFT.connect(team).safeMint(borrower.address, 2)
      await mySecondNFT.connect(team).safeMint(borrower.address, 1)
      await mySecondNFT.connect(team).safeMint(borrower.address, 2)

      // set approval for wrapper contract
      await myFirstNFT.connect(borrower).setApprovalForAll(erc721Wrapper.address, true)
      await mySecondNFT.connect(borrower).setApprovalForAll(erc721Wrapper.address, true)

      // sort ERC721_TOKEN token addresses
      const sortedNFTAddrs = [myFirstNFT.address, mySecondNFT.address].sort((a, b) =>
        ethers.BigNumber.from(a).lte(b) ? -1 : 1
      )

      // create wrapped token
      expect(await erc721Wrapper.numTokensCreated()).to.be.equal(0)
      await addressRegistry.connect(borrower).createWrappedTokenForERC721s(
        [
          { tokenAddr: sortedNFTAddrs[0], tokenIds: [1, 2] },
          { tokenAddr: sortedNFTAddrs[1], tokenIds: [1, 2] }
        ],
        'testName',
        'testSymbol'
      )
      expect(await erc721Wrapper.numTokensCreated()).to.be.equal(1)

      const tokensCreated1 = await erc721Wrapper.tokensCreated()
      const newWrappedTokenAddr1 = tokensCreated1[0]
      const wrappedToken = await ethers.getContractAt('WrappedERC721Impl', newWrappedTokenAddr1)
      const whitelistTokenState = await addressRegistry.whitelistState(newWrappedTokenAddr1)

      // new token should be whitelisted as ERC20_TOKEN
      expect(whitelistTokenState).to.equal(1)

      // check borrower has balance of 1
      const borrowerWrappedTokenBalance = await wrappedToken.balanceOf(borrower.address)

      expect(borrowerWrappedTokenBalance).to.equal(1)

      // check total supply is 1
      const totalSupply = await wrappedToken.totalSupply()

      expect(totalSupply).to.equal(1)

      // check wrapped token name, symbol and decimal overrides
      const wrappedTokenName = await wrappedToken.name()
      const wrappedTokenSymbol = await wrappedToken.symbol()
      const wrappedTokenDecimals = await wrappedToken.decimals()
      expect(wrappedTokenName).to.equal('testName')
      expect(wrappedTokenSymbol).to.equal('testSymbol')
      expect(wrappedTokenDecimals).to.equal(0)

      const wrappedTokensInfo = await wrappedToken.getWrappedTokensInfo()
      expect(wrappedTokensInfo.length).to.equal(2)

      await myFirstNFT.connect(team).toggleBlockTransferTokenId(2)
      await mySecondNFT.connect(team).toggleBlockTransferTokenId(1)

      await wrappedToken.connect(borrower).redeem(borrower.address, borrower.address)

      // check ownership of all unlocked NFTs have shifted back to borrower, but locked NFTs
      const currOwnerFirstNFTIdx1PostRedeem = await myFirstNFT.ownerOf(1)
      const currOwnerFirstNFTIdx2PostRedeem = await myFirstNFT.ownerOf(2)
      const currOwnerSecondNFTIdx1PostRedeem = await mySecondNFT.ownerOf(1)
      const currOwnerSecondNFTIdx2PostRedeem = await mySecondNFT.ownerOf(2)

      expect(currOwnerFirstNFTIdx1PostRedeem).to.equal(borrower.address)
      expect(currOwnerFirstNFTIdx2PostRedeem).to.equal(wrappedToken.address)
      expect(currOwnerSecondNFTIdx1PostRedeem).to.equal(wrappedToken.address)
      expect(currOwnerSecondNFTIdx2PostRedeem).to.equal(borrower.address)

      // check borrower has balance of 0
      const borrowerWrappedTokenBalancePostRedeem = await wrappedToken.balanceOf(borrower.address)
      expect(borrowerWrappedTokenBalancePostRedeem).to.equal(0)

      // check total supply is 0
      const totalSupplyPostRedeem = await wrappedToken.totalSupply()
      expect(totalSupplyPostRedeem).to.equal(0)

      // check stuckToken status
      const stuckTokenStatusFirstNFTIdx1 = await wrappedToken.stuckTokens(myFirstNFT.address, 1)
      const stuckTokenStatusFirstNFTIdx2PreSweep = await wrappedToken.stuckTokens(myFirstNFT.address, 2)
      const stuckTokenStatusSecondNFTIdx1PreSweep = await wrappedToken.stuckTokens(mySecondNFT.address, 1)
      const stuckTokenStatusSecondNFTIdx2 = await wrappedToken.stuckTokens(mySecondNFT.address, 2)

      expect(stuckTokenStatusFirstNFTIdx1).to.be.false
      expect(stuckTokenStatusFirstNFTIdx2PreSweep).to.be.true
      expect(stuckTokenStatusSecondNFTIdx1PreSweep).to.be.true
      expect(stuckTokenStatusSecondNFTIdx2).to.be.false

      // expect sweep to revert if not called by redeemer
      await expect(
        wrappedToken.connect(team).sweepTokensLeftAfterRedeem(myFirstNFT.address, [2])
      ).to.be.revertedWithCustomError(wrappedToken, 'InvalidSender')

      // expect sweep to revert if empty token array
      await expect(
        wrappedToken.connect(borrower).sweepTokensLeftAfterRedeem(myFirstNFT.address, [])
      ).to.be.revertedWithCustomError(wrappedToken, 'InvalidArrayLength')

      // toggle block transfer back for first blocked token
      await myFirstNFT.connect(team).toggleBlockTransferTokenId(2)

      // passing in token Ids that are not stuck should revert
      await expect(
        wrappedToken.connect(borrower).sweepTokensLeftAfterRedeem(myFirstNFT.address, [1, 2])
      ).to.be.revertedWithCustomError(wrappedToken, 'TokenNotStuck')

      // sweep stuck token in first NFT contract
      await wrappedToken.connect(borrower).sweepTokensLeftAfterRedeem(myFirstNFT.address, [2])

      // sweep stuck token should go into the catch statement since still stuck and emit event
      await expect(wrappedToken.connect(borrower).sweepTokensLeftAfterRedeem(mySecondNFT.address, [1]))
        .to.emit(wrappedToken, 'TransferFromWrappedTokenFailed')
        .withArgs(mySecondNFT.address, 1)

      // toggle block transfer back for second blocked token
      await mySecondNFT.connect(team).toggleBlockTransferTokenId(1)
      // sweep stuck token skipping a non-stuck token
      await wrappedToken.connect(borrower).sweepTokensLeftAfterRedeem(mySecondNFT.address, [1])

      const currOwnerFirstNFTIdx2PostSweep = await myFirstNFT.ownerOf(2)
      const currOwnerSecondNFTIdx1PostSweep = await mySecondNFT.ownerOf(1)

      expect(currOwnerFirstNFTIdx2PostSweep).to.equal(borrower.address)
      expect(currOwnerSecondNFTIdx1PostSweep).to.equal(borrower.address)

      // check stuckToken status
      const stuckTokenStatusFirstNFTIdx2PostSweep = await wrappedToken.stuckTokens(myFirstNFT.address, 2)
      const stuckTokenStatusSecondNFTIdx1PostSweep = await wrappedToken.stuckTokens(mySecondNFT.address, 1)

      expect(stuckTokenStatusFirstNFTIdx2PostSweep).to.be.false
      expect(stuckTokenStatusSecondNFTIdx1PostSweep).to.be.false
    })
  })

  describe('ERC20 Wrapper Testing', function () {
    it('Should handle wrapping and redeeming of token basket correctly', async function () {
      const { addressRegistry, borrower, team, usdc, weth, erc20Wrapper } = await setupTest()

      // should revert if not called through address registry
      await expect(
        erc20Wrapper.connect(borrower).createWrappedToken(
          ZERO_ADDRESS,
          [
            { tokenAddr: weth.address, tokenAmount: ONE_WETH },
            { tokenAddr: usdc.address, tokenAmount: ONE_USDC }
          ],
          '',
          ''
        )
      ).to.be.revertedWithCustomError(erc20Wrapper, 'InvalidSender')

      // should revert if wrapper not whitelisted
      await expect(
        addressRegistry.connect(team).createWrappedTokenForERC20s(
          [
            { tokenAddr: weth.address, tokenAmount: ONE_WETH },
            { tokenAddr: usdc.address, tokenAmount: ONE_USDC }
          ],
          '',
          ''
        )
      ).to.be.revertedWithCustomError(erc20Wrapper, 'InvalidAddress')

      // set token wrapper contract in address registry
      await addressRegistry.connect(team).setWhitelistState([erc20Wrapper.address], 8)

      // should revert for non-whitelisted tokens
      await expect(
        addressRegistry.connect(team).createWrappedTokenForERC20s(
          [
            { tokenAddr: team.address, tokenAmount: ONE_WETH },
            { tokenAddr: addressRegistry.address, tokenAmount: ONE_USDC }
          ],
          '',
          ''
        )
      ).to.be.revertedWithCustomError(erc20Wrapper, 'NonWhitelistedToken')

      // should revert if insufficient allowance
      await expect(
        addressRegistry
          .connect(team)
          .createWrappedTokenForERC20s([{ tokenAddr: weth.address, tokenAmount: ONE_WETH }], '', '')
      ).to.be.revertedWith('ERC20: insufficient allowance')

      // mint and approve test tokens
      const wrappedUsdcAmount = ONE_USDC.mul(876)
      const wrappedEthAmount = ONE_WETH.mul(8)
      await usdc.mint(borrower.address, wrappedUsdcAmount)
      await weth.mint(borrower.address, wrappedEthAmount)
      await usdc.connect(borrower).approve(erc20Wrapper.address, MAX_UINT256)
      await weth.connect(borrower).approve(erc20Wrapper.address, MAX_UINT256)

      // sort addresses
      const sortedTokenInfo = [
        { tokenAddr: weth.address, tokenAmount: wrappedEthAmount },
        { tokenAddr: usdc.address, tokenAmount: wrappedUsdcAmount }
      ].sort((a, b) => (ethers.BigNumber.from(a.tokenAddr).lte(b.tokenAddr) ? -1 : 1))

      // should revert with token address array out of order
      await expect(
        addressRegistry.connect(borrower).createWrappedTokenForERC20s(
          [
            { tokenAddr: sortedTokenInfo[1].tokenAddr, tokenAmount: 1 },
            { tokenAddr: sortedTokenInfo[0].tokenAddr, tokenAmount: 1 }
          ],
          '',
          ''
        )
      ).to.be.revertedWithCustomError(erc20Wrapper, 'NonIncreasingTokenAddrs')

      // should revert if any token amount is equal to 0
      await expect(
        addressRegistry.connect(borrower).createWrappedTokenForERC20s(
          [
            { tokenAddr: sortedTokenInfo[1].tokenAddr, tokenAmount: 0 },
            { tokenAddr: sortedTokenInfo[0].tokenAddr, tokenAmount: 1 }
          ],
          '',
          ''
        )
      ).to.be.revertedWithCustomError(erc20Wrapper, 'InvalidSendAmount')
      await expect(
        addressRegistry.connect(borrower).createWrappedTokenForERC20s(
          [
            { tokenAddr: sortedTokenInfo[0].tokenAddr, tokenAmount: 1 },
            { tokenAddr: sortedTokenInfo[1].tokenAddr, tokenAmount: 0 }
          ],
          '',
          ''
        )
      ).to.be.revertedWithCustomError(erc20Wrapper, 'InvalidSendAmount')

      // check that initially no tokens have been created
      expect(await erc20Wrapper.numTokensCreated()).to.be.equal(0)

      // create wrapped token basket
      await addressRegistry.connect(borrower).createWrappedTokenForERC20s(
        [
          {
            tokenAddr: sortedTokenInfo[0].tokenAddr,
            tokenAmount: sortedTokenInfo[0].tokenAmount
          },
          {
            tokenAddr: sortedTokenInfo[1].tokenAddr,
            tokenAmount: sortedTokenInfo[1].tokenAmount
          }
        ],
        'testName',
        'testSymbol'
      )

      // check new token has been created
      expect(await erc20Wrapper.numTokensCreated()).to.be.equal(1)

      const tokensCreated = await erc20Wrapper.tokensCreated()
      const newWrappedTokenAddr = tokensCreated[0]
      const wrappedToken = await ethers.getContractAt('WrappedERC20Impl', newWrappedTokenAddr)
      const whitelistTokenState = await addressRegistry.whitelistState(newWrappedTokenAddr)
      const isIOU = await wrappedToken.isIOU()

      // check name, symbol, and decimal overrides
      const wrappedTokenName = await wrappedToken.name()
      const wrappedTokenSymbol = await wrappedToken.symbol()
      const wrappedTokenDecimals = await wrappedToken.decimals()
      expect(wrappedTokenName).to.equal('testName')
      expect(wrappedTokenSymbol).to.equal('testSymbol')
      expect(wrappedTokenDecimals).to.equal(6)
      expect(whitelistTokenState).to.equal(1)
      expect(isIOU).to.equal(false)

      // check that tokens were stored in instance storage correctly
      const tokenAddrs = await wrappedToken.getWrappedTokensInfo()

      expect(tokenAddrs[0].tokenAddr).to.equal(sortedTokenInfo[0].tokenAddr)
      expect(tokenAddrs[1].tokenAddr).to.equal(sortedTokenInfo[1].tokenAddr)

      // new token should be whitelisted as ERC20_TOKEN
      expect(whitelistTokenState).to.equal(1)

      // check borrower has balance of minimum of two amounts, but no more than 10 ** 6
      const borrowerWrappedTokenBalance = await wrappedToken.balanceOf(borrower.address)
      const wrappedTokenSupplyCap = ethers.BigNumber.from(1000000)
      const minOfWrappedUsdcAndEthAmounts = wrappedUsdcAmount.lt(wrappedEthAmount) ? wrappedUsdcAmount : wrappedEthAmount
      const expectedWrappedTokenBalance = minOfWrappedUsdcAndEthAmounts.lt(wrappedTokenSupplyCap)
        ? minOfWrappedUsdcAndEthAmounts
        : wrappedTokenSupplyCap
      expect(borrowerWrappedTokenBalance).to.equal(expectedWrappedTokenBalance)

      // check total supply
      const totalSupply = await wrappedToken.totalSupply()
      expect(totalSupply).to.equal(expectedWrappedTokenBalance)

      // check ownership of all tokens has shifted to new wrapped token
      const usdcBalanceOfWrappedToken = await usdc.balanceOf(wrappedToken.address)
      const wethBalanceOfWrappedToken = await weth.balanceOf(wrappedToken.address)

      expect(usdcBalanceOfWrappedToken).to.equal(wrappedUsdcAmount)
      expect(wethBalanceOfWrappedToken).to.equal(wrappedEthAmount)

      // should revert if redeem more than balance
      await expect(
        wrappedToken.connect(borrower).redeem(borrower.address, borrower.address, borrowerWrappedTokenBalance.add(1))
      ).to.be.revertedWith('ERC20: burn amount exceeds balance')
      await expect(wrappedToken.connect(team).redeem(team.address, team.address, 0)).to.be.revertedWithCustomError(
        wrappedToken,
        'InvalidAmount'
      )
      await expect(
        wrappedToken.connect(team).redeem(borrower.address, team.address, borrowerWrappedTokenBalance)
      ).to.be.revertedWith('ERC20: insufficient allowance')

      // approve 3rd party to redeem
      await wrappedToken.connect(borrower).approve(team.address, totalSupply.div(2))

      // redeem half the balance
      await wrappedToken.connect(team).redeem(borrower.address, team.address, totalSupply.div(2))

      // check half of supply is burned
      const postPartialRedeemTotalSupply = await wrappedToken.totalSupply()
      expect(postPartialRedeemTotalSupply).to.equal(totalSupply.div(2))

      // check balance of borrower is half of original
      const postPartialRedeemBorrowerBalance = await wrappedToken.balanceOf(borrower.address)
      expect(postPartialRedeemBorrowerBalance).to.equal(borrowerWrappedTokenBalance.div(2))

      const postRedeemUsdcBalance = await usdc.balanceOf(team.address)
      const postRedeemWethBalance = await weth.balanceOf(team.address)

      expect(postRedeemUsdcBalance).to.equal(usdcBalanceOfWrappedToken.div(2))
      expect(postRedeemWethBalance).to.equal(wethBalanceOfWrappedToken.div(2))

      // redeem remaining balance
      await wrappedToken.connect(borrower).redeem(borrower.address, borrower.address, totalSupply.div(2))

      // check total supply is 0
      const postFullRedeemTotalSupply = await wrappedToken.totalSupply()
      expect(postFullRedeemTotalSupply).to.equal(0)

      // check balance of borrower is 0
      const postFullRedeemBorrowerBalance = await wrappedToken.balanceOf(borrower.address)
      expect(postFullRedeemBorrowerBalance).to.equal(0)

      // create wrapped placeholder token basket
      await addressRegistry.connect(borrower).createWrappedTokenForERC20s([], 'testPlaceholderName', 'testPlaceholderSymbol')

      // check new token has been created
      expect(await erc20Wrapper.numTokensCreated()).to.be.equal(2)
      const tokensCreated2 = await erc20Wrapper.tokensCreated()
      const newPlaceholderWrappedTokenAddr = tokensCreated2[1]
      const wrappedPlaceholderToken = await ethers.getContractAt('WrappedERC20Impl', newPlaceholderWrappedTokenAddr)
      const whitelistPlaceholderTokenState = await addressRegistry.whitelistState(newPlaceholderWrappedTokenAddr)

      // check name, symbol, and decimal overrides
      const wrappedPlaceholderTokenName = await wrappedPlaceholderToken.name()
      const wrappedPlaceholderTokenSymbol = await wrappedPlaceholderToken.symbol()
      const wrappedPlaceholderTokenDecimals = await wrappedPlaceholderToken.decimals()
      expect(wrappedPlaceholderTokenName).to.equal('testPlaceholderName')
      expect(wrappedPlaceholderTokenSymbol).to.equal('testPlaceholderSymbol')
      expect(wrappedPlaceholderTokenDecimals).to.equal(6)
      expect(whitelistPlaceholderTokenState).to.equal(1)
      expect(await wrappedPlaceholderToken.isIOU()).to.equal(true)

      const totalPlaceHolderSupply = await wrappedPlaceholderToken.totalSupply()
      expect(totalPlaceHolderSupply).to.equal(10 ** 6)
    })
  })

  describe('Edge Case Testing', function () {
    it('Should handle case correctly where borrower partially repays "almost" full loan amount', async function () {
      const { addressRegistry, borrowerGateway, quoteHandler, lender, borrower, team, usdc, lenderVault } = await setupTest()

      // deploy & whitelist test token
      const MyERC20 = await ethers.getContractFactory('MyERC20')
      const collToken = await MyERC20.deploy('COLL', 'COLL', 6)
      await collToken.deployed()
      await addressRegistry.connect(team).setWhitelistState([collToken.address], 1)

      // lenderVault owner deposits usdc
      await usdc.mint(lenderVault.address, ONE_USDC.mul(1000000000))

      // lenderVault owner gives quote
      const blocknum = await ethers.provider.getBlockNumber()
      const timestamp = (await ethers.provider.getBlock(blocknum)).timestamp
      let quoteTuples = [
        {
          loanPerCollUnitOrLtv: ONE_USDC.mul(1000000),
          interestRatePctInBase: 0,
          upfrontFeePctInBase: 0,
          tenor: ONE_DAY.mul(90)
        }
      ]
      let onChainQuote = {
        generalQuoteInfo: {
          collToken: collToken.address,
          loanToken: usdc.address,
          oracleAddr: ZERO_ADDRESS,
          minLoan: 0,
          maxLoan: MAX_UINT256,
          validUntil: timestamp + 60,
          earliestRepayTenor: 0,
          borrowerCompartmentImplementation: ZERO_ADDRESS,
          isSingleUse: false,
          whitelistAddr: ZERO_ADDRESS,
          isWhitelistAddrSingleBorrower: false
        },
        quoteTuples: quoteTuples,
        salt: ZERO_BYTES32
      }

      await expect(quoteHandler.connect(lender).addOnChainQuote(lenderVault.address, onChainQuote)).to.emit(
        quoteHandler,
        'OnChainQuoteAdded'
      )

      // prepare borrow params
      const collTokenSendAmount = ONE_USDC.mul(1000)
      const expectedTransferFee = 0
      const quoteTupleIdx = 0
      const callbackAddr = ZERO_ADDRESS
      const callbackData = ZERO_BYTES32
      const borrowInstructions = {
        collSendAmount: collTokenSendAmount,
        expectedTransferFee,
        deadline: MAX_UINT256,
        minLoanAmount: 0,
        callbackAddr,
        callbackData
      }
      // mint coll tokens, approve gateway and execute quote
      await collToken.mint(borrower.address, collTokenSendAmount)
      await collToken.connect(borrower).approve(borrowerGateway.address, MAX_UINT256)
      await borrowerGateway
        .connect(borrower)
        .borrowWithOnChainQuote(lenderVault.address, borrowInstructions, onChainQuote, quoteTupleIdx)

      // approve loan token
      await usdc.connect(borrower).approve(borrowerGateway.address, MAX_UINT256)

      // check amountReclaimedSoFar on loan pre repay
      let loan = await lenderVault.loan(0)
      expect(loan.amountReclaimedSoFar).to.be.equal(0)

      // do partial repay of close to full loan amount
      const repayAmount1 = ONE_USDC.mul(1000000000).sub(999999)
      await borrowerGateway.connect(borrower).repay(
        {
          targetLoanId: 0,
          targetRepayAmount: repayAmount1,
          expectedTransferFee: 0,
          deadline: MAX_UINT256,
          callbackAddr: callbackAddr,
          callbackData: callbackData
        },
        lenderVault.address
      )

      // check amountReclaimedSoFar on loan after 1st repay
      loan = await lenderVault.loan(0)
      expect(loan.amountReclaimedSoFar).to.be.equal(999999999)

      // do partial repay of close to full loan amount
      const repayAmount2 = 999999
      await borrowerGateway.connect(borrower).repay(
        {
          targetLoanId: 0,
          targetRepayAmount: repayAmount2,
          expectedTransferFee: 0,
          deadline: MAX_UINT256,
          callbackAddr: callbackAddr,
          callbackData: callbackData
        },
        lenderVault.address
      )

      // check amountReclaimedSoFar on loan after final repay
      loan = await lenderVault.loan(0)
      expect(loan.amountReclaimedSoFar).to.be.equal(1000000000)
    })

    it('Should handle repayment amount calculation with potential rounding error correctly', async function () {
      const { addressRegistry, borrowerGateway, quoteHandler, team, lender, borrower, lenderVault } = await setupTest()

      // test tokens
      const MyERC20 = await ethers.getContractFactory('MyERC20')
      const collToken = await MyERC20.deploy('COLL', 'COLL', 6)
      await collToken.deployed()
      const loanToken = await MyERC20.deploy('LOAN', 'LOAN', 0)
      await loanToken.deployed()
      await addressRegistry.connect(team).setWhitelistState([collToken.address, loanToken.address], 1)

      // lenderVault owner deposits usdc
      await loanToken.mint(lenderVault.address, MAX_UINT256)

      // lenderVault owner gives quote
      const blocknum = await ethers.provider.getBlockNumber()
      const timestamp = (await ethers.provider.getBlock(blocknum)).timestamp
      let quoteTuples = [
        {
          loanPerCollUnitOrLtv: 10,
          interestRatePctInBase: BASE.mul(30).div(100),
          upfrontFeePctInBase: 0,
          tenor: ONE_DAY.mul(90)
        }
      ]
      let onChainQuote = {
        generalQuoteInfo: {
          collToken: collToken.address,
          loanToken: loanToken.address,
          oracleAddr: ZERO_ADDRESS,
          minLoan: 0,
          maxLoan: MAX_UINT256,
          validUntil: timestamp + 60,
          earliestRepayTenor: 0,
          borrowerCompartmentImplementation: ZERO_ADDRESS,
          isSingleUse: false,
          whitelistAddr: ZERO_ADDRESS,
          isWhitelistAddrSingleBorrower: false
        },
        quoteTuples: quoteTuples,
        salt: ZERO_BYTES32
      }

      await expect(quoteHandler.connect(lender).addOnChainQuote(lenderVault.address, onChainQuote)).to.emit(
        quoteHandler,
        'OnChainQuoteAdded'
      )

      // prepare borrow params
      const collTokenSendAmount = 692308
      const quoteTupleIdx = 0
      const borrowInstructions = {
        collSendAmount: collTokenSendAmount,
        expectedTransferFee: 0,
        deadline: MAX_UINT256,
        minLoanAmount: 0,
        callbackAddr: ZERO_ADDRESS,
        callbackData: ZERO_BYTES32
      }
      // mint coll tokens, approve gateway and execute quote
      await collToken.mint(borrower.address, collTokenSendAmount)
      await collToken.connect(borrower).approve(borrowerGateway.address, MAX_UINT256)
      await borrowerGateway
        .connect(borrower)
        .borrowWithOnChainQuote(lenderVault.address, borrowInstructions, onChainQuote, quoteTupleIdx)

      // get loan info
      const loan = await lenderVault.loan(0)
      expect(loan.initLoanAmount).to.be.equal(6)
      expect(loan.initRepayAmount).to.be.equal(9)
    })

    describe('Swap Testing (Edge Case for Loans with upfrontfee=100% and tenor=0)', function () {
      it('Should handle on-chain swap quotes correctly (1/2)', async function () {
        const { borrowerGateway, quoteHandler, lender, borrower, usdc, weth, lenderVault } = await setupTest()

        // lenderVault owner deposits usdc
        await usdc.connect(lender).transfer(lenderVault.address, ONE_USDC.mul(100000))

        // lenderVault owner gives quote
        const blocknum = await ethers.provider.getBlockNumber()
        const timestamp = (await ethers.provider.getBlock(blocknum)).timestamp
        const buyPricePerCollToken = ONE_USDC.mul(1869)
        let quoteTuples = [
          {
            loanPerCollUnitOrLtv: buyPricePerCollToken,
            interestRatePctInBase: 0,
            upfrontFeePctInBase: BASE,
            tenor: 0
          }
        ]
        let onChainQuote = {
          generalQuoteInfo: {
            collToken: weth.address,
            loanToken: usdc.address,
            oracleAddr: ZERO_ADDRESS,
            minLoan: ONE_USDC.mul(1000),
            maxLoan: MAX_UINT256,
            validUntil: timestamp + 60,
            earliestRepayTenor: 0,
            borrowerCompartmentImplementation: ZERO_ADDRESS,
            isSingleUse: false,
            whitelistAddr: ZERO_ADDRESS,
            isWhitelistAddrSingleBorrower: false
          },
          quoteTuples: quoteTuples,
          salt: ZERO_BYTES32
        }

        await expect(quoteHandler.connect(lender).addOnChainQuote(lenderVault.address, onChainQuote)).to.emit(
          quoteHandler,
          'OnChainQuoteAdded'
        )

        // check balance pre borrow
        const borrowerWethBalPre = await weth.balanceOf(borrower.address)
        const borrowerUsdcBalPre = await usdc.balanceOf(borrower.address)
        const vaultWethBalPre = await weth.balanceOf(lenderVault.address)
        const vaultUsdcBalPre = await usdc.balanceOf(lenderVault.address)
        const numLoansPre = await lenderVault.totalNumLoans()
        const lockedAmountsWethPre = await lenderVault.lockedAmounts(weth.address)
        const lockedAmountsUsdcPre = await lenderVault.lockedAmounts(usdc.address)

        // borrower approves gateway and executes quote
        await weth.connect(borrower).approve(borrowerGateway.address, MAX_UINT256)
        const sellAmountOfCollToken = ONE_WETH
        const expectedTransferFee = 0
        const quoteTupleIdx = 0
        const callbackAddr = ZERO_ADDRESS
        const callbackData = ZERO_BYTES32
        const borrowInstructions = {
          collSendAmount: sellAmountOfCollToken,
          expectedTransferFee,
          deadline: MAX_UINT256,
          minLoanAmount: 0,
          callbackAddr,
          callbackData
        }
        await borrowerGateway
          .connect(borrower)
          .borrowWithOnChainQuote(lenderVault.address, borrowInstructions, onChainQuote, quoteTupleIdx)
        const borrowerWethBalPost = await weth.balanceOf(borrower.address)
        const borrowerUsdcBalPost = await usdc.balanceOf(borrower.address)
        const vaultWethBalPost = await weth.balanceOf(lenderVault.address)
        const vaultUsdcBalPost = await usdc.balanceOf(lenderVault.address)
        const numLoansPost = await lenderVault.totalNumLoans()
        const lockedAmountsWethPost = await lenderVault.lockedAmounts(weth.address)
        const lockedAmountsUsdcPost = await lenderVault.lockedAmounts(usdc.address)

        // check balance post borrow
        expect(borrowerWethBalPre.sub(borrowerWethBalPost)).to.equal(vaultWethBalPost.sub(vaultWethBalPre))
        expect(vaultWethBalPost.sub(vaultWethBalPre)).to.equal(sellAmountOfCollToken)
        expect(borrowerUsdcBalPost.sub(borrowerUsdcBalPre)).to.equal(vaultUsdcBalPre.sub(vaultUsdcBalPost))
        expect(borrowerUsdcBalPost.sub(borrowerUsdcBalPre)).to.equal(
          buyPricePerCollToken.mul(sellAmountOfCollToken).div(ONE_WETH)
        )

        // check no change in locked amounts
        expect(lockedAmountsWethPost).to.equal(lockedAmountsWethPre)
        expect(lockedAmountsWethPost).to.equal(0)
        expect(lockedAmountsUsdcPost).to.equal(lockedAmountsUsdcPre)
        expect(lockedAmountsUsdcPost).to.equal(0)

        // check no loan was pushed
        expect(numLoansPost).to.equal(numLoansPre)
        expect(numLoansPost).to.equal(0)

        // check no repay possible
        await expect(
          borrowerGateway.connect(borrower).repay(
            {
              targetLoanId: 0,
              targetRepayAmount: buyPricePerCollToken,
              expectedTransferFee: 0,
              deadline: MAX_UINT256,
              callbackAddr: callbackAddr,
              callbackData: callbackData
            },
            lenderVault.address
          )
        ).to.be.revertedWithCustomError(lenderVault, 'InvalidArrayIndex')

        // check lender can unlock swapped amount (=upfront fee) immediately
        const userWethBalPreWithdraw = await weth.balanceOf(lender.address)
        const vaultWethBalPreWithdraw = await weth.balanceOf(lenderVault.address)
        await lenderVault.connect(lender).withdraw(weth.address, sellAmountOfCollToken)
        const userWethBalPostWithdraw = await weth.balanceOf(lender.address)
        const vaultWethBalPostWithdraw = await weth.balanceOf(lenderVault.address)
        expect(userWethBalPostWithdraw.sub(userWethBalPreWithdraw)).to.be.equal(
          vaultWethBalPreWithdraw.sub(vaultWethBalPostWithdraw)
        )
        expect(userWethBalPostWithdraw.sub(userWethBalPreWithdraw)).to.be.equal(sellAmountOfCollToken)
      })

      it('Should handle on-chain swap quotes correctly (2/2)', async function () {
        const { borrowerGateway, addressRegistry, quoteHandler, lender, borrower, team, usdc, weth, lenderVault } =
          await setupTest()

        // lenderVault owner deposits usdc
        await usdc.connect(lender).transfer(lenderVault.address, ONE_USDC.mul(100000))

        // lenderVault owner gives quote
        const blocknum = await ethers.provider.getBlockNumber()
        const timestamp = (await ethers.provider.getBlock(blocknum)).timestamp
        const buyPricePerCollToken = ONE_USDC.mul(1869)
        let quoteTuples = [
          {
            loanPerCollUnitOrLtv: buyPricePerCollToken,
            interestRatePctInBase: 0,
            upfrontFeePctInBase: BASE,
            tenor: 0
          }
        ]
        let onChainQuote = {
          generalQuoteInfo: {
            collToken: weth.address,
            loanToken: usdc.address,
            oracleAddr: ZERO_ADDRESS,
            minLoan: ONE_USDC.mul(1000),
            maxLoan: MAX_UINT256,
            validUntil: timestamp + 60,
            earliestRepayTenor: 0,
            borrowerCompartmentImplementation: ZERO_ADDRESS,
            isSingleUse: false,
            whitelistAddr: ZERO_ADDRESS,
            isWhitelistAddrSingleBorrower: false
          },
          quoteTuples: quoteTuples,
          salt: ZERO_BYTES32
        }

        // should revert with bad swap on-chain quote (tenor != 0)
        onChainQuote.quoteTuples[0].tenor = 1
        await expect(
          quoteHandler.connect(lender).addOnChainQuote(lenderVault.address, onChainQuote)
        ).to.be.revertedWithCustomError(quoteHandler, 'InvalidQuote')

        // should revert with bad swap on-chain quote (earliest repay != 0)
        onChainQuote.quoteTuples[0].tenor = 0
        onChainQuote.generalQuoteInfo.earliestRepayTenor = 1
        await expect(
          quoteHandler.connect(lender).addOnChainQuote(lenderVault.address, onChainQuote)
        ).to.be.revertedWithCustomError(quoteHandler, 'InvalidQuote')

        // should revert with bad swap on-chain quote (tenor and earliest repay != 0)
        onChainQuote.quoteTuples[0].tenor = 1
        onChainQuote.generalQuoteInfo.earliestRepayTenor = 1
        await expect(
          quoteHandler.connect(lender).addOnChainQuote(lenderVault.address, onChainQuote)
        ).to.be.revertedWithCustomError(quoteHandler, 'InvalidQuote')

        // should revert with bad swap on-chain quote (upfrontfee < 100%)
        onChainQuote.quoteTuples[0].tenor = 0
        onChainQuote.generalQuoteInfo.earliestRepayTenor = 0
        onChainQuote.quoteTuples[0].upfrontFeePctInBase = BASE.mul(0)
        await expect(
          quoteHandler.connect(lender).addOnChainQuote(lenderVault.address, onChainQuote)
        ).to.be.revertedWithCustomError(quoteHandler, 'InvalidQuote')

        // should revert with bad swap on-chain quote (upfrontfee < 100%)
        onChainQuote.quoteTuples[0].tenor = 0
        onChainQuote.generalQuoteInfo.earliestRepayTenor = 0
        onChainQuote.quoteTuples[0].upfrontFeePctInBase = BASE.div(10)
        await expect(
          quoteHandler.connect(lender).addOnChainQuote(lenderVault.address, onChainQuote)
        ).to.be.revertedWithCustomError(quoteHandler, 'InvalidQuote')

        // should revert with bad swap on-chain quote (upfrontfee > 100%)
        onChainQuote.quoteTuples[0].tenor = 0
        onChainQuote.generalQuoteInfo.earliestRepayTenor = 0
        onChainQuote.quoteTuples[0].upfrontFeePctInBase = BASE.add(1)
        await expect(
          quoteHandler.connect(lender).addOnChainQuote(lenderVault.address, onChainQuote)
        ).to.be.revertedWithCustomError(quoteHandler, 'InvalidQuote')

        // should revert with bad swap on-chain quote (compartment address != 0x)
        onChainQuote.quoteTuples[0].tenor = 0
        onChainQuote.generalQuoteInfo.earliestRepayTenor = 0
        onChainQuote.quoteTuples[0].upfrontFeePctInBase = BASE
        onChainQuote.generalQuoteInfo.borrowerCompartmentImplementation = team.address
        // set dummy compartment to test revert when trying to add swap-quote with compartment
        await addressRegistry.connect(team).setWhitelistState([team.address], 3)
        await addressRegistry.connect(team).setAllowedTokensForCompartment(team.address, [weth.address], true)
        await expect(
          quoteHandler.connect(lender).addOnChainQuote(lenderVault.address, onChainQuote)
        ).to.be.revertedWithCustomError(quoteHandler, 'InvalidQuote')
        await addressRegistry.connect(team).setWhitelistState([team.address], 0)
        await addressRegistry.connect(team).setAllowedTokensForCompartment(team.address, [weth.address], false)

        // should revert if trying to add "mixed" quote tuples, where some correspond to loans and some to swaps
        // with potentially incompatible compartment requirements
        onChainQuote.quoteTuples[0].tenor = 0
        onChainQuote.generalQuoteInfo.earliestRepayTenor = 0
        onChainQuote.quoteTuples[0].upfrontFeePctInBase = BASE
        onChainQuote.generalQuoteInfo.borrowerCompartmentImplementation = ZERO_ADDRESS
        onChainQuote.quoteTuples.push({
          loanPerCollUnitOrLtv: buyPricePerCollToken,
          interestRatePctInBase: 0,
          upfrontFeePctInBase: BASE.sub(1),
          tenor: Number(ONE_DAY.toString())
        })
        await expect(
          quoteHandler.connect(lender).addOnChainQuote(lenderVault.address, onChainQuote)
        ).to.be.revertedWithCustomError(quoteHandler, 'InvalidQuote')

        // should revert if trying to add multiple swap quotes (no need to have multiple
        // swap quotes with different prices because takers would always take the cheaper one)
        onChainQuote.quoteTuples.pop()
        onChainQuote.quoteTuples[0].tenor = 0
        onChainQuote.generalQuoteInfo.earliestRepayTenor = 0
        onChainQuote.quoteTuples[0].upfrontFeePctInBase = BASE
        onChainQuote.generalQuoteInfo.borrowerCompartmentImplementation = ZERO_ADDRESS
        onChainQuote.quoteTuples.push({
          loanPerCollUnitOrLtv: buyPricePerCollToken.sub(1),
          interestRatePctInBase: 0,
          upfrontFeePctInBase: BASE,
          tenor: 0
        })
        await expect(
          quoteHandler.connect(lender).addOnChainQuote(lenderVault.address, onChainQuote)
        ).to.be.revertedWithCustomError(quoteHandler, 'InvalidQuote')

        // should pass with valid swap on-chain quote
        onChainQuote.quoteTuples.pop()
        onChainQuote.quoteTuples[0].tenor = 0
        onChainQuote.generalQuoteInfo.earliestRepayTenor = 0
        onChainQuote.quoteTuples[0].upfrontFeePctInBase = BASE
        onChainQuote.generalQuoteInfo.borrowerCompartmentImplementation = ZERO_ADDRESS
        await quoteHandler.connect(lender).addOnChainQuote(lenderVault.address, onChainQuote)
        await weth.connect(borrower).approve(borrowerGateway.address, MAX_UINT256)
        const sellAmountOfCollToken = ONE_WETH
        const expectedTransferFee = 0
        const quoteTupleIdx = 0
        const callbackAddr = ZERO_ADDRESS
        const callbackData = ZERO_BYTES32
        const borrowInstructions = {
          collSendAmount: sellAmountOfCollToken,
          expectedTransferFee,
          deadline: MAX_UINT256,
          minLoanAmount: 0,
          callbackAddr,
          callbackData
        }
        await expect(
          borrowerGateway
            .connect(borrower)
            .borrowWithOnChainQuote(lenderVault.address, borrowInstructions, onChainQuote, quoteTupleIdx)
        ).to.emit(lenderVault, 'QuoteProcessed')
      })

      it('Should handle off-chain swap quotes correctly (1/2)', async function () {
<<<<<<< HEAD
        const { borrowerGateway, lender, signer, borrower, usdc, weth, lenderVault } = await setupTest()
=======
        const { borrowerGateway, lender, signer, borrower, usdc, weth, lenderVault, quoteHandler } = await setupTest()
>>>>>>> b47eac1d

        // lenderVault owner deposits usdc
        await usdc.connect(lender).transfer(lenderVault.address, ONE_USDC.mul(100000))

        // lender produces template off-chain quote (incl swap quote tuples)
        const { offChainQuote, quoteTuples, quoteTuplesTree } = await generateOffChainQuote({
          lenderVault,
          lender,
          signer,
          whitelistAuthority: ZERO_ADDRESS,
          weth,
          usdc
        })

        // borrower approves gateway and executes quote
        await weth.connect(borrower).approve(borrowerGateway.address, MAX_UINT256)
        const collSendAmount = ONE_WETH
        const expectedTransferFee = 0
        const callbackAddr = ZERO_ADDRESS
        const callbackData = ZERO_BYTES32
        const borrowInstructions = {
          collSendAmount,
          expectedTransferFee,
          deadline: MAX_UINT256,
          minLoanAmount: 0,
          callbackAddr,
          callbackData
        }

        // borrower obtains proof for invalid quote tuple (tuple idx 2 has upfrontfee = 100% but tenor != 0)
        let quoteTupleIdx = 2
        let selectedQuoteTuple = quoteTuples[quoteTupleIdx]
        let proof = quoteTuplesTree.getProof(quoteTupleIdx)
        // should revert with invalid quote
        await expect(
          borrowerGateway
            .connect(borrower)
            .borrowWithOffChainQuote(lenderVault.address, borrowInstructions, offChainQuote, selectedQuoteTuple, proof)
        ).to.be.revertedWithCustomError(lenderVault, 'InvalidSwap')

        // borrower obtains proof for another invalid quote tuple (tuple idx 3 has upfrontfee < 100% but tenor = 0)
        quoteTupleIdx = 3
        selectedQuoteTuple = quoteTuples[quoteTupleIdx]
        proof = quoteTuplesTree.getProof(quoteTupleIdx)
        // should revert with invalid quote
        await expect(
          borrowerGateway
            .connect(borrower)
            .borrowWithOffChainQuote(lenderVault.address, borrowInstructions, offChainQuote, selectedQuoteTuple, proof)
        ).to.be.revertedWithCustomError(lenderVault, 'InvalidEarliestRepay')

        // borrower obtains proof for valid quote tuple (upfront fee = 100% and tenor = 0 and earliest repay = 0)
        quoteTupleIdx = 4
        selectedQuoteTuple = quoteTuples[quoteTupleIdx]
        proof = quoteTuplesTree.getProof(quoteTupleIdx)
        await expect(
          borrowerGateway
            .connect(borrower)
            .borrowWithOffChainQuote(lenderVault.address, borrowInstructions, offChainQuote, selectedQuoteTuple, proof)
        ).to.emit(lenderVault, 'QuoteProcessed')

        // borrower obtains proof for invalid quote tuple (tuple idx 5 has upfrontfee > 100%)
        quoteTupleIdx = 5
        selectedQuoteTuple = quoteTuples[quoteTupleIdx]
        proof = quoteTuplesTree.getProof(quoteTupleIdx)
        // should revert with invalid quote
        await expect(
          borrowerGateway
            .connect(borrower)
            .borrowWithOffChainQuote(lenderVault.address, borrowInstructions, offChainQuote, selectedQuoteTuple, proof)
        ).to.be.revertedWithCustomError(lenderVault, 'InsufficientSendAmount')
      })

      it('Should handle off-chain swap quotes correctly (2/2)', async function () {
        const { borrowerGateway, lender, signer, borrower, usdc, weth, lenderVault } = await setupTest()

        // lenderVault owner deposits usdc
        await usdc.connect(lender).transfer(lenderVault.address, ONE_USDC.mul(100000))

        // lender produces quote with earliest repay != 0
        const { offChainQuote, quoteTuples, quoteTuplesTree } = await generateOffChainQuote({
          lenderVault,
          lender,
          signer,
          whitelistAuthority: ZERO_ADDRESS,
          weth,
          usdc,
          earliestRepayTenor: 1
        })

        // borrower approves gateway and executes quote
        await weth.connect(borrower).approve(borrowerGateway.address, MAX_UINT256)
        const collSendAmount = ONE_WETH
        const expectedTransferFee = 0
        const callbackAddr = ZERO_ADDRESS
        const callbackData = ZERO_BYTES32
        const borrowInstructions = {
          collSendAmount,
          expectedTransferFee,
          deadline: MAX_UINT256,
          minLoanAmount: 0,
          callbackAddr,
          callbackData
        }
        // borrower obtains proof for invalid quote tuple (tuple idx 2 has upfrontfee = 100% but tenor != 0 and earliestRepayTenor != 0)
        let quoteTupleIdx = 2
        let selectedQuoteTuple = quoteTuples[quoteTupleIdx]
        let proof = quoteTuplesTree.getProof(quoteTupleIdx)
        // should revert with invalid quote
        await expect(
          borrowerGateway
            .connect(borrower)
            .borrowWithOffChainQuote(lenderVault.address, borrowInstructions, offChainQuote, selectedQuoteTuple, proof)
        ).to.be.revertedWithCustomError(lenderVault, 'InvalidSwap')

        // borrower obtains proof for another invalid quote tuple (tuple idx 3 has upfrontfee < 100% but tenor = 0 and earliestRepayTenor != 0)
        quoteTupleIdx = 3
        selectedQuoteTuple = quoteTuples[quoteTupleIdx]
        proof = quoteTuplesTree.getProof(quoteTupleIdx)
        // should revert with invalid quote
        await expect(
          borrowerGateway
            .connect(borrower)
            .borrowWithOffChainQuote(lenderVault.address, borrowInstructions, offChainQuote, selectedQuoteTuple, proof)
        ).to.be.revertedWithCustomError(lenderVault, 'InvalidEarliestRepay')
      })
    })

    it('It should handle potential compartment callback reentrancy on withdraw correctly', async function () {
      const { quoteHandler, addressRegistry, borrowerGateway, lender, borrower, team, usdc, weth, lenderVault } =
        await setupTest()

      // lenderVault owner deposits usdc
      await usdc.connect(lender).transfer(lenderVault.address, ONE_USDC.mul(100000))

      // step 1: lender owner gives regular quote
      const loanPerCollUnit = ONE_USDC.mul(1000)
      let quoteTuples1 = [
        {
          loanPerCollUnitOrLtv: loanPerCollUnit,
          interestRatePctInBase: 0,
          upfrontFeePctInBase: 0,
          tenor: ONE_DAY.mul(30)
        }
      ]
      let onChainQuote1 = {
        generalQuoteInfo: {
          collToken: weth.address,
          loanToken: usdc.address,
          oracleAddr: ZERO_ADDRESS,
          minLoan: 0,
          maxLoan: MAX_UINT256,
          validUntil: MAX_UINT256,
          earliestRepayTenor: 0,
          borrowerCompartmentImplementation: ZERO_ADDRESS,
          isSingleUse: false,
          whitelistAddr: ZERO_ADDRESS,
          isWhitelistAddrSingleBorrower: false
        },
        quoteTuples: quoteTuples1,
        salt: ZERO_BYTES32
      }

      await expect(quoteHandler.connect(lender).addOnChainQuote(lenderVault.address, onChainQuote1)).to.emit(
        quoteHandler,
        'OnChainQuoteAdded'
      )

      // step 2: borrower approves gateway and executes quote
      await weth.connect(borrower).approve(borrowerGateway.address, MAX_UINT256)

      const collSendAmount1 = ONE_WETH
      const quoteTupleIdx1 = 0
      const borrowInstructions1 = {
        collSendAmount: collSendAmount1,
        expectedTransferFee: 0,
        deadline: MAX_UINT256,
        minLoanAmount: 0,
        callbackAddr: ZERO_ADDRESS,
        callbackData: ZERO_BYTES32
      }
      await borrowerGateway
        .connect(borrower)
        .borrowWithOnChainQuote(lenderVault.address, borrowInstructions1, onChainQuote1, quoteTupleIdx1)

      // step 3: deploy malicious owner callback contract
      const MaliciousOwnerContract = await ethers.getContractFactory('MaliciousOwnerContract')
      MaliciousOwnerContract.connect(lender)
      const maliciousOwnerContract = await MaliciousOwnerContract.deploy()
      await maliciousOwnerContract.deployed()
      await weth.connect(lender).mint(lenderVault.address, ONE_WETH) // mint some coll token to vault to process quote

      // step 4: malicious compartment is added to the system
      const MaliciousCompartment = await ethers.getContractFactory('MaliciousCompartment')
      MaliciousCompartment.connect(lender)
      const maliciousCompartment = await MaliciousCompartment.deploy(weth.address, maliciousOwnerContract.address)
      await maliciousCompartment.deployed()
      await addressRegistry.connect(team).setWhitelistState([maliciousCompartment.address], 3)
      await addressRegistry.connect(team).setAllowedTokensForCompartment(maliciousCompartment.address, [usdc.address], true)

      // step 4: lender quotes with malicious compartment
      const loanPerCollUnit2 = ONE_WETH
      let quoteTuples2 = [
        {
          loanPerCollUnitOrLtv: loanPerCollUnit2,
          interestRatePctInBase: 0,
          upfrontFeePctInBase: 0,
          tenor: ONE_DAY.mul(30)
        }
      ]
      let onChainQuote2 = {
        generalQuoteInfo: {
          collToken: usdc.address,
          loanToken: weth.address,
          oracleAddr: ZERO_ADDRESS,
          minLoan: 0,
          maxLoan: MAX_UINT256,
          validUntil: MAX_UINT256,
          earliestRepayTenor: 0,
          borrowerCompartmentImplementation: maliciousCompartment.address,
          isSingleUse: false,
          whitelistAddr: ZERO_ADDRESS,
          isWhitelistAddrSingleBorrower: false
        },
        quoteTuples: quoteTuples2,
        salt: ZERO_BYTES32
      }

      await expect(quoteHandler.connect(lender).addOnChainQuote(lenderVault.address, onChainQuote2)).to.emit(
        quoteHandler,
        'OnChainQuoteAdded'
      )

      // step 5: lender transfers vault ownership to malicious callback contract that gets called on
      // compartment initialize
      await lenderVault.connect(lender).transferOwnership(maliciousOwnerContract.address)
      await maliciousOwnerContract.connect(lender).claimVaultOwnership(lenderVault.address)
      expect(await lenderVault.owner()).to.be.equal(maliciousOwnerContract.address)

      // step 6: lender consumes own quote with malicious compartment
      await usdc.connect(lender).mint(lender.address, ONE_USDC)
      await usdc.connect(lender).approve(borrowerGateway.address, MAX_UINT256)
      const collSendAmount2 = ONE_USDC
      const quoteTupleIdx2 = 0
      const borrowInstructions2 = {
        collSendAmount: collSendAmount2,
        expectedTransferFee: 0,
        deadline: MAX_UINT256,
        minLoanAmount: 0,
        callbackAddr: ZERO_ADDRESS,
        callbackData: ZERO_BYTES32
      }
      await expect(
        borrowerGateway
          .connect(lender)
          .borrowWithOnChainQuote(lenderVault.address, borrowInstructions2, onChainQuote2, quoteTupleIdx2)
      ).to.be.revertedWithCustomError(lenderVault, 'InsufficientVaultFunds')

      // check locked amounts and balances
      const vaultLockedWeth = await lenderVault.lockedAmounts(weth.address)
      const vaultBalWeth = await weth.balanceOf(lenderVault.address)
      expect(vaultLockedWeth).to.be.lte(vaultBalWeth)
    })
  })
})<|MERGE_RESOLUTION|>--- conflicted
+++ resolved
@@ -6,7 +6,6 @@
 import { payloadScheme } from './helpers/abi'
 import { setupBorrowerWhitelist } from './helpers/misc'
 import { HARDHAT_CHAIN_ID_AND_FORKING_CONFIG } from '../../hardhat.config'
-import { Signer } from 'ethers'
 
 // test config vars
 let snapshotId: String // use snapshot id to reset state before each test
@@ -4087,11 +4086,7 @@
       })
 
       it('Should handle off-chain swap quotes correctly (1/2)', async function () {
-<<<<<<< HEAD
-        const { borrowerGateway, lender, signer, borrower, usdc, weth, lenderVault } = await setupTest()
-=======
         const { borrowerGateway, lender, signer, borrower, usdc, weth, lenderVault, quoteHandler } = await setupTest()
->>>>>>> b47eac1d
 
         // lenderVault owner deposits usdc
         await usdc.connect(lender).transfer(lenderVault.address, ONE_USDC.mul(100000))
