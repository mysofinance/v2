--- conflicted
+++ resolved
@@ -28,15 +28,10 @@
   usdc,
   offChainQuoteBodyInfo = {},
   generalQuoteInfo = {},
-<<<<<<< HEAD
-  customSignature = {},
+  customSignatures = [],
   earliestRepayTenor = 0,
   minLoan = ONE_USDC.mul(1000),
   maxLoan = MAX_UINT256
-=======
-  customSignatures = [],
-  earliestRepayTenor = 0
->>>>>>> ca449453
 }: {
   lenderVault: LenderVaultImpl
   lender: SignerWithAddress
