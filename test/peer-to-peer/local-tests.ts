import { expect } from 'chai'
import { ethers } from 'hardhat'
import { StandardMerkleTree } from '@openzeppelin/merkle-tree'
import { LenderVaultImpl, MyERC20 } from '../../typechain-types'
import { SignerWithAddress } from '@nomiclabs/hardhat-ethers/signers'
import { payloadScheme } from './helpers/abi'
import { setupBorrowerWhitelist } from './helpers/misc'
import { HARDHAT_CHAIN_ID_AND_FORKING_CONFIG } from '../../hardhat.config'

// test config vars
let snapshotId: String // use snapshot id to reset state before each test

// constants
const hre = require('hardhat')
const BASE = ethers.BigNumber.from(10).pow(18)
const ONE_USDC = ethers.BigNumber.from(10).pow(6)
const ONE_WETH = ethers.BigNumber.from(10).pow(18)
const MAX_UINT256 = ethers.BigNumber.from(2).pow(256).sub(1)
const ONE_DAY = ethers.BigNumber.from(60 * 60 * 24)
const ZERO_BYTES32 = ethers.utils.formatBytes32String('')
const ZERO_ADDRESS = '0x0000000000000000000000000000000000000000'

async function generateOffChainQuote({
  lenderVault,
  lender,
  signer,
  whitelistAuthority = ZERO_ADDRESS,
  weth,
  usdc,
  offChainQuoteBodyInfo = {},
  generalQuoteInfo = {},
  customSignatures = [],
  earliestRepayTenor = 0,
  minLoan = ONE_USDC.mul(1000),
  maxLoan = MAX_UINT256
}: {
  lenderVault: LenderVaultImpl
  lender: SignerWithAddress
  signer: SignerWithAddress
  whitelistAuthority?: any
  weth: MyERC20
  usdc: MyERC20
  offChainQuoteBodyInfo?: any
  generalQuoteInfo?: any
  customSignatures?: any[]
  earliestRepayTenor?: any
  minLoan?: any
  maxLoan?: any
}) {
  // lenderVault owner gives quote
  const blocknum = await ethers.provider.getBlockNumber()
  const timestamp = (await ethers.provider.getBlock(blocknum)).timestamp

  let quoteTuples = [
    {
      loanPerCollUnitOrLtv: ONE_USDC.mul(1000),
      interestRatePctInBase: BASE.mul(10).div(100),
      upfrontFeePctInBase: 0,
      tenor: ONE_DAY.mul(90)
    },
    {
      loanPerCollUnitOrLtv: ONE_USDC.mul(1000),
      interestRatePctInBase: BASE.mul(20).div(100),
      upfrontFeePctInBase: 0,
      tenor: ONE_DAY.mul(180)
    },
    {
      loanPerCollUnitOrLtv: ONE_USDC.mul(1000),
      interestRatePctInBase: 0,
      upfrontFeePctInBase: BASE,
      tenor: 1 // invalid for upfront fee = 100%
    },
    {
      loanPerCollUnitOrLtv: ONE_USDC.mul(1000),
      interestRatePctInBase: 0,
      upfrontFeePctInBase: BASE.div(10),
      tenor: 0 // invalid for upfront fee < 100%
    },
    {
      loanPerCollUnitOrLtv: ONE_USDC.mul(1000),
      interestRatePctInBase: 0,
      upfrontFeePctInBase: BASE,
      tenor: 0 // valid swap quote
    },
    {
      loanPerCollUnitOrLtv: ONE_USDC.mul(1000),
      interestRatePctInBase: 0,
      upfrontFeePctInBase: BASE.add(1), // invalid swap quote
      tenor: 0
    },
    {
      loanPerCollUnitOrLtv: 0, // invalid quote with zero loan amount
      interestRatePctInBase: 0,
      upfrontFeePctInBase: 0,
      tenor: ONE_DAY.mul(90)
    }
  ]
  const quoteTuplesTree = StandardMerkleTree.of(
    quoteTuples.map(quoteTuple => Object.values(quoteTuple)),
    ['uint256', 'uint256', 'uint256', 'uint256']
  )
  const quoteTuplesRoot = quoteTuplesTree.root
  let offChainQuote = {
    generalQuoteInfo: {
      collToken: weth.address,
      loanToken: usdc.address,
      oracleAddr: ZERO_ADDRESS,
      minLoan: minLoan,
      maxLoan: maxLoan,
      validUntil: timestamp + 60,
      earliestRepayTenor: earliestRepayTenor,
      borrowerCompartmentImplementation: ZERO_ADDRESS,
      isSingleUse: false,
      whitelistAddr: whitelistAuthority == ZERO_ADDRESS ? ZERO_ADDRESS : whitelistAuthority.address,
      isWhitelistAddrSingleBorrower: false,
      ...generalQuoteInfo
    },
    quoteTuplesRoot: quoteTuplesRoot,
    salt: ZERO_BYTES32,
    nonce: 0,
    compactSigs: [],
    ...offChainQuoteBodyInfo
  }

  const payload = ethers.utils.defaultAbiCoder.encode(payloadScheme as any, [
    offChainQuote.generalQuoteInfo,
    offChainQuote.quoteTuplesRoot,
    offChainQuote.salt,
    offChainQuote.nonce,
    lenderVault.address,
    HARDHAT_CHAIN_ID_AND_FORKING_CONFIG.chainId
  ])

  const payloadHash = ethers.utils.keccak256(payload)
  const signature = await signer.signMessage(ethers.utils.arrayify(payloadHash))
  const sig = ethers.utils.splitSignature(signature)
  const compactSig = sig.compact

  const recoveredAddr = ethers.utils.verifyMessage(ethers.utils.arrayify(payloadHash), sig)
  expect(recoveredAddr).to.equal(signer.address)

  // add signer
  await lenderVault.connect(lender).addSigners([signer.address])

  // lender add sig to quote and pass to borrower
  offChainQuote.compactSigs = customSignatures.length != 0 ? customSignatures : [compactSig]
  return { offChainQuote, quoteTuples, quoteTuplesTree, payloadHash }
}

describe('Peer-to-Peer: Local Tests', function () {
  before(async () => {
    console.log('Note: Running local tests with the following hardhat chain id config:')
    console.log(HARDHAT_CHAIN_ID_AND_FORKING_CONFIG)
    if (HARDHAT_CHAIN_ID_AND_FORKING_CONFIG.chainId !== 31337) {
      throw new Error(
        `Invalid hardhat forking config! Expected 'HARDHAT_CHAIN_ID_AND_FORKING_CONFIG.chainId' to be 31337 but it is '${HARDHAT_CHAIN_ID_AND_FORKING_CONFIG.chainId}'!`
      )
    }
  })

  beforeEach(async () => {
    snapshotId = await hre.network.provider.send('evm_snapshot')
  })

  afterEach(async () => {
    await hre.network.provider.send('evm_revert', [snapshotId])
  })

  async function setupTest() {
    const [lender, signer, borrower, team, whitelistAuthority, addr1, addr2, addr3] = await ethers.getSigners()
    /* ************************************ */
    /* DEPLOYMENT OF SYSTEM CONTRACTS START */
    /* ************************************ */

    // deploy address registry
    const AddressRegistry = await ethers.getContractFactory('AddressRegistry')
    const addressRegistry = await AddressRegistry.connect(team).deploy()
    await addressRegistry.deployed()

    // deploy borrower gateway
    const BorrowerGateway = await ethers.getContractFactory('BorrowerGateway')
    // reverts if zero address is passed as address registry
    await expect(BorrowerGateway.connect(team).deploy(ZERO_ADDRESS)).to.be.revertedWithCustomError(
      BorrowerGateway,
      'InvalidAddress'
    )
    const borrowerGateway = await BorrowerGateway.connect(team).deploy(addressRegistry.address)
    await borrowerGateway.deployed()

    // deploy quote handler
    const QuoteHandler = await ethers.getContractFactory('QuoteHandler')
    // reverts if zero address is passed as address registry
    await expect(QuoteHandler.connect(team).deploy(ZERO_ADDRESS)).to.be.revertedWithCustomError(
      QuoteHandler,
      'InvalidAddress'
    )
    const quoteHandler = await QuoteHandler.connect(team).deploy(addressRegistry.address)
    await quoteHandler.deployed()

    // deploy lender vault implementation
    const LenderVaultImplementation = await ethers.getContractFactory('LenderVaultImpl')
    const lenderVaultImplementation = await LenderVaultImplementation.connect(team).deploy()
    await lenderVaultImplementation.deployed()

    // deploy LenderVaultFactory
    const LenderVaultFactory = await ethers.getContractFactory('LenderVaultFactory')
    // reverts if zero address is passed as address registry or lender vault implementation
    await expect(
      LenderVaultFactory.connect(team).deploy(ZERO_ADDRESS, lenderVaultImplementation.address)
    ).to.be.revertedWithCustomError(LenderVaultFactory, 'InvalidAddress')
    await expect(
      LenderVaultFactory.connect(team).deploy(addressRegistry.address, ZERO_ADDRESS)
    ).to.be.revertedWithCustomError(LenderVaultFactory, 'InvalidAddress')
    // correct deployment
    const lenderVaultFactory = await LenderVaultFactory.connect(team).deploy(
      addressRegistry.address,
      lenderVaultImplementation.address
    )
    await lenderVaultFactory.deployed()

    // deploy wrapped ERC721 Implementation
    const WrappedERC721Impl = await ethers.getContractFactory('WrappedERC721Impl')
    const wrappedERC721Impl = await WrappedERC721Impl.connect(team).deploy()
    await wrappedERC721Impl.deployed()
    await expect(
      wrappedERC721Impl.initialize(team.address, [{ tokenAddr: ZERO_ADDRESS, tokenIds: [0] }], '', '')
    ).to.be.revertedWith('Initializable: contract is already initialized')

    // deploy ERC721 wrapper
    const ERC721Wrapper = await ethers.getContractFactory('ERC721Wrapper')
    // should revert if registry is address 0
    await expect(ERC721Wrapper.connect(team).deploy(ZERO_ADDRESS, wrappedERC721Impl.address)).to.be.revertedWithCustomError(
      ERC721Wrapper,
      'InvalidAddress'
    )
    await expect(ERC721Wrapper.connect(team).deploy(addressRegistry.address, ZERO_ADDRESS)).to.be.revertedWithCustomError(
      ERC721Wrapper,
      'InvalidAddress'
    )
    // deploy with valid constructor args
    const erc721Wrapper = await ERC721Wrapper.connect(team).deploy(addressRegistry.address, wrappedERC721Impl.address)
    await erc721Wrapper.deployed()

    // deploy token basket wrapper implementation
    const WrappedERC20Impl = await ethers.getContractFactory('WrappedERC20Impl')
    const wrappedERC20Impl = await WrappedERC20Impl.connect(team).deploy()
    await wrappedERC20Impl.deployed()

    // deploy token basket wrapper
    const ERC20Wrapper = await ethers.getContractFactory('ERC20Wrapper')
    // should revert if registry is address 0
    await expect(ERC20Wrapper.connect(team).deploy(ZERO_ADDRESS, wrappedERC20Impl.address)).to.be.revertedWithCustomError(
      ERC20Wrapper,
      'InvalidAddress'
    )
    await expect(ERC20Wrapper.connect(team).deploy(addressRegistry.address, ZERO_ADDRESS)).to.be.revertedWithCustomError(
      ERC20Wrapper,
      'InvalidAddress'
    )
    // deploy with valid constructor args
    const erc20Wrapper = await ERC20Wrapper.connect(team).deploy(addressRegistry.address, wrappedERC20Impl.address)
    await erc20Wrapper.deployed()

    // reverts if user tries to create vault before initialized because address registry doesn't have lender vault factory set yet
    await expect(lenderVaultFactory.connect(lender).createVault()).to.be.revertedWithCustomError(
      addressRegistry,
      'InvalidSender'
    )

    // reverts if trying to set whitelist state to tokens (=1) before address registry is initialized
    await expect(addressRegistry.connect(team).setWhitelistState([team.address], 1)).to.be.revertedWithCustomError(
      addressRegistry,
      'Uninitialized'
    )

    // initialize address registry
    await expect(
      addressRegistry.connect(lender).initialize(lenderVaultFactory.address, borrowerGateway.address, quoteHandler.address)
    ).to.be.revertedWith('Ownable: caller is not the owner')
    await expect(
      addressRegistry.connect(team).initialize(ZERO_ADDRESS, borrowerGateway.address, quoteHandler.address)
    ).to.be.revertedWithCustomError(addressRegistry, 'InvalidAddress')
    await expect(
      addressRegistry.connect(team).initialize(lenderVaultFactory.address, ZERO_ADDRESS, quoteHandler.address)
    ).to.be.revertedWithCustomError(addressRegistry, 'InvalidAddress')
    await expect(
      addressRegistry.connect(team).initialize(lenderVaultFactory.address, borrowerGateway.address, ZERO_ADDRESS)
    ).to.be.revertedWithCustomError(addressRegistry, 'InvalidAddress')
    await expect(
      addressRegistry.connect(team).initialize(lenderVaultFactory.address, lenderVaultFactory.address, quoteHandler.address)
    ).to.be.revertedWithCustomError(addressRegistry, 'DuplicateAddresses')
    await expect(
      addressRegistry
        .connect(team)
        .initialize(lenderVaultFactory.address, borrowerGateway.address, lenderVaultFactory.address)
    ).to.be.revertedWithCustomError(addressRegistry, 'DuplicateAddresses')
    await expect(
      addressRegistry.connect(team).initialize(lenderVaultFactory.address, quoteHandler.address, quoteHandler.address)
    ).to.be.revertedWithCustomError(addressRegistry, 'DuplicateAddresses')
    await addressRegistry.connect(team).initialize(lenderVaultFactory.address, borrowerGateway.address, quoteHandler.address)
    await expect(
      addressRegistry.connect(team).initialize(team.address, borrower.address, lender.address)
    ).to.be.revertedWith('Initializable: contract is already initialized')
    await expect(
      addressRegistry.connect(lender).initialize(team.address, borrower.address, lender.address)
<<<<<<< HEAD
    ).to.be.revertedWith('Initializable: contract is already initialized')
=======
    ).to.be.revertedWith('Ownable: caller is not the owner')
>>>>>>> 704c5d6d

    // test erc721 wrapper whitelisting
    let whitelistState
    let erc721WrapperAddr

    // reverts if trying to set zero address as ERC721 wrapper contract
    await expect(addressRegistry.connect(team).setWhitelistState([ZERO_ADDRESS], 7)).to.be.revertedWithCustomError(
      addressRegistry,
      'InvalidAddress'
    )

    // successfully set some ERC721 wrapper contract
    await addressRegistry.connect(team).setWhitelistState([team.address], 7)
    erc721WrapperAddr = await addressRegistry.erc721Wrapper()
    expect(erc721WrapperAddr).to.be.equal(team.address)
    whitelistState = await addressRegistry.whitelistState(team.address)
    expect(whitelistState).to.be.equal(7)
    // reverts if trying to set same ERC721 wrapper contract
    await expect(addressRegistry.connect(team).setWhitelistState([team.address], 7)).to.be.revertedWithCustomError(
      addressRegistry,
      'StateAlreadySet'
    )

    // successfully unset ERC721 wrapper contract
    await addressRegistry.connect(team).setWhitelistState([team.address], 0)
    erc721WrapperAddr = await addressRegistry.erc721Wrapper()
    expect(erc721WrapperAddr).to.be.equal(ZERO_ADDRESS)
    whitelistState = await addressRegistry.whitelistState(team.address)
    expect(whitelistState).to.be.equal(0)

    // test ERC20 wrapper whitelisting
    let erc20WrapperAddr

    // reverts if trying to set zero address as ERC20 wrapper contract
    await expect(addressRegistry.connect(team).setWhitelistState([ZERO_ADDRESS], 8)).to.be.revertedWithCustomError(
      addressRegistry,
      'InvalidAddress'
    )

    // successfully set some ERC20 wrapper contract
    await addressRegistry.connect(team).setWhitelistState([team.address], 8)
    erc20WrapperAddr = await addressRegistry.erc20Wrapper()
    expect(erc20WrapperAddr).to.be.equal(team.address)
    whitelistState = await addressRegistry.whitelistState(team.address)
    expect(whitelistState).to.be.equal(8)
    // reverts if trying to set same ERC20 wrapper contract
    await expect(addressRegistry.connect(team).setWhitelistState([team.address], 8)).to.be.revertedWithCustomError(
      addressRegistry,
      'StateAlreadySet'
    )

    // successfully unset ERC20 wrapper contract
    await addressRegistry.connect(team).setWhitelistState([team.address], 0)
    erc20WrapperAddr = await addressRegistry.erc20Wrapper()
    expect(erc20WrapperAddr).to.be.equal(ZERO_ADDRESS)
    whitelistState = await addressRegistry.whitelistState(team.address)
    expect(whitelistState).to.be.equal(0)

    // test myso token manager whitelisting
    let mysoTokenManagerAddr

    // reverts if trying to set zero address as myso token manager
    await expect(addressRegistry.connect(team).setWhitelistState([ZERO_ADDRESS], 9)).to.be.revertedWithCustomError(
      addressRegistry,
      'InvalidAddress'
    )

    // successfully set some myso token manager
    await addressRegistry.connect(team).setWhitelistState([team.address], 9)
    mysoTokenManagerAddr = await addressRegistry.mysoTokenManager()
    expect(mysoTokenManagerAddr).to.be.equal(team.address)
    whitelistState = await addressRegistry.whitelistState(team.address)
    expect(whitelistState).to.be.equal(9)
    // reverts if trying to set same myso token manager
    await expect(addressRegistry.connect(team).setWhitelistState([team.address], 9)).to.be.revertedWithCustomError(
      addressRegistry,
      'StateAlreadySet'
    )

    // successfully unset myso token manager contract
    await addressRegistry.connect(team).setWhitelistState([team.address], 0)
    mysoTokenManagerAddr = await addressRegistry.mysoTokenManager()
    expect(mysoTokenManagerAddr).to.be.equal(ZERO_ADDRESS)
    whitelistState = await addressRegistry.whitelistState(team.address)
    expect(whitelistState).to.be.equal(0)

    // successfully set some myso token manager
    await addressRegistry.connect(team).setWhitelistState([team.address], 9)
    // check that updating to non-singleton state resets myso token manager to zero
    await addressRegistry.connect(team).setWhitelistState([team.address], 1)
    mysoTokenManagerAddr = await addressRegistry.mysoTokenManager()
    expect(mysoTokenManagerAddr).to.be.equal(ZERO_ADDRESS)
    // reset address whitelist state
    await addressRegistry.connect(team).setWhitelistState([team.address], 0)

    // successfully set some myso token manager
    await addressRegistry.connect(team).setWhitelistState([team.address], 9)
    // check that updating to a different singleton state resets myso token manager to zero
    await addressRegistry.connect(team).setWhitelistState([team.address], 8)
    mysoTokenManagerAddr = await addressRegistry.mysoTokenManager()
    expect(mysoTokenManagerAddr).to.be.equal(ZERO_ADDRESS)
    // reset address whitelist state
    await addressRegistry.connect(team).setWhitelistState([team.address], 0)

    // check that 2 addresses cannot have the same singleton state
    await addressRegistry.connect(team).setWhitelistState([team.address], 9)
    await expect(addressRegistry.connect(team).setWhitelistState([lender.address], 9)).to.be.revertedWithCustomError(
      addressRegistry,
      'StateAlreadySet'
    )
    // reset address whitelist state
    await addressRegistry.connect(team).setWhitelistState([team.address], 0)

    // reverts if nft wrapper contract address is zero
    await expect(
      addressRegistry.connect(team).createWrappedTokenForERC721s([{ tokenAddr: ZERO_ADDRESS, tokenIds: [1] }], '', '')
    ).to.be.revertedWithCustomError(addressRegistry, 'InvalidAddress')

    // reverts if token basket wrapper contract address is zero
    await expect(
      addressRegistry.connect(team).createWrappedTokenForERC20s([{ tokenAddr: ZERO_ADDRESS, tokenAmount: 1000 }], '', '')
    ).to.be.revertedWithCustomError(addressRegistry, 'InvalidAddress')

    await addressRegistry.connect(team).setWhitelistState([borrower.address], 4)
    await addressRegistry.connect(team).setWhitelistState([borrower.address], 0)

    // add testnet token manager
    const TestnetTokenManager = await ethers.getContractFactory('TestnetTokenManager')
    const testnetTokenManager = await TestnetTokenManager.deploy()
    await testnetTokenManager.deployed()
    await addressRegistry.connect(team).setWhitelistState([testnetTokenManager.address], 9)

    /* ********************************** */
    /* DEPLOYMENT OF SYSTEM CONTRACTS END */
    /* ********************************** */

    // create a vault
    await lenderVaultFactory.connect(lender).createVault()
    const lenderVaultAddrs = await addressRegistry.registeredVaults()
    const lenderVaultAddr = lenderVaultAddrs[0]
    const lenderVault = await LenderVaultImplementation.attach(lenderVaultAddr)

    // reverts if trying to initialize base contract
    await expect(lenderVault.connect(lender).initialize(lender.address, addressRegistry.address)).to.be.revertedWith(
      'Initializable: contract is already initialized'
    )

    // deploy test tokens
    const MyERC20 = await ethers.getContractFactory('MyERC20')
    const MyERC721 = await ethers.getContractFactory('MyERC721')

    const USDC = await MyERC20.connect(team)
    const usdc = await USDC.deploy('USDC', 'USDC', 6)
    await usdc.deployed()

    const WETH = await MyERC20.connect(team)
    const weth = await WETH.deploy('WETH', 'WETH', 18)
    await weth.deployed()

    const MyFirstNFT = await MyERC721.connect(team)
    const myFirstNFT = await MyFirstNFT.deploy('MyFirstNFT', 'MFNFT')
    await myFirstNFT.deployed()

    const MySecondNFT = await MyERC721.connect(team)
    const mySecondNFT = await MySecondNFT.deploy('MySecondNFT', 'MSNFT')
    await mySecondNFT.deployed()

    // transfer some test tokens
    await usdc.mint(lender.address, ONE_USDC.mul(100000))
    await weth.mint(borrower.address, ONE_WETH.mul(10))

    // whitelist addrs
    await expect(addressRegistry.connect(lender).setWhitelistState([weth.address], 1)).to.be.revertedWith(
      'Ownable: caller is not the owner'
    )
    await addressRegistry.connect(team).setWhitelistState([weth.address, usdc.address], 1)
    await expect(addressRegistry.connect(team).setWhitelistState([ZERO_ADDRESS], 1)).to.be.revertedWithCustomError(
      addressRegistry,
      'InvalidAddress'
    )
    expect(await addressRegistry.whitelistState(ZERO_ADDRESS)).to.be.equal(0)
    expect(await addressRegistry.whitelistState(weth.address)).to.be.equal(1)
    expect(await addressRegistry.whitelistState(usdc.address)).to.be.equal(1)

    // reverts if trying to manually add lenderVault
    await expect(addressRegistry.connect(team).addLenderVault(lenderVaultAddr)).to.be.revertedWithCustomError(
      addressRegistry,
      'InvalidSender'
    )

    const sortedAddrs = [addr1, addr2, addr3].sort((a, b) => (ethers.BigNumber.from(a.address).lt(b.address) ? -1 : 1))
    return {
      addressRegistry,
      borrowerGateway,
      quoteHandler,
      lender,
      signer,
      borrower,
      team,
      whitelistAuthority,
      signer1: sortedAddrs[0],
      signer2: sortedAddrs[1],
      signer3: sortedAddrs[2],
      usdc,
      weth,
      lenderVault,
      wrappedERC721Impl,
      erc721Wrapper,
      wrappedERC20Impl,
      erc20Wrapper,
      myFirstNFT,
      mySecondNFT,
      testnetTokenManager
    }
  }

  describe('Address Registry', function () {
    it('Should handle borrower whitelist correctly', async function () {
      const { addressRegistry, team, lender, borrower, whitelistAuthority } = await setupTest()

      // define whitelistedUntil
      let blocknum = await ethers.provider.getBlockNumber()
      let timestamp = (await ethers.provider.getBlock(blocknum)).timestamp
      const whitelistedUntil1 = Number(timestamp.toString()) + 60 * 60 * 365

      // get salt
      const salt = ZERO_BYTES32

      // construct payload and sign
      let payload = ethers.utils.defaultAbiCoder.encode(
        ['address', 'address', 'uint256', 'uint256', 'bytes32'],
        [addressRegistry.address, borrower.address, whitelistedUntil1, HARDHAT_CHAIN_ID_AND_FORKING_CONFIG.chainId, salt]
      )
      let payloadHash = ethers.utils.keccak256(payload)
      const signature1 = await whitelistAuthority.signMessage(ethers.utils.arrayify(payloadHash))
      const sig1 = ethers.utils.splitSignature(signature1)
      const compactSig1 = sig1.compact
      let recoveredAddr = ethers.utils.verifyMessage(ethers.utils.arrayify(payloadHash), sig1)
      expect(recoveredAddr).to.equal(whitelistAuthority.address)

      // revert if non-authorized borrower tries to claim status
      expect(await addressRegistry.isWhitelistedBorrower(whitelistAuthority.address, team.address)).to.be.false
      await expect(
        addressRegistry
          .connect(team)
          .claimBorrowerWhitelistStatus(whitelistAuthority.address, whitelistedUntil1, compactSig1, salt)
      ).to.be.revertedWithCustomError(addressRegistry, 'InvalidSignature')
      expect(await addressRegistry.isWhitelistedBorrower(whitelistAuthority.address, team.address)).to.be.false

      // revert if trying to claim whitelist with whitelist authority being zero address
      await expect(
        addressRegistry.connect(team).claimBorrowerWhitelistStatus(ZERO_ADDRESS, whitelistedUntil1, compactSig1, salt)
      ).to.be.revertedWithCustomError(addressRegistry, 'InvalidSignature')

      // move forward past valid until timestamp
      await ethers.provider.send('evm_mine', [whitelistedUntil1 + 1])

      // revert if whitelistedUntil is before than current block time
      expect(await addressRegistry.isWhitelistedBorrower(whitelistAuthority.address, team.address)).to.be.false
      await expect(
        addressRegistry
          .connect(borrower)
          .claimBorrowerWhitelistStatus(whitelistAuthority.address, whitelistedUntil1, compactSig1, salt)
      ).to.be.revertedWithCustomError(addressRegistry, 'CannotClaimOutdatedStatus')
      expect(await addressRegistry.isWhitelistedBorrower(whitelistAuthority.address, team.address)).to.be.false

      // do new sig
      blocknum = await ethers.provider.getBlockNumber()
      timestamp = (await ethers.provider.getBlock(blocknum)).timestamp
      const whitelistedUntil2 = Number(timestamp.toString()) + 60 * 60 * 365
      payload = ethers.utils.defaultAbiCoder.encode(
        ['address', 'address', 'uint256', 'uint256', 'bytes32'],
        [addressRegistry.address, borrower.address, whitelistedUntil2, HARDHAT_CHAIN_ID_AND_FORKING_CONFIG.chainId, salt]
      )
      payloadHash = ethers.utils.keccak256(payload)
      const signature2 = await whitelistAuthority.signMessage(ethers.utils.arrayify(payloadHash))
      const sig2 = ethers.utils.splitSignature(signature2)
      const compactSig2 = sig2.compact
      recoveredAddr = ethers.utils.verifyMessage(ethers.utils.arrayify(payloadHash), sig2)

      // have borrower claim whitelist status
      expect(await addressRegistry.isWhitelistedBorrower(whitelistAuthority.address, borrower.address)).to.be.false
      await addressRegistry
        .connect(borrower)
        .claimBorrowerWhitelistStatus(whitelistAuthority.address, whitelistedUntil2, compactSig2, salt)
      expect(await addressRegistry.isWhitelistedBorrower(whitelistAuthority.address, borrower.address)).to.be.true

      // revert if trying to claim again
      await expect(
        addressRegistry
          .connect(borrower)
          .claimBorrowerWhitelistStatus(whitelistAuthority.address, whitelistedUntil2, compactSig2, salt)
      ).to.be.revertedWithCustomError(addressRegistry, 'InvalidSignature')

      // revert if trying to claim previous sig with outdated whitelistedUntil timestamp
      await expect(
        addressRegistry
          .connect(borrower)
          .claimBorrowerWhitelistStatus(whitelistAuthority.address, whitelistedUntil1, compactSig1, salt)
      ).to.be.revertedWithCustomError(addressRegistry, 'CannotClaimOutdatedStatus')

      // revert if whitelist authority tries to set same whitelistedUntil on borrower
      await expect(
        addressRegistry.connect(whitelistAuthority).updateBorrowerWhitelist([borrower.address], whitelistedUntil2)
      ).to.be.revertedWithCustomError(addressRegistry, 'InvalidUpdate')

      // revert if whitelist authority tries to whitelist zero address
      await expect(
        addressRegistry.connect(whitelistAuthority).updateBorrowerWhitelist([ZERO_ADDRESS], whitelistedUntil2)
      ).to.be.revertedWithCustomError(addressRegistry, 'InvalidUpdate')

      // check that whitelist authority can overwrite whitelistedUntil
      await addressRegistry.connect(whitelistAuthority).updateBorrowerWhitelist([borrower.address], 0)
      expect(await addressRegistry.isWhitelistedBorrower(whitelistAuthority.address, borrower.address)).to.be.false

      // check that user can't backrun dewhitelisting
      await expect(
        addressRegistry
          .connect(borrower)
          .claimBorrowerWhitelistStatus(whitelistAuthority.address, whitelistedUntil1, compactSig2, salt)
      ).to.be.revertedWithCustomError(addressRegistry, 'InvalidSignature')

      // whitelist user again
      await addressRegistry.connect(whitelistAuthority).updateBorrowerWhitelist([borrower.address], MAX_UINT256)
      expect(await addressRegistry.isWhitelistedBorrower(whitelistAuthority.address, borrower.address)).to.be.true
    })
  })

  describe('Lender Vault', function () {
    it('Should handle ownership transfer correctly', async function () {
      const { lender, team, borrower, lenderVault } = await setupTest()

      // check that only owner can propose new owner
      await expect(lenderVault.connect(team).transferOwnership(team.address)).to.be.revertedWith(
        'Ownable: caller is not the owner'
      )

      // check that new owner can't be zero address
      await expect(lenderVault.connect(lender).transferOwnership(ZERO_ADDRESS)).to.be.revertedWithCustomError(
        lenderVault,
        'InvalidNewOwnerProposal'
      )

      // check that new owner can't be lender vault address itself
      await expect(lenderVault.connect(lender).transferOwnership(lenderVault.address)).to.be.revertedWithCustomError(
        lenderVault,
        'InvalidNewOwnerProposal'
      )

      // add signer
      await lenderVault.connect(lender).addSigners([borrower.address])

      // check that new owner can't be a signer
      await expect(lenderVault.connect(lender).transferOwnership(borrower.address)).to.be.revertedWithCustomError(
        lenderVault,
        'InvalidNewOwnerProposal'
      )

      // make valid owner proposal
      await expect(lenderVault.connect(lender).transferOwnership(team.address)).to.emit(
        lenderVault,
        'OwnershipTransferStarted'
      )

      // check that you can't re-submit same new owner proposal
      await expect(lenderVault.connect(lender).transferOwnership(team.address)).to.be.revertedWithCustomError(
        lenderVault,
        'InvalidNewOwnerProposal'
      )

      // claim ownership
      await expect(lenderVault.connect(team).acceptOwnership()).to.emit(lenderVault, 'OwnershipTransferred')

      // check that old owner can't propose new owner anymore
      await expect(lenderVault.connect(lender).transferOwnership(borrower.address)).to.be.revertedWith(
        'Ownable: caller is not the owner'
      )
    })

    it('Should handle deposits and withdrawals correctly (1/2)', async function () {
      const { addressRegistry, team, lender, borrower, usdc, weth, lenderVault } = await setupTest()

      let depositAmount
      let withdrawAmount
      let preLenderBal
      let preVaultBal
      let postLenderBal
      let postVaultBal

      // lenderVault owner deposits usdc
      depositAmount = ONE_USDC.mul(100000)
      preLenderBal = await usdc.balanceOf(lender.address)
      preVaultBal = await usdc.balanceOf(lenderVault.address)
      await usdc.connect(lender).transfer(lenderVault.address, depositAmount)
      postLenderBal = await usdc.balanceOf(lender.address)
      postVaultBal = await usdc.balanceOf(lenderVault.address)
      expect(postVaultBal.sub(preVaultBal)).to.be.equal(preLenderBal.sub(postLenderBal))

      // reverts if non-owner tries to withdraw
      withdrawAmount = depositAmount.div(3)
      await expect(lenderVault.connect(borrower).withdraw(usdc.address, withdrawAmount)).to.be.revertedWith(
        'Ownable: caller is not the owner'
      )

      // reverts if non-owner tries to withdraw invalid amount
      withdrawAmount = 0
      await expect(lenderVault.connect(borrower).withdraw(usdc.address, withdrawAmount)).to.be.revertedWith(
        'Ownable: caller is not the owner'
      )
      withdrawAmount = depositAmount.add(1)
      await expect(lenderVault.connect(borrower).withdraw(usdc.address, withdrawAmount)).to.be.revertedWith(
        'Ownable: caller is not the owner'
      )

      // reverts if owner tries to withdraw invalid token
      withdrawAmount = depositAmount
      await expect(lenderVault.connect(lender).withdraw(weth.address, withdrawAmount)).to.be.revertedWithCustomError(
        lenderVault,
        'InvalidWithdrawAmount'
      )

      // reverts if owner tries to withdraw invalid amount
      withdrawAmount = depositAmount.add(1)
      await expect(lenderVault.connect(lender).withdraw(usdc.address, withdrawAmount)).to.be.revertedWithCustomError(
        lenderVault,
        'InvalidWithdrawAmount'
      )
      withdrawAmount = 0
      await expect(lenderVault.connect(lender).withdraw(usdc.address, withdrawAmount)).to.be.revertedWithCustomError(
        lenderVault,
        'InvalidWithdrawAmount'
      )

      // lender can withdraw valid token and amount
      withdrawAmount = depositAmount.div(3)
      preLenderBal = await usdc.balanceOf(lender.address)
      preVaultBal = await usdc.balanceOf(lenderVault.address)
      await lenderVault.connect(lender).withdraw(usdc.address, withdrawAmount)
      postLenderBal = await usdc.balanceOf(lender.address)
      postVaultBal = await usdc.balanceOf(lenderVault.address)
      expect(postLenderBal.sub(preLenderBal)).to.be.equal(preVaultBal.sub(postVaultBal))

      // de-whitelisting shouldn't affect withdrawability
      await addressRegistry.connect(team).setWhitelistState([usdc.address], 0)

      // transfer ownership to new vault owner
      await lenderVault.connect(lender).transferOwnership(team.address)
      await lenderVault.connect(team).acceptOwnership()

      // reverts if old owner tries to withdraw
      await expect(lenderVault.connect(lender).withdraw(usdc.address, withdrawAmount)).to.be.revertedWith(
        'Ownable: caller is not the owner'
      )

      // new owner can withdraw
      withdrawAmount = postVaultBal
      preLenderBal = await usdc.balanceOf(team.address)
      preVaultBal = await usdc.balanceOf(lenderVault.address)
      await lenderVault.connect(team).withdraw(usdc.address, withdrawAmount)
      postLenderBal = await usdc.balanceOf(team.address)
      postVaultBal = await usdc.balanceOf(lenderVault.address)
      expect(postLenderBal.sub(preLenderBal)).to.be.equal(preVaultBal.sub(postVaultBal))
    })

    it('Should handle deposits and withdrawals correctly (2/2)', async function () {
      const {
        addressRegistry,
        quoteHandler,
        borrowerGateway,
        team,
        lender,
        borrower,
        whitelistAuthority,
        usdc,
        weth,
        lenderVault
      } = await setupTest()

      let depositAmount
      let withdrawAmount
      let preLenderBal
      let preVaultBal
      let postLenderBal
      let postVaultBal

      // lenderVault owner deposits usdc
      depositAmount = ONE_USDC.mul(100000)
      preLenderBal = await usdc.balanceOf(lender.address)
      preVaultBal = await usdc.balanceOf(lenderVault.address)
      await usdc.connect(lender).transfer(lenderVault.address, depositAmount)
      postLenderBal = await usdc.balanceOf(lender.address)
      postVaultBal = await usdc.balanceOf(lenderVault.address)
      expect(postVaultBal.sub(preVaultBal)).to.be.equal(preLenderBal.sub(postLenderBal))

      // lenderVault owner deposits weth
      depositAmount = ONE_WETH.mul(1000)
      await weth.mint(lender.address, depositAmount)
      preLenderBal = await weth.balanceOf(lender.address)
      preVaultBal = await weth.balanceOf(lenderVault.address)
      await weth.connect(lender).transfer(lenderVault.address, depositAmount)
      postLenderBal = await weth.balanceOf(lender.address)
      postVaultBal = await weth.balanceOf(lenderVault.address)
      expect(postVaultBal.sub(preVaultBal)).to.be.equal(preLenderBal.sub(postLenderBal))

      // reverts if non-owner tries to withdraw
      withdrawAmount = usdc.balanceOf(lenderVault.address)
      await expect(lenderVault.connect(borrower).withdraw(usdc.address, withdrawAmount)).to.be.revertedWith(
        'Ownable: caller is not the owner'
      )
      withdrawAmount = weth.balanceOf(lenderVault.address)
      await expect(lenderVault.connect(borrower).withdraw(weth.address, withdrawAmount)).to.be.revertedWith(
        'Ownable: caller is not the owner'
      )

      // reverts if owner tries to withdraw invalid amount
      withdrawAmount = (await usdc.balanceOf(lenderVault.address)).add(1)
      await expect(lenderVault.connect(lender).withdraw(usdc.address, withdrawAmount)).to.be.revertedWithCustomError(
        lenderVault,
        'InvalidWithdrawAmount'
      )
      withdrawAmount = (await weth.balanceOf(lenderVault.address)).add(1)
      await expect(lenderVault.connect(lender).withdraw(weth.address, withdrawAmount)).to.be.revertedWithCustomError(
        lenderVault,
        'InvalidWithdrawAmount'
      )

      // prepare borrow, lenderVault owner gives quote
      const blocknum = await ethers.provider.getBlockNumber()
      const timestamp = (await ethers.provider.getBlock(blocknum)).timestamp
      let quoteTuples = [
        {
          loanPerCollUnitOrLtv: ONE_USDC.mul(1000),
          interestRatePctInBase: BASE.mul(10).div(100),
          upfrontFeePctInBase: BASE.mul(1).div(100),
          tenor: ONE_DAY.mul(90)
        }
      ]
      let onChainQuote = {
        generalQuoteInfo: {
          collToken: weth.address,
          loanToken: usdc.address,
          oracleAddr: ZERO_ADDRESS,
          minLoan: ONE_USDC.mul(1000),
          maxLoan: MAX_UINT256,
          validUntil: timestamp + 60,
          earliestRepayTenor: 0,
          borrowerCompartmentImplementation: ZERO_ADDRESS,
          isSingleUse: false,
          whitelistAddr: whitelistAuthority.address,
          isWhitelistAddrSingleBorrower: false
        },
        quoteTuples: quoteTuples,
        salt: ZERO_BYTES32
      }
      await expect(quoteHandler.connect(lender).addOnChainQuote(lenderVault.address, onChainQuote)).to.emit(
        quoteHandler,
        'OnChainQuoteAdded'
      )

      // get borrower whitelisted
      const whitelistedUntil = Number(timestamp.toString()) + 60 * 60 * 365
      await setupBorrowerWhitelist({
        addressRegistry: addressRegistry,
        borrower: borrower,
        whitelistAuthority: whitelistAuthority,
        chainId: HARDHAT_CHAIN_ID_AND_FORKING_CONFIG.chainId,
        whitelistedUntil: whitelistedUntil
      })

      // borrower approves gateway and executes quote
      await weth.connect(borrower).approve(borrowerGateway.address, MAX_UINT256)
      const collSendAmount = ONE_WETH
      const expectedTransferFee = 0
      const quoteTupleIdx = 0
      const callbackAddr = ZERO_ADDRESS
      const callbackData = ZERO_BYTES32
      const borrowInstructions = {
        collSendAmount,
        expectedTransferFee,
        deadline: MAX_UINT256,
        minLoanAmount: 0,
        callbackAddr,
        callbackData
      }
      const expectedLoanAmount = quoteTuples[0].loanPerCollUnitOrLtv.mul(collSendAmount).div(ONE_WETH)
      const expectedReclaimableAmount = collSendAmount.sub(collSendAmount.mul(quoteTuples[0].upfrontFeePctInBase).div(BASE))

      // check pre/post amounts on borrow
      let preLockedWethAmounts = await lenderVault.lockedAmounts(weth.address)
      let preLockedUsdcAmounts = await lenderVault.lockedAmounts(usdc.address)
      let preVaultWethBal = await weth.balanceOf(lenderVault.address)
      let preBorrowerWethBal = await weth.balanceOf(borrower.address)
      let preVaultUsdcBal = await usdc.balanceOf(lenderVault.address)
      let preBorrowerUsdcBal = await usdc.balanceOf(borrower.address)
      await borrowerGateway
        .connect(borrower)
        .borrowWithOnChainQuote(lenderVault.address, borrowInstructions, onChainQuote, quoteTupleIdx)
      let postLockedWethAmounts = await lenderVault.lockedAmounts(weth.address)
      let postLockedUsdcAmounts = await lenderVault.lockedAmounts(usdc.address)
      let postVaultWethBal = await weth.balanceOf(lenderVault.address)
      let postBorrowerWethBal = await weth.balanceOf(borrower.address)
      let postVaultUsdcBal = await usdc.balanceOf(lenderVault.address)
      let postBorrowerUsdcBal = await usdc.balanceOf(borrower.address)

      // check collateral amount diffs
      expect(postVaultWethBal.sub(preVaultWethBal)).to.be.equal(preBorrowerWethBal.sub(postBorrowerWethBal))
      // check loan amount diffs
      expect(preVaultUsdcBal.sub(postVaultUsdcBal)).to.be.equal(postBorrowerUsdcBal.sub(preBorrowerUsdcBal))
      expect(expectedLoanAmount).to.be.equal(postBorrowerUsdcBal.sub(preBorrowerUsdcBal))
      // check locked amounts
      expect(preLockedWethAmounts).to.be.equal(0)
      expect(preLockedUsdcAmounts).to.be.equal(0)
      expect(postLockedUsdcAmounts).to.be.equal(0)
      expect(postLockedWethAmounts).to.be.equal(expectedReclaimableAmount)

      // de-whitelisting shouldn't affect withdrawability
      await addressRegistry.connect(team).setWhitelistState([weth.address, usdc.address], 0)

      // de-whitelisting should affect new borrows
      await expect(
        borrowerGateway
          .connect(borrower)
          .borrowWithOnChainQuote(lenderVault.address, borrowInstructions, onChainQuote, quoteTupleIdx)
      ).to.be.revertedWithCustomError(quoteHandler, 'NonWhitelistedToken')

      // should revert when trying to withdraw whole lender vault balance, which also incl locked amounts
      withdrawAmount = await weth.balanceOf(lenderVault.address)
      await expect(lenderVault.connect(lender).withdraw(weth.address, withdrawAmount)).to.be.revertedWithCustomError(
        lenderVault,
        'InvalidWithdrawAmount'
      )

      // do valid withdrawals (1/2)
      withdrawAmount = (await weth.balanceOf(lenderVault.address)).sub(expectedReclaimableAmount)
      preLenderBal = await weth.balanceOf(lender.address)
      preVaultBal = await weth.balanceOf(lenderVault.address)
      await lenderVault.connect(lender).withdraw(weth.address, withdrawAmount)
      postLenderBal = await weth.balanceOf(lender.address)
      postVaultBal = await weth.balanceOf(lenderVault.address)
      expect(postLenderBal.sub(preLenderBal)).to.be.equal(preVaultBal.sub(postVaultBal))

      // do valid withdrawals (2/2)
      withdrawAmount = await usdc.balanceOf(lenderVault.address)
      preLenderBal = await usdc.balanceOf(lender.address)
      preVaultBal = await usdc.balanceOf(lenderVault.address)
      await lenderVault.connect(lender).withdraw(usdc.address, withdrawAmount)
      postLenderBal = await usdc.balanceOf(lender.address)
      postVaultBal = await usdc.balanceOf(lenderVault.address)
      expect(postLenderBal.sub(preLenderBal)).to.be.equal(preVaultBal.sub(postVaultBal))
    })

    it('Should not process with insufficient vault funds', async function () {
      const { borrowerGateway, quoteHandler, lender, borrower, usdc, weth, lenderVault } = await setupTest()

      // check that only owner can propose new owner
      await expect(lenderVault.connect(borrower).transferOwnership(borrower.address)).to.be.revertedWith(
        'Ownable: caller is not the owner'
      )

      // lenderVault owner gives quote
      const blocknum = await ethers.provider.getBlockNumber()
      const timestamp = (await ethers.provider.getBlock(blocknum)).timestamp
      let quoteTuples = [
        {
          loanPerCollUnitOrLtv: ONE_USDC.mul(1000),
          interestRatePctInBase: BASE.mul(10).div(100),
          upfrontFeePctInBase: 0,
          tenor: ONE_DAY.mul(90)
        },
        {
          loanPerCollUnitOrLtv: ONE_USDC.mul(1000),
          interestRatePctInBase: BASE.mul(20).div(100),
          upfrontFeePctInBase: 0,
          tenor: ONE_DAY.mul(180)
        }
      ]
      let onChainQuote = {
        generalQuoteInfo: {
          collToken: weth.address,
          loanToken: usdc.address,
          oracleAddr: ZERO_ADDRESS,
          minLoan: ONE_USDC.mul(1000),
          maxLoan: MAX_UINT256,
          validUntil: timestamp + 60,
          earliestRepayTenor: 0,
          borrowerCompartmentImplementation: ZERO_ADDRESS,
          isSingleUse: false,
          whitelistAddr: ZERO_ADDRESS,
          isWhitelistAddrSingleBorrower: false
        },
        quoteTuples: quoteTuples,
        salt: ZERO_BYTES32
      }
      await expect(quoteHandler.connect(lender).addOnChainQuote(lenderVault.address, onChainQuote)).to.emit(
        quoteHandler,
        'OnChainQuoteAdded'
      )

      // borrower approves gateway and executes quote
      await weth.connect(borrower).approve(borrowerGateway.address, MAX_UINT256)

      const collSendAmount = ONE_WETH
      const expectedTransferFee = 0
      const quoteTupleIdx = 0
      const callbackAddr = ZERO_ADDRESS
      const callbackData = ZERO_BYTES32
      const borrowInstructions = {
        collSendAmount,
        expectedTransferFee,
        deadline: MAX_UINT256,
        minLoanAmount: 0,
        callbackAddr,
        callbackData
      }

      await expect(
        borrowerGateway
          .connect(borrower)
          .borrowWithOnChainQuote(lenderVault.address, borrowInstructions, onChainQuote, quoteTupleIdx)
      ).to.be.revertedWithCustomError(lenderVault, 'InsufficientVaultFunds')

      // allow for transfer of vault ownership
      await lenderVault.connect(lender).transferOwnership(borrower.address)
      // only new proposed owner can claim vault
      await expect(lenderVault.connect(lender).acceptOwnership()).to.be.revertedWith(
        'Ownable2Step: caller is not the new owner'
      )
      await lenderVault.connect(borrower).acceptOwnership()
    })
  })

  describe('Borrow Gateway', function () {
    it('Should not process with bigger fee than max fee', async function () {
      const { borrowerGateway, quoteHandler, lender, borrower, team, usdc, weth, lenderVault } = await setupTest()

      await expect(borrowerGateway.connect(lender).setProtocolFee(0)).to.be.revertedWithCustomError(
        borrowerGateway,
        'InvalidSender'
      )
      await expect(borrowerGateway.connect(team).setProtocolFee(BASE)).to.be.revertedWithCustomError(
        borrowerGateway,
        'InvalidFee'
      )

      // set max protocol fee p.a.
      await borrowerGateway.connect(team).setProtocolFee(BASE.mul(5).div(100))

      // lenderVault owner deposits usdc
      await usdc.connect(lender).transfer(lenderVault.address, ONE_USDC.mul(100000))

      // lenderVault owner gives quote with very long tenor, which leads to protocol fee being larger than pledge
      const blocknum = await ethers.provider.getBlockNumber()
      const timestamp = (await ethers.provider.getBlock(blocknum)).timestamp
      let onChainQuote = {
        generalQuoteInfo: {
          collToken: weth.address,
          loanToken: usdc.address,
          oracleAddr: ZERO_ADDRESS,
          minLoan: ONE_USDC.mul(1000),
          maxLoan: MAX_UINT256,
          validUntil: timestamp + 60,
          earliestRepayTenor: 0,
          borrowerCompartmentImplementation: ZERO_ADDRESS,
          isSingleUse: false,
          whitelistAddr: ZERO_ADDRESS,
          isWhitelistAddrSingleBorrower: false
        },
        quoteTuples: [
          {
            loanPerCollUnitOrLtv: ONE_USDC.mul(1000),
            interestRatePctInBase: BASE.mul(20).div(100),
            upfrontFeePctInBase: 0,
            tenor: ONE_DAY.mul(365).mul(20)
          }
        ],
        salt: ZERO_BYTES32
      }
      await expect(quoteHandler.connect(lender).addOnChainQuote(lenderVault.address, onChainQuote)).to.emit(
        quoteHandler,
        'OnChainQuoteAdded'
      )

      // borrower approves gateway and executes quote
      await weth.connect(borrower).approve(borrowerGateway.address, MAX_UINT256)

      const collSendAmount = ONE_WETH
      const expectedTransferFee = 0
      const quoteTupleIdx = 0
      const callbackAddr = ZERO_ADDRESS
      const callbackData = ZERO_BYTES32
      const borrowInstructions = {
        collSendAmount,
        expectedTransferFee,
        deadline: MAX_UINT256,
        minLoanAmount: 0,
        callbackAddr,
        callbackData
      }

      // reverts if trying to borrow with quote where protocol fee would exceed pledge amount
      await expect(
        borrowerGateway
          .connect(borrower)
          .borrowWithOnChainQuote(lenderVault.address, borrowInstructions, onChainQuote, quoteTupleIdx)
      ).to.be.revertedWithCustomError(borrowerGateway, 'InvalidSendAmount')
    })

    it('Should not process off-chain quote with invalid min/max loan amount (1/2)', async function () {
      const { borrowerGateway, quoteHandler, lender, signer, borrower, usdc, weth, lenderVault } = await setupTest()

      // lenderVault owner deposits usdc
      await usdc.connect(lender).transfer(lenderVault.address, ONE_USDC.mul(100000))

      // lender produces invalid quote off-chain
      const { offChainQuote, quoteTuples, quoteTuplesTree } = await generateOffChainQuote({
        lenderVault,
        lender,
        signer,
        weth,
        usdc,
        minLoan: 2,
        maxLoan: 1
      })

      // borrower obtains proof for chosen quote tuple
      const quoteTupleIdx = 0
      const selectedQuoteTuple = quoteTuples[quoteTupleIdx]
      const proof = quoteTuplesTree.getProof(quoteTupleIdx)
      const collSendAmount = ONE_WETH
      const expectedTransferFee = 0
      const callbackAddr = ZERO_ADDRESS
      const callbackData = ZERO_BYTES32
      const borrowInstructions = {
        collSendAmount,
        expectedTransferFee,
        deadline: MAX_UINT256,
        minLoanAmount: 0,
        callbackAddr,
        callbackData
      }

      // borrower approves gateway and executes quote
      await weth.connect(borrower).approve(borrowerGateway.address, MAX_UINT256)

      // reverts if trying to borrow with quote that would result in zero loan amount
      await expect(
        borrowerGateway
          .connect(borrower)
          .borrowWithOffChainQuote(lenderVault.address, borrowInstructions, offChainQuote, selectedQuoteTuple, proof)
      ).to.be.revertedWithCustomError(quoteHandler, 'InvalidQuote')
    })

    it('Should not process off-chain quote with invalid min/max loan amount (2/2)', async function () {
      const { borrowerGateway, quoteHandler, lender, signer, borrower, usdc, weth, lenderVault } = await setupTest()

      // lenderVault owner deposits usdc
      await usdc.connect(lender).transfer(lenderVault.address, ONE_USDC.mul(100000))

      // lender produces invalid quote off-chain
      const { offChainQuote, quoteTuples, quoteTuplesTree } = await generateOffChainQuote({
        lenderVault,
        lender,
        signer,
        weth,
        usdc,
        minLoan: 0,
        maxLoan: 0
      })

      // borrower obtains proof for chosen quote tuple
      const quoteTupleIdx = 0
      const selectedQuoteTuple = quoteTuples[quoteTupleIdx]
      const proof = quoteTuplesTree.getProof(quoteTupleIdx)
      const collSendAmount = ONE_WETH
      const expectedTransferFee = 0
      const callbackAddr = ZERO_ADDRESS
      const callbackData = ZERO_BYTES32
      const borrowInstructions = {
        collSendAmount,
        expectedTransferFee,
        deadline: MAX_UINT256,
        minLoanAmount: 0,
        callbackAddr,
        callbackData
      }

      // borrower approves gateway and executes quote
      await weth.connect(borrower).approve(borrowerGateway.address, MAX_UINT256)

      // reverts if trying to borrow with quote that would result in zero loan amount
      await expect(
        borrowerGateway
          .connect(borrower)
          .borrowWithOffChainQuote(lenderVault.address, borrowInstructions, offChainQuote, selectedQuoteTuple, proof)
      ).to.be.revertedWithCustomError(quoteHandler, 'InvalidQuote')
    })

    it('Should not process zero loan amounts', async function () {
      const { borrowerGateway, quoteHandler, lender, signer, borrower, usdc, weth, lenderVault } = await setupTest()

      // lenderVault owner deposits usdc
      await usdc.connect(lender).transfer(lenderVault.address, ONE_USDC.mul(100000))

      // lenderVault owner gives quote that results in zero loan amount
      const blocknum = await ethers.provider.getBlockNumber()
      const timestamp = (await ethers.provider.getBlock(blocknum)).timestamp

      let onChainQuote = {
        generalQuoteInfo: {
          whitelistAuthority: ZERO_ADDRESS,
          collToken: weth.address,
          loanToken: usdc.address,
          oracleAddr: ZERO_ADDRESS,
          minLoan: 0,
          maxLoan: MAX_UINT256,
          validUntil: timestamp + 60,
          earliestRepayTenor: 0,
          borrowerCompartmentImplementation: ZERO_ADDRESS,
          isSingleUse: false,
          whitelistAddr: ZERO_ADDRESS,
          isWhitelistAddrSingleBorrower: false
        },
        quoteTuples: [
          {
            loanPerCollUnitOrLtv: 0, // invalid value
            interestRatePctInBase: BASE.mul(20).div(100),
            upfrontFeePctInBase: 0,
            tenor: ONE_DAY.mul(365).mul(20)
          }
        ],
        salt: ZERO_BYTES32
      }

      // check invalid on-chain quote cannot bet added
      await expect(
        quoteHandler.connect(lender).addOnChainQuote(lenderVault.address, onChainQuote)
      ).to.be.revertedWithCustomError(quoteHandler, 'InvalidQuote')
      // borrower approves gateway and executes quote
      await weth.connect(borrower).approve(borrowerGateway.address, MAX_UINT256)

      // lender produces invalid quote off-chain
      const { offChainQuote, quoteTuples, quoteTuplesTree, payloadHash } = await generateOffChainQuote({
        lenderVault,
        lender,
        signer,
        weth,
        usdc,
        minLoan: 0
      })

      // borrower obtains proof for chosen quote tuple
      const quoteTupleIdx = 6
      const selectedQuoteTuple = quoteTuples[quoteTupleIdx]
      const proof = quoteTuplesTree.getProof(quoteTupleIdx)
      const collSendAmount = ONE_WETH
      const expectedTransferFee = 0
      const callbackAddr = ZERO_ADDRESS
      const callbackData = ZERO_BYTES32
      const borrowInstructions = {
        collSendAmount,
        expectedTransferFee,
        deadline: MAX_UINT256,
        minLoanAmount: 0,
        callbackAddr,
        callbackData
      }

      // reverts if trying to borrow with quote that would result in zero loan amount
      await expect(
        borrowerGateway
          .connect(borrower)
          .borrowWithOffChainQuote(lenderVault.address, borrowInstructions, offChainQuote, selectedQuoteTuple, proof)
      ).to.be.revertedWithCustomError(lenderVault, 'TooSmallLoanAmount')
    })
  })

  describe('Off-Chain Quote Testing', function () {
    it('Should process off-chain quote correctly', async function () {
      const {
        addressRegistry,
        borrowerGateway,
        quoteHandler,
        lender,
        signer,
        borrower,
        team,
        whitelistAuthority,
        usdc,
        weth,
        lenderVault
      } = await setupTest()

      // lenderVault owner deposits usdc
      await usdc.connect(lender).transfer(lenderVault.address, ONE_USDC.mul(100000))

      // test add, remove, set min signer functionality
      await expect(lenderVault.addSigners([lender.address])).to.be.revertedWithCustomError(lenderVault, 'InvalidAddress')
      await expect(lenderVault.addSigners([ZERO_ADDRESS])).to.be.revertedWithCustomError(lenderVault, 'InvalidAddress')
      await expect(lenderVault.setMinNumOfSigners(0)).to.be.revertedWithCustomError(lenderVault, 'InvalidNewMinNumOfSigners')
      await lenderVault.connect(lender).setMinNumOfSigners(4)
      await expect(lenderVault.setMinNumOfSigners(4)).to.be.revertedWithCustomError(lenderVault, 'InvalidNewMinNumOfSigners')
      const minNumSigners = await lenderVault.minNumOfSigners()
      expect(minNumSigners).to.be.equal(4)
      await lenderVault.connect(lender).setMinNumOfSigners(1)
      await expect(lenderVault.addSigners([lender.address])).to.be.revertedWithCustomError(lenderVault, 'InvalidAddress')
      await lenderVault.connect(lender).addSigners([team.address, borrower.address])
      // errors in handling signers
      await expect(lenderVault.connect(lender).removeSigner(borrower.address, 2)).to.be.revertedWithCustomError(
        lenderVault,
        'InvalidArrayIndex'
      )
      await expect(lenderVault.connect(lender).removeSigner(borrower.address, 2)).to.be.revertedWithCustomError(
        lenderVault,
        'InvalidArrayIndex'
      )
      await expect(lenderVault.connect(lender).removeSigner(weth.address, 0)).to.be.revertedWithCustomError(
        lenderVault,
        'InvalidSignerRemoveInfo'
      )
      await expect(lenderVault.connect(lender).removeSigner(borrower.address, 0)).to.be.revertedWithCustomError(
        lenderVault,
        'InvalidSignerRemoveInfo'
      )
      // valid remove
      await lenderVault.connect(lender).removeSigner(borrower.address, 1)

      // set borrower whitelist
      const blocknum = await ethers.provider.getBlockNumber()
      const timestamp = (await ethers.provider.getBlock(blocknum)).timestamp
      const whitelistedUntil = Number(timestamp.toString()) + 60 * 60 * 365
      await setupBorrowerWhitelist({
        addressRegistry: addressRegistry,
        borrower: borrower,
        whitelistAuthority: whitelistAuthority,
        chainId: HARDHAT_CHAIN_ID_AND_FORKING_CONFIG.chainId,
        whitelistedUntil: whitelistedUntil
      })
      // generate off chain quote
      const { offChainQuote, quoteTuples, quoteTuplesTree, payloadHash } = await generateOffChainQuote({
        lenderVault,
        lender,
        signer,
        whitelistAuthority,
        weth,
        usdc
      })

      // check balance pre borrow
      const borrowerWethBalPre = await weth.balanceOf(borrower.address)
      const borrowerUsdcBalPre = await usdc.balanceOf(borrower.address)
      const vaultWethBalPre = await weth.balanceOf(lenderVault.address)
      const vaultUsdcBalPre = await usdc.balanceOf(lenderVault.address)

      // borrower obtains proof for chosen quote tuple
      const quoteTupleIdx = 0
      const selectedQuoteTuple = quoteTuples[quoteTupleIdx]
      const proof = quoteTuplesTree.getProof(quoteTupleIdx)

      // borrower approves gateway and executes quote
      await weth.connect(borrower).approve(borrowerGateway.address, MAX_UINT256)
      const collSendAmount = ONE_WETH
      const expectedTransferFee = 0
      const callbackAddr = ZERO_ADDRESS
      const callbackData = ZERO_BYTES32
      const borrowInstructions = {
        collSendAmount,
        expectedTransferFee,
        deadline: MAX_UINT256,
        minLoanAmount: 0,
        callbackAddr,
        callbackData
      }

      // unregistered vault address reverts
      await expect(
        borrowerGateway
          .connect(borrower)
          .borrowWithOffChainQuote(lender.address, borrowInstructions, offChainQuote, selectedQuoteTuple, proof)
      ).to.be.revertedWithCustomError(borrowerGateway, 'UnregisteredVault')

      // if borrower is not msg.sender, reverts
      await expect(
        borrowerGateway
          .connect(team)
          .borrowWithOffChainQuote(lenderVault.address, borrowInstructions, offChainQuote, selectedQuoteTuple, proof)
      ).to.be.revertedWithCustomError(quoteHandler, 'InvalidBorrower')

      // if deadline passed, reverts
      await expect(
        borrowerGateway
          .connect(team)
          .borrowWithOffChainQuote(
            lenderVault.address,
            { ...borrowInstructions, deadline: 10 },
            offChainQuote,
            selectedQuoteTuple,
            proof
          )
      ).to.be.revertedWithCustomError(borrowerGateway, 'DeadlinePassed')

      // if quote tuple that's not part of tree, reverts
      const unregisteredQuoteTuple = {
        loanPerCollUnitOrLtv: ONE_USDC.mul(1000000),
        interestRatePctInBase: 0,
        upfrontFeePctInBase: 0,
        tenor: ONE_DAY.mul(360)
      }

      await expect(
        borrowerGateway
          .connect(team)
          .borrowWithOffChainQuote(lenderVault.address, borrowInstructions, offChainQuote, unregisteredQuoteTuple, proof)
      ).to.be.revertedWithCustomError(quoteHandler, 'InvalidBorrower')

      // check balance post borrow
      const borrowerWethBalPost = await weth.balanceOf(borrower.address)
      const borrowerUsdcBalPost = await usdc.balanceOf(borrower.address)
      const vaultWethBalPost = await weth.balanceOf(lenderVault.address)
      const vaultUsdcBalPost = await usdc.balanceOf(lenderVault.address)

      expect(borrowerWethBalPre.sub(borrowerWethBalPost)).to.equal(vaultWethBalPost.sub(vaultWethBalPre))
      expect(borrowerUsdcBalPost.sub(borrowerUsdcBalPre)).to.equal(vaultUsdcBalPre.sub(vaultUsdcBalPost))

      // borrower executes valid off chain quote
      await borrowerGateway
        .connect(borrower)
        .borrowWithOffChainQuote(lenderVault.address, borrowInstructions, offChainQuote, selectedQuoteTuple, proof)

      // invalidate off chain quote
      await expect(
        quoteHandler.connect(lender).invalidateOffChainQuote(borrower.address, payloadHash)
      ).to.be.revertedWithCustomError(quoteHandler, 'UnregisteredVault')
      await expect(
        quoteHandler.connect(borrower).invalidateOffChainQuote(lenderVault.address, payloadHash)
      ).to.be.revertedWithCustomError(quoteHandler, 'InvalidSender')

      await expect(quoteHandler.connect(lender).invalidateOffChainQuote(lenderVault.address, payloadHash)).to.emit(
        quoteHandler,
        'OffChainQuoteInvalidated'
      )

      await expect(
        borrowerGateway
          .connect(team)
          .borrowWithOffChainQuote(lenderVault.address, borrowInstructions, offChainQuote, selectedQuoteTuple, proof)
      ).to.be.revertedWithCustomError(quoteHandler, 'InvalidBorrower')
    })

    it('Should handle off-chain quote nonce correctly', async function () {
      const {
        addressRegistry,
        borrowerGateway,
        quoteHandler,
        lender,
        signer,
        borrower,
        whitelistAuthority,
        usdc,
        weth,
        lenderVault
      } = await setupTest()

      // lenderVault owner deposits usdc
      await usdc.connect(lender).transfer(lenderVault.address, ONE_USDC.mul(100000))
      // set borrower whitelist
      const blocknum = await ethers.provider.getBlockNumber()
      const timestamp = (await ethers.provider.getBlock(blocknum)).timestamp
      const whitelistedUntil = Number(timestamp.toString()) + 60 * 60 * 365
      await setupBorrowerWhitelist({
        addressRegistry: addressRegistry,
        borrower: borrower,
        whitelistAuthority: whitelistAuthority,
        chainId: HARDHAT_CHAIN_ID_AND_FORKING_CONFIG.chainId,
        whitelistedUntil: whitelistedUntil
      })

      // lender produces quote
      const { offChainQuote, quoteTuples, quoteTuplesTree, payloadHash } = await generateOffChainQuote({
        lenderVault,
        lender,
        signer,
        whitelistAuthority,
        weth,
        usdc
      })

      // borrower obtains proof for chosen quote tuple
      const quoteTupleIdx = 0
      const selectedQuoteTuple = quoteTuples[quoteTupleIdx]
      const proof = quoteTuplesTree.getProof(quoteTupleIdx)

      // borrower approves gateway and executes quote
      await weth.connect(borrower).approve(borrowerGateway.address, MAX_UINT256)
      const collSendAmount = ONE_WETH
      const expectedTransferFee = 0
      const callbackAddr = ZERO_ADDRESS
      const callbackData = ZERO_BYTES32
      const borrowInstructions = {
        collSendAmount,
        expectedTransferFee,
        deadline: MAX_UINT256,
        minLoanAmount: 0,
        callbackAddr,
        callbackData
      }

      // borrower executes valid off chain quote
      await borrowerGateway
        .connect(borrower)
        .borrowWithOffChainQuote(lenderVault.address, borrowInstructions, offChainQuote, selectedQuoteTuple, proof)

      // lender increments off chain quote nonce to invalidate older quotes
      await quoteHandler.connect(lender).incrementOffChainQuoteNonce(lenderVault.address)

      // reverts if nonce is outdated
      await expect(
        borrowerGateway
          .connect(borrower)
          .borrowWithOffChainQuote(lenderVault.address, borrowInstructions, offChainQuote, selectedQuoteTuple, proof)
      ).to.be.revertedWithCustomError(quoteHandler, 'InvalidQuote')
    })

    it('Should validate off-chain validUntil quote correctly', async function () {
      const {
        addressRegistry,
        borrowerGateway,
        quoteHandler,
        lender,
        signer,
        borrower,
        whitelistAuthority,
        usdc,
        weth,
        lenderVault
      } = await setupTest()

      // lenderVault owner deposits usdc
      await usdc.connect(lender).transfer(lenderVault.address, ONE_USDC.mul(100000))
      // set borrower whitelist
      const blocknum = await ethers.provider.getBlockNumber()
      const timestamp = (await ethers.provider.getBlock(blocknum)).timestamp
      const whitelistedUntil = Number(timestamp.toString()) + 60 * 60 * 365
      await setupBorrowerWhitelist({
        addressRegistry: addressRegistry,
        borrower: borrower,
        whitelistAuthority: whitelistAuthority,
        chainId: HARDHAT_CHAIN_ID_AND_FORKING_CONFIG.chainId,
        whitelistedUntil: whitelistedUntil
      })

      const { offChainQuote, quoteTuples, quoteTuplesTree } = await generateOffChainQuote({
        lenderVault,
        lender,
        signer,
        whitelistAuthority,
        weth,
        usdc,
        offChainQuoteBodyInfo: {
          nonce: BASE
        }
      })

      // borrower obtains proof for chosen quote tuple
      const quoteTupleIdx = 0
      const selectedQuoteTuple = quoteTuples[quoteTupleIdx]
      const proof = quoteTuplesTree.getProof(quoteTupleIdx)

      // borrower approves gateway and executes quote
      await weth.connect(borrower).approve(borrowerGateway.address, MAX_UINT256)
      const collSendAmount = ONE_WETH
      const expectedTransferFee = 0
      const callbackAddr = ZERO_ADDRESS
      const callbackData = ZERO_BYTES32
      const borrowInstructions = {
        collSendAmount,
        expectedTransferFee,
        deadline: MAX_UINT256,
        minLoanAmount: 0,
        callbackAddr,
        callbackData
      }

      // move forward past valid until timestamp
      await ethers.provider.send('evm_mine', [Number(offChainQuote.generalQuoteInfo.validUntil.toString()) + 1])

      // reverts if trying to borrow with outdated quote
      await expect(
        borrowerGateway
          .connect(borrower)
          .borrowWithOffChainQuote(lenderVault.address, borrowInstructions, offChainQuote, selectedQuoteTuple, proof)
      ).to.be.revertedWithCustomError(quoteHandler, 'OutdatedQuote')
    })

    it('Should validate off-chain validUntil quote correctly', async function () {
      const {
        addressRegistry,
        borrowerGateway,
        quoteHandler,
        lender,
        signer,
        borrower,
        whitelistAuthority,
        usdc,
        weth,
        lenderVault
      } = await setupTest()

      // lenderVault owner deposits usdc
      await usdc.connect(lender).transfer(lenderVault.address, ONE_USDC.mul(100000))
      // set borrower whitelist
      const blocknum = await ethers.provider.getBlockNumber()
      const timestamp = (await ethers.provider.getBlock(blocknum)).timestamp
      const whitelistedUntil = Number(timestamp.toString()) + 60 * 60 * 365
      await setupBorrowerWhitelist({
        addressRegistry: addressRegistry,
        borrower: borrower,
        whitelistAuthority: whitelistAuthority,
        chainId: HARDHAT_CHAIN_ID_AND_FORKING_CONFIG.chainId,
        whitelistedUntil: whitelistedUntil
      })

      const { offChainQuote, quoteTuples, quoteTuplesTree } = await generateOffChainQuote({
        lenderVault,
        lender,
        signer,
        whitelistAuthority,
        weth,
        usdc,
        generalQuoteInfo: {
          validUntil: 10
        }
      })

      // borrower obtains proof for chosen quote tuple
      const quoteTupleIdx = 0
      const selectedQuoteTuple = quoteTuples[quoteTupleIdx]
      const proof = quoteTuplesTree.getProof(quoteTupleIdx)

      // borrower approves gateway and executes quote
      await weth.connect(borrower).approve(borrowerGateway.address, MAX_UINT256)
      const collSendAmount = ONE_WETH
      const expectedTransferFee = 0
      const callbackAddr = ZERO_ADDRESS
      const callbackData = ZERO_BYTES32
      const borrowInstructions = {
        collSendAmount,
        expectedTransferFee,
        deadline: MAX_UINT256,
        minLoanAmount: 0,
        callbackAddr,
        callbackData
      }

      await expect(
        borrowerGateway
          .connect(borrower)
          .borrowWithOffChainQuote(lenderVault.address, borrowInstructions, offChainQuote, selectedQuoteTuple, proof)
      ).to.be.revertedWithCustomError(quoteHandler, 'OutdatedQuote')
    })

    it('Should validate off-chain singleUse quote correctly', async function () {
      const {
        addressRegistry,
        borrowerGateway,
        quoteHandler,
        lender,
        signer,
        borrower,
        whitelistAuthority,
        usdc,
        weth,
        lenderVault
      } = await setupTest()

      // lenderVault owner deposits usdc
      await usdc.connect(lender).transfer(lenderVault.address, ONE_USDC.mul(100000))
      // set borrower whitelist
      const blocknum = await ethers.provider.getBlockNumber()
      const timestamp = (await ethers.provider.getBlock(blocknum)).timestamp
      const whitelistedUntil = Number(timestamp.toString()) + 60 * 60 * 365
      await setupBorrowerWhitelist({
        addressRegistry: addressRegistry,
        borrower: borrower,
        whitelistAuthority: whitelistAuthority,
        chainId: HARDHAT_CHAIN_ID_AND_FORKING_CONFIG.chainId,
        whitelistedUntil: whitelistedUntil
      })

      const { offChainQuote, quoteTuples, quoteTuplesTree } = await generateOffChainQuote({
        lenderVault,
        lender,
        signer,
        whitelistAuthority,
        weth,
        usdc,
        generalQuoteInfo: {
          isSingleUse: true
        }
      })

      // borrower obtains proof for chosen quote tuple
      const quoteTupleIdx = 0
      const selectedQuoteTuple = quoteTuples[quoteTupleIdx]
      const proof = quoteTuplesTree.getProof(quoteTupleIdx)

      // borrower approves gateway and executes quote
      await weth.connect(borrower).approve(borrowerGateway.address, MAX_UINT256)
      const collSendAmount = ONE_WETH
      const expectedTransferFee = 0
      const callbackAddr = ZERO_ADDRESS
      const callbackData = ZERO_BYTES32
      const borrowInstructions = {
        collSendAmount,
        expectedTransferFee,
        deadline: MAX_UINT256,
        minLoanAmount: 0,
        callbackAddr,
        callbackData
      }

      const borrowWithOffChainQuoteTransaction = await borrowerGateway
        .connect(borrower)
        .borrowWithOffChainQuote(lenderVault.address, borrowInstructions, offChainQuote, selectedQuoteTuple, proof)

      const borrowWithOnChainQuoteReceipt = await borrowWithOffChainQuoteTransaction.wait()

      const borrowEvent = borrowWithOnChainQuoteReceipt.events?.find(x => {
        return x.event === 'Borrowed'
      })

      expect(borrowEvent).not.be.undefined

      await expect(
        borrowerGateway
          .connect(borrower)
          .borrowWithOffChainQuote(lenderVault.address, borrowInstructions, offChainQuote, selectedQuoteTuple, proof)
      ).to.be.revertedWithCustomError(quoteHandler, 'OffChainQuoteHasBeenInvalidated')
    })

    it('Should validate off-chain earliest repay correctly', async function () {
      const { addressRegistry, borrowerGateway, lender, signer, borrower, whitelistAuthority, usdc, weth, lenderVault } =
        await setupTest()

      // lenderVault owner deposits usdc
      await usdc.connect(lender).transfer(lenderVault.address, ONE_USDC.mul(100000))
      // set borrower whitelist
      const blocknum = await ethers.provider.getBlockNumber()
      const timestamp = (await ethers.provider.getBlock(blocknum)).timestamp
      const whitelistedUntil = Number(timestamp.toString()) + 60 * 60 * 365
      await setupBorrowerWhitelist({
        addressRegistry: addressRegistry,
        borrower: borrower,
        whitelistAuthority: whitelistAuthority,
        chainId: HARDHAT_CHAIN_ID_AND_FORKING_CONFIG.chainId,
        whitelistedUntil: whitelistedUntil
      })

      // generate offchain quote where earliest repay is after loan expiry/tenor
      const { offChainQuote, quoteTuples, quoteTuplesTree } = await generateOffChainQuote({
        lenderVault,
        lender,
        signer,
        whitelistAuthority,
        weth,
        usdc,
        generalQuoteInfo: {
          isSingleUse: true
        },
        earliestRepayTenor: ONE_DAY.mul(360)
      })

      // borrower obtains proof for chosen quote tuple
      const quoteTupleIdx = 0
      const selectedQuoteTuple = quoteTuples[quoteTupleIdx]
      const proof = quoteTuplesTree.getProof(quoteTupleIdx)

      // borrower approves gateway and executes quote
      await weth.connect(borrower).approve(borrowerGateway.address, MAX_UINT256)
      const collSendAmount = ONE_WETH
      const expectedTransferFee = 0
      const callbackAddr = ZERO_ADDRESS
      const callbackData = ZERO_BYTES32
      const borrowInstructions = {
        collSendAmount,
        expectedTransferFee,
        deadline: MAX_UINT256,
        minLoanAmount: 0,
        callbackAddr,
        callbackData
      }

      // reverts if trying to borrow with offchain quote that would lead to a loan that cannot be repaid as earliest repay is after expiry
      await expect(
        borrowerGateway
          .connect(borrower)
          .borrowWithOffChainQuote(lenderVault.address, borrowInstructions, offChainQuote, selectedQuoteTuple, proof)
      ).to.be.revertedWithCustomError(lenderVault, 'InvalidEarliestRepay')
    })

    it('Should validate off-chain MerkleProof correctly', async function () {
      const {
        addressRegistry,
        borrowerGateway,
        quoteHandler,
        lender,
        signer,
        borrower,
        whitelistAuthority,
        usdc,
        weth,
        lenderVault
      } = await setupTest()

      // lenderVault owner deposits usdc
      await usdc.connect(lender).transfer(lenderVault.address, ONE_USDC.mul(100000))
      // set borrower whitelist
      const blocknum = await ethers.provider.getBlockNumber()
      const timestamp = (await ethers.provider.getBlock(blocknum)).timestamp
      const whitelistedUntil = Number(timestamp.toString()) + 60 * 60 * 365
      await setupBorrowerWhitelist({
        addressRegistry: addressRegistry,
        borrower: borrower,
        whitelistAuthority: whitelistAuthority,
        chainId: HARDHAT_CHAIN_ID_AND_FORKING_CONFIG.chainId,
        whitelistedUntil: whitelistedUntil
      })

      const { offChainQuote, quoteTuples, quoteTuplesTree } = await generateOffChainQuote({
        lenderVault,
        lender,
        signer,
        whitelistAuthority,
        weth,
        usdc,
        offChainQuoteBodyInfo: {
          salt: ethers.utils.formatBytes32String('somethingwrong')
        }
      })

      // borrower obtains proof for chosen quote tuple
      const quoteTupleIdx = 0
      const selectedQuoteTuple = quoteTuples[quoteTupleIdx]
      const proof = quoteTuplesTree.getProof(quoteTupleIdx)

      // borrower approves gateway and executes quote
      await weth.connect(borrower).approve(borrowerGateway.address, MAX_UINT256)
      const collSendAmount = ONE_WETH
      const expectedTransferFee = 0
      const callbackAddr = ZERO_ADDRESS
      const callbackData = ZERO_BYTES32
      const borrowInstructions = {
        collSendAmount,
        expectedTransferFee,
        deadline: MAX_UINT256,
        minLoanAmount: 0,
        callbackAddr,
        callbackData
      }

      await expect(
        borrowerGateway
          .connect(borrower)
          .borrowWithOffChainQuote(
            lenderVault.address,
            borrowInstructions,
            offChainQuote,
            selectedQuoteTuple,
            proof.slice(2)
          )
      ).to.be.revertedWithCustomError(quoteHandler, 'InvalidOffChainMerkleProof')
    })

    it('Should validate off-chain wrong signature correctly', async function () {
      const {
        addressRegistry,
        borrowerGateway,
        quoteHandler,
        lender,
        signer,
        borrower,
        team,
        whitelistAuthority,
        usdc,
        weth,
        lenderVault
      } = await setupTest()

      // lenderVault owner deposits usdc
      await usdc.connect(lender).transfer(lenderVault.address, ONE_USDC.mul(100000))
      // set borrower whitelist
      const blocknum = await ethers.provider.getBlockNumber()
      const timestamp = (await ethers.provider.getBlock(blocknum)).timestamp
      const whitelistedUntil = Number(timestamp.toString()) + 60 * 60 * 365
      await setupBorrowerWhitelist({
        addressRegistry: addressRegistry,
        borrower: borrower,
        whitelistAuthority: whitelistAuthority,
        chainId: HARDHAT_CHAIN_ID_AND_FORKING_CONFIG.chainId,
        whitelistedUntil: whitelistedUntil
      })

      // generate off chain quote with bad signature
      const payloadHash = ethers.utils.keccak256(ethers.utils.toUtf8Bytes('some payload'))
      const someSignature = await team.signMessage(ethers.utils.arrayify(payloadHash))
      const someSig = ethers.utils.splitSignature(someSignature)
      const someCompactSig = someSig.compact
      const { offChainQuote, quoteTuples, quoteTuplesTree } = await generateOffChainQuote({
        lenderVault,
        lender,
        signer,
        whitelistAuthority,
        weth,
        usdc,
        customSignatures: [someCompactSig]
      })

      // borrower obtains proof for chosen quote tuple
      const quoteTupleIdx = 0
      const selectedQuoteTuple = quoteTuples[quoteTupleIdx]
      const proof = quoteTuplesTree.getProof(quoteTupleIdx)

      // borrower approves gateway and executes quote
      await weth.connect(borrower).approve(borrowerGateway.address, MAX_UINT256)
      const collSendAmount = ONE_WETH
      const expectedTransferFee = 0
      const callbackAddr = ZERO_ADDRESS
      const callbackData = ZERO_BYTES32
      const borrowInstructions = {
        collSendAmount,
        expectedTransferFee,
        deadline: MAX_UINT256,
        minLoanAmount: 0,
        callbackAddr,
        callbackData
      }

      await expect(
        borrowerGateway
          .connect(borrower)
          .borrowWithOffChainQuote(lenderVault.address, borrowInstructions, offChainQuote, selectedQuoteTuple, proof)
      ).to.be.revertedWithCustomError(quoteHandler, 'InvalidOffChainSignature')
    })

    it('Should handle case of multiple signers correctly', async function () {
      const {
        addressRegistry,
        borrowerGateway,
        quoteHandler,
        lender,
        signer,
        borrower,
        whitelistAuthority,
        usdc,
        weth,
        lenderVault,
        signer1,
        signer2,
        signer3
      } = await setupTest()

      // lenderVault owner deposits usdc
      await usdc.connect(lender).transfer(lenderVault.address, ONE_USDC.mul(100000))
      // set borrower whitelist
      const blocknum = await ethers.provider.getBlockNumber()
      const timestamp = (await ethers.provider.getBlock(blocknum)).timestamp
      const whitelistedUntil = Number(timestamp.toString()) + 60 * 60 * 365
      await setupBorrowerWhitelist({
        addressRegistry: addressRegistry,
        borrower: borrower,
        whitelistAuthority: whitelistAuthority,
        chainId: HARDHAT_CHAIN_ID_AND_FORKING_CONFIG.chainId,
        whitelistedUntil: whitelistedUntil
      })

      const { offChainQuote, quoteTuples, quoteTuplesTree } = await generateOffChainQuote({
        lenderVault,
        lender,
        signer,
        whitelistAuthority,
        weth,
        usdc
      })

      // define signer setup without lender
      await lenderVault.connect(lender).removeSigner(signer.address, 0)
      await lenderVault.connect(lender).addSigners([signer1.address, signer2.address, signer3.address])
      await lenderVault.connect(lender).setMinNumOfSigners(3)

      // prepare signatures
      const payload = ethers.utils.defaultAbiCoder.encode(payloadScheme as any, [
        offChainQuote.generalQuoteInfo,
        offChainQuote.quoteTuplesRoot,
        offChainQuote.salt,
        offChainQuote.nonce,
        lenderVault.address,
        HARDHAT_CHAIN_ID_AND_FORKING_CONFIG.chainId
      ])
      const payloadHash = ethers.utils.keccak256(payload)

      // signer1, signer2, signer3
      const signature1 = await signer1.signMessage(ethers.utils.arrayify(payloadHash))
      const sig1 = ethers.utils.splitSignature(signature1)
      const compactSig1 = sig1.compact
      let recoveredAddr = ethers.utils.verifyMessage(ethers.utils.arrayify(payloadHash), sig1)
      expect(recoveredAddr).to.equal(signer1.address)
      const signature2 = await signer2.signMessage(ethers.utils.arrayify(payloadHash))
      const sig2 = ethers.utils.splitSignature(signature2)
      const compactSig2 = sig2.compact
      recoveredAddr = ethers.utils.verifyMessage(ethers.utils.arrayify(payloadHash), sig2)
      expect(recoveredAddr).to.equal(signer2.address)
      const signature3 = await signer3.signMessage(ethers.utils.arrayify(payloadHash))
      const sig3 = ethers.utils.splitSignature(signature3)
      const compactSig3 = sig3.compact
      recoveredAddr = ethers.utils.verifyMessage(ethers.utils.arrayify(payloadHash), sig3)
      expect(recoveredAddr).to.equal(signer3.address)

      // borrower obtains proof for chosen quote tuple
      const quoteTupleIdx = 0
      const selectedQuoteTuple = quoteTuples[quoteTupleIdx]
      const proof = quoteTuplesTree.getProof(quoteTupleIdx)

      // borrower approves gateway and executes quote
      await weth.connect(borrower).approve(borrowerGateway.address, MAX_UINT256)
      const collSendAmount = ONE_WETH
      const expectedTransferFee = 0
      const callbackAddr = ZERO_ADDRESS
      const callbackData = ZERO_BYTES32
      const borrowInstructions = {
        collSendAmount,
        expectedTransferFee,
        deadline: MAX_UINT256,
        minLoanAmount: 0,
        callbackAddr,
        callbackData
      }

      // check revert on redundant sigs
      offChainQuote.compactSigs = [compactSig1, compactSig2, compactSig1]
      await expect(
        borrowerGateway
          .connect(borrower)
          .borrowWithOffChainQuote(lenderVault.address, borrowInstructions, offChainQuote, selectedQuoteTuple, proof)
      ).to.be.revertedWithCustomError(quoteHandler, 'InvalidOffChainSignature')

      // check revert on redundant sigs
      offChainQuote.compactSigs = [compactSig1, compactSig2, compactSig2]
      await expect(
        borrowerGateway
          .connect(borrower)
          .borrowWithOffChainQuote(lenderVault.address, borrowInstructions, offChainQuote, selectedQuoteTuple, proof)
      ).to.be.revertedWithCustomError(quoteHandler, 'InvalidOffChainSignature')

      // check revert on redundant sigs
      offChainQuote.compactSigs = [compactSig1, compactSig1, compactSig2]
      await expect(
        borrowerGateway
          .connect(borrower)
          .borrowWithOffChainQuote(lenderVault.address, borrowInstructions, offChainQuote, selectedQuoteTuple, proof)
      ).to.be.revertedWithCustomError(quoteHandler, 'InvalidOffChainSignature')

      // check revert on unauthorized sigs
      const signature4 = await lender.signMessage(ethers.utils.arrayify(payloadHash))
      const sig4 = ethers.utils.splitSignature(signature4)
      const compactSig4 = sig4.compact
      recoveredAddr = ethers.utils.verifyMessage(ethers.utils.arrayify(payloadHash), sig4)
      expect(recoveredAddr).to.equal(lender.address)
      offChainQuote.compactSigs = [compactSig1, compactSig2, compactSig4]
      await expect(
        borrowerGateway
          .connect(borrower)
          .borrowWithOffChainQuote(lenderVault.address, borrowInstructions, offChainQuote, selectedQuoteTuple, proof)
      ).to.be.revertedWithCustomError(quoteHandler, 'InvalidOffChainSignature')

      // check revert on too few sigs
      offChainQuote.compactSigs = [compactSig1, compactSig2]
      await expect(
        borrowerGateway
          .connect(borrower)
          .borrowWithOffChainQuote(lenderVault.address, borrowInstructions, offChainQuote, selectedQuoteTuple, proof)
      ).to.be.revertedWithCustomError(quoteHandler, 'InvalidOffChainSignature')

      // check revert on too few sigs
      offChainQuote.compactSigs = [compactSig1, compactSig3]
      await expect(
        borrowerGateway
          .connect(borrower)
          .borrowWithOffChainQuote(lenderVault.address, borrowInstructions, offChainQuote, selectedQuoteTuple, proof)
      ).to.be.revertedWithCustomError(quoteHandler, 'InvalidOffChainSignature')

      // check revert on too few sigs
      offChainQuote.compactSigs = [compactSig2, compactSig3]
      await expect(
        borrowerGateway
          .connect(borrower)
          .borrowWithOffChainQuote(lenderVault.address, borrowInstructions, offChainQuote, selectedQuoteTuple, proof)
      ).to.be.revertedWithCustomError(quoteHandler, 'InvalidOffChainSignature')

      // check revert if correct number of valid sigs but wrong order
      offChainQuote.compactSigs = [compactSig2, compactSig1, compactSig3]
      await expect(
        borrowerGateway
          .connect(borrower)
          .borrowWithOffChainQuote(lenderVault.address, borrowInstructions, offChainQuote, selectedQuoteTuple, proof)
      ).to.be.revertedWithCustomError(quoteHandler, 'InvalidOffChainSignature')

      // check borrow tx successful if correct number of valid sigs
      offChainQuote.compactSigs = [compactSig1, compactSig2, compactSig3]
      const borrowWithOffChainQuoteTransaction = await borrowerGateway
        .connect(borrower)
        .borrowWithOffChainQuote(lenderVault.address, borrowInstructions, offChainQuote, selectedQuoteTuple, proof)

      const borrowWithOnChainQuoteReceipt = await borrowWithOffChainQuoteTransaction.wait()

      const borrowEvent = borrowWithOnChainQuoteReceipt.events?.find(x => {
        return x.event === 'Borrowed'
      })

      expect(borrowEvent).not.be.undefined
    })

    it('Should validate correctly the wrong incrementOffChainQuoteNonce', async function () {
      const { quoteHandler, borrower, lender, lenderVault } = await setupTest()

      const offChainQuoteNoncePre = await quoteHandler.connect(lender).offChainQuoteNonce(lenderVault.address)

      await expect(quoteHandler.connect(lender).incrementOffChainQuoteNonce(lender.address)).to.be.revertedWithCustomError(
        quoteHandler,
        'UnregisteredVault'
      )
      await expect(
        quoteHandler.connect(borrower).incrementOffChainQuoteNonce(lenderVault.address)
      ).to.be.revertedWithCustomError(quoteHandler, 'InvalidSender')

      await expect(quoteHandler.connect(lender).incrementOffChainQuoteNonce(lenderVault.address))

      const offChainQuoteNoncePost = await quoteHandler.connect(lender).offChainQuoteNonce(lenderVault.address)

      expect(offChainQuoteNoncePre.toNumber() + 1).to.equal(offChainQuoteNoncePost)
    })

    it('Should process off-chain quote with zero or negative interest rate factor correctly', async function () {
      const {
        addressRegistry,
        borrowerGateway,
        lender,
        signer,
        borrower,
        team,
        whitelistAuthority,
        usdc,
        weth,
        lenderVault
      } = await setupTest()

      // lenderVault owner deposits usdc
      await usdc.connect(lender).transfer(lenderVault.address, ONE_USDC.mul(100000))

      await lenderVault.connect(lender).addSigners([team.address])

      const blocknum = await ethers.provider.getBlockNumber()
      const timestamp = (await ethers.provider.getBlock(blocknum)).timestamp

      let badQuoteTuples = [
        {
          loanPerCollUnitOrLtv: ONE_USDC.mul(1000),
          interestRatePctInBase: BASE.sub(BASE.mul(3)),
          upfrontFeePctInBase: 0,
          tenor: ONE_DAY.mul(180)
        },
        {
          loanPerCollUnitOrLtv: ONE_USDC.mul(1000),
          interestRatePctInBase: BASE.mul(-1),
          upfrontFeePctInBase: 0,
          tenor: ONE_DAY.mul(365)
        }
      ]

      const badQuoteTuplesTree = StandardMerkleTree.of(
        badQuoteTuples.map(quoteTuple => Object.values(quoteTuple)),
        ['uint256', 'int256', 'uint256', 'uint256']
      )
      const badQuoteTuplesRoot = badQuoteTuplesTree.root

      let offChainQuoteWithBadTuples = {
        generalQuoteInfo: {
          collToken: weth.address,
          loanToken: usdc.address,
          oracleAddr: ZERO_ADDRESS,
          minLoan: ONE_USDC.mul(1000),
          maxLoan: MAX_UINT256,
          validUntil: timestamp + 60,
          earliestRepayTenor: 0,
          borrowerCompartmentImplementation: ZERO_ADDRESS,
          isSingleUse: false,
          whitelistAddr: whitelistAuthority.address,
          isWhitelistAddrSingleBorrower: false
        },
        quoteTuplesRoot: badQuoteTuplesRoot,
        salt: ZERO_BYTES32,
        nonce: 0,
        v: [0],
        r: [ZERO_BYTES32],
        s: [ZERO_BYTES32]
      }

      const payload = ethers.utils.defaultAbiCoder.encode(payloadScheme as any, [
        offChainQuoteWithBadTuples.generalQuoteInfo,
        offChainQuoteWithBadTuples.quoteTuplesRoot,
        offChainQuoteWithBadTuples.salt,
        offChainQuoteWithBadTuples.nonce,
        lenderVault.address,
        HARDHAT_CHAIN_ID_AND_FORKING_CONFIG.chainId
      ])

      const payloadHash = ethers.utils.keccak256(payload)
      const signature = await signer.signMessage(ethers.utils.arrayify(payloadHash))
      const sig = ethers.utils.splitSignature(signature)
      const compactSig = sig.compact
      const recoveredAddr = ethers.utils.verifyMessage(ethers.utils.arrayify(payloadHash), sig)
      expect(recoveredAddr).to.equal(signer.address)

      // add signer
      await lenderVault.connect(lender).addSigners([signer.address])

      // lender add sig to quote and pass to borrower
      offChainQuoteWithBadTuples.compactSigs = [compactSig]

      // borrower obtains proof for quote tuple idx 0
      let quoteTupleIdx = 0
      let selectedQuoteTuple = badQuoteTuples[quoteTupleIdx]
      let proof = badQuoteTuplesTree.getProof(quoteTupleIdx)
      // get borrower whitelisted
      const whitelistedUntil = Number(timestamp.toString()) + 60 * 60 * 365
      await setupBorrowerWhitelist({
        addressRegistry: addressRegistry,
        borrower: borrower,
        whitelistAuthority: whitelistAuthority,
        chainId: HARDHAT_CHAIN_ID_AND_FORKING_CONFIG.chainId,
        whitelistedUntil: whitelistedUntil
      })

      // borrower approves gateway and executes quote
      await weth.connect(borrower).approve(borrowerGateway.address, MAX_UINT256)
      const collSendAmount = ONE_WETH
      const expectedTransferFee = 0
      const callbackAddr = ZERO_ADDRESS
      const callbackData = ZERO_BYTES32
      const borrowInstructions = {
        collSendAmount,
        expectedTransferFee,
        deadline: MAX_UINT256,
        minLoanAmount: 0,
        callbackAddr,
        callbackData
      }

      // check revert if negative interest rate factor
      await expect(
        borrowerGateway
          .connect(borrower)
          .borrowWithOffChainQuote(
            lenderVault.address,
            borrowInstructions,
            offChainQuoteWithBadTuples,
            selectedQuoteTuple,
            proof
          )
      ).to.be.revertedWithCustomError(lenderVault, 'InvalidInterestRateFactor')

      // borrower obtains proof for quote tuple idx 1
      quoteTupleIdx = 1
      selectedQuoteTuple = badQuoteTuples[quoteTupleIdx]
      proof = badQuoteTuplesTree.getProof(quoteTupleIdx)

      // check revert if zero interest rate factor
      await expect(
        borrowerGateway
          .connect(borrower)
          .borrowWithOffChainQuote(
            lenderVault.address,
            borrowInstructions,
            offChainQuoteWithBadTuples,
            selectedQuoteTuple,
            proof
          )
      ).to.be.revertedWithCustomError(lenderVault, 'InvalidInterestRateFactor')
    })
  })

  describe('On-Chain Quote Testing', function () {
    it('Should process on-chain quote correctly', async function () {
      const {
        addressRegistry,
        borrowerGateway,
        quoteHandler,
        lender,
        borrower,
        whitelistAuthority,
        usdc,
        weth,
        lenderVault,
        testnetTokenManager
      } = await setupTest()

      // lenderVault owner deposits usdc
      await usdc.connect(lender).transfer(lenderVault.address, ONE_USDC.mul(100000))

      // lenderVault owner gives quote
      const blocknum = await ethers.provider.getBlockNumber()
      const timestamp = (await ethers.provider.getBlock(blocknum)).timestamp
      let quoteTuples = [
        {
          loanPerCollUnitOrLtv: ONE_USDC.mul(1000),
          interestRatePctInBase: BASE.mul(10).div(100),
          upfrontFeePctInBase: 0,
          tenor: ONE_DAY.mul(90)
        },
        {
          loanPerCollUnitOrLtv: ONE_USDC.mul(1000),
          interestRatePctInBase: BASE.mul(20).div(100),
          upfrontFeePctInBase: 0,
          tenor: ONE_DAY.mul(180)
        }
      ]
      let onChainQuote = {
        generalQuoteInfo: {
          collToken: weth.address,
          loanToken: usdc.address,
          oracleAddr: ZERO_ADDRESS,
          minLoan: ONE_USDC.mul(1000),
          maxLoan: MAX_UINT256,
          validUntil: timestamp + 60,
          earliestRepayTenor: ONE_DAY,
          borrowerCompartmentImplementation: ZERO_ADDRESS,
          isSingleUse: false,
          whitelistAddr: whitelistAuthority.address,
          isWhitelistAddrSingleBorrower: false
        },
        quoteTuples: quoteTuples,
        salt: ZERO_BYTES32
      }

      await expect(quoteHandler.connect(lender).addOnChainQuote(lenderVault.address, onChainQuote)).to.emit(
        quoteHandler,
        'OnChainQuoteAdded'
      )
      // get borrower whitelisted
      const whitelistedUntil = Number(timestamp.toString()) + 60 * 60 * 365
      await setupBorrowerWhitelist({
        addressRegistry: addressRegistry,
        borrower: borrower,
        whitelistAuthority: whitelistAuthority,
        chainId: HARDHAT_CHAIN_ID_AND_FORKING_CONFIG.chainId,
        whitelistedUntil: whitelistedUntil
      })

      // check balance pre borrow
      const borrowerWethBalPre = await weth.balanceOf(borrower.address)
      const borrowerUsdcBalPre = await usdc.balanceOf(borrower.address)
      const borrowerMysoTokenBalPre = await testnetTokenManager.balanceOf(borrower.address)
      const vaultWethBalPre = await weth.balanceOf(lenderVault.address)
      const vaultUsdcBalPre = await usdc.balanceOf(lenderVault.address)
      const vaultMysoTokenBalPre = await testnetTokenManager.balanceOf(lenderVault.address)
      expect(borrowerMysoTokenBalPre).to.be.equal(0)
      expect(vaultMysoTokenBalPre).to.be.equal(ONE_WETH) // from initial vault creation

      // borrower approves gateway and executes quote
      await weth.connect(borrower).approve(borrowerGateway.address, MAX_UINT256)
      const collSendAmount = ONE_WETH
      const expectedTransferFee = 0
      const quoteTupleIdx = 0
      const callbackAddr = ZERO_ADDRESS
      const callbackData = ZERO_BYTES32
      const borrowInstructions = {
        collSendAmount,
        expectedTransferFee,
        deadline: MAX_UINT256,
        minLoanAmount: 0,
        callbackAddr,
        callbackData
      }
      await borrowerGateway
        .connect(borrower)
        .borrowWithOnChainQuote(lenderVault.address, borrowInstructions, onChainQuote, quoteTupleIdx)
      // check balance post borrow
      const borrowerWethBalPost = await weth.balanceOf(borrower.address)
      const borrowerUsdcBalPost = await usdc.balanceOf(borrower.address)
      const borrowerMysoTokenBalPost = await testnetTokenManager.balanceOf(borrower.address)
      const vaultWethBalPost = await weth.balanceOf(lenderVault.address)
      const vaultUsdcBalPost = await usdc.balanceOf(lenderVault.address)
      const vaultMysoTokenBalPost = await testnetTokenManager.balanceOf(lenderVault.address)

      expect(borrowerMysoTokenBalPost).to.be.equal(ONE_WETH)
      expect(vaultMysoTokenBalPost).to.be.equal(ONE_WETH.add(ONE_WETH))
      expect(borrowerWethBalPre.sub(borrowerWethBalPost)).to.equal(vaultWethBalPost.sub(vaultWethBalPre))
      expect(borrowerUsdcBalPost.sub(borrowerUsdcBalPre)).to.equal(vaultUsdcBalPre.sub(vaultUsdcBalPost))

      // revert if trying to repay before earliest repay
      const loanId = 0
      const loanInfo = await lenderVault.loan(loanId)
      await expect(
        borrowerGateway.connect(borrower).repay(
          {
            targetLoanId: loanId,
            targetRepayAmount: loanInfo.initRepayAmount,
            expectedTransferFee: 0,
            deadline: MAX_UINT256,
            callbackAddr: callbackAddr,
            callbackData: callbackData
          },
          lenderVault.address
        )
      ).to.be.revertedWithCustomError(borrowerGateway, 'OutsideValidRepayWindow')

      // move forward past valid until timestamp
      await ethers.provider.send('evm_mine', [Number(onChainQuote.generalQuoteInfo.validUntil.toString()) + 1])

      // revert if trying to execute quote after valid until
      await expect(
        borrowerGateway
          .connect(borrower)
          .borrowWithOnChainQuote(lenderVault.address, borrowInstructions, onChainQuote, quoteTupleIdx)
      ).to.be.revertedWithCustomError(quoteHandler, 'OutdatedQuote')
    })

    it('Should process on-chain single use quote correctly', async function () {
      const {
        borrowerGateway,
        quoteHandler,
        lender,
        borrower,
        team,
        whitelistAuthority,
        usdc,
        weth,
        lenderVault,
        addressRegistry
      } = await setupTest()

      // lenderVault owner deposits usdc
      await usdc.connect(lender).transfer(lenderVault.address, ONE_USDC.mul(100000))

      // lenderVault owner gives quote
      const blocknum = await ethers.provider.getBlockNumber()
      const timestamp = (await ethers.provider.getBlock(blocknum)).timestamp
      let quoteTuples = [
        {
          loanPerCollUnitOrLtv: ONE_USDC.mul(1000),
          interestRatePctInBase: BASE.mul(10).div(100),
          upfrontFeePctInBase: 0,
          tenor: ONE_DAY.mul(90)
        },
        {
          loanPerCollUnitOrLtv: ONE_USDC.mul(1000),
          interestRatePctInBase: BASE.mul(20).div(100),
          upfrontFeePctInBase: 0,
          tenor: ONE_DAY.mul(180)
        }
      ]
      let onChainQuote = {
        generalQuoteInfo: {
          collToken: weth.address,
          loanToken: usdc.address,
          oracleAddr: ZERO_ADDRESS,
          minLoan: ONE_USDC.mul(1000),
          maxLoan: ONE_USDC.mul(2000),
          validUntil: timestamp + 60,
          earliestRepayTenor: ONE_DAY.mul(360),
          borrowerCompartmentImplementation: ZERO_ADDRESS,
          isSingleUse: true,
          whitelistAddr: whitelistAuthority.address,
          isWhitelistAddrSingleBorrower: false
        },
        quoteTuples: quoteTuples,
        salt: ZERO_BYTES32
      }

      // reverts if trying to add quote where earliest repay is after loan expiry
      await expect(
        quoteHandler.connect(lender).addOnChainQuote(lenderVault.address, onChainQuote)
      ).to.be.revertedWithCustomError(quoteHandler, 'InvalidQuote')

      // set earliest repay back to value that is consistent with tenors
      onChainQuote.generalQuoteInfo.earliestRepayTenor = ethers.BigNumber.from(0)

      // add valid onchain quote
      await expect(quoteHandler.connect(lender).addOnChainQuote(lenderVault.address, onChainQuote)).to.emit(
        quoteHandler,
        'OnChainQuoteAdded'
      )
      // get borrower whitelisted
      const whitelistedUntil = Number(timestamp.toString()) + 60 * 60 * 365
      await setupBorrowerWhitelist({
        addressRegistry: addressRegistry,
        borrower: borrower,
        whitelistAuthority: whitelistAuthority,
        chainId: HARDHAT_CHAIN_ID_AND_FORKING_CONFIG.chainId,
        whitelistedUntil: whitelistedUntil
      })

      // borrower approves gateway and executes quote
      await weth.connect(borrower).approve(borrowerGateway.address, MAX_UINT256)
      const collSendAmount = ONE_WETH
      const expectedTransferFee = 0
      const quoteTupleIdx = 0
      const callbackAddr = ZERO_ADDRESS
      const callbackData = ZERO_BYTES32
      const borrowInstructions = {
        collSendAmount,
        expectedTransferFee,
        deadline: MAX_UINT256,
        minLoanAmount: 0,
        callbackAddr,
        callbackData
      }

      await expect(
        borrowerGateway
          .connect(borrower)
          .borrowWithOnChainQuote(borrower.address, borrowInstructions, onChainQuote, quoteTupleIdx)
      ).to.be.revertedWithCustomError(quoteHandler, 'UnregisteredVault')

      await expect(
        quoteHandler
          .connect(lender)
          .checkAndRegisterOnChainQuote(borrower.address, borrower.address, quoteTupleIdx, onChainQuote)
      ).to.be.revertedWithCustomError(quoteHandler, 'InvalidSender')

      await addressRegistry.connect(team).setWhitelistState([weth.address, usdc.address], 0)

      await expect(
        borrowerGateway
          .connect(borrower)
          .borrowWithOnChainQuote(lenderVault.address, borrowInstructions, onChainQuote, quoteTupleIdx)
      ).to.be.revertedWithCustomError(quoteHandler, 'NonWhitelistedToken')

      await expect(
        borrowerGateway
          .connect(borrower)
          .borrowWithOnChainQuote(lenderVault.address, borrowInstructions, onChainQuote, quoteTupleIdx)
      ).to.be.revertedWithCustomError(quoteHandler, 'NonWhitelistedToken')

      await addressRegistry.connect(team).setWhitelistState([weth.address], 1)

      await expect(
        borrowerGateway
          .connect(borrower)
          .borrowWithOnChainQuote(lenderVault.address, borrowInstructions, onChainQuote, quoteTupleIdx)
      ).to.be.revertedWithCustomError(quoteHandler, 'NonWhitelistedToken')

      await addressRegistry.connect(team).setWhitelistState([usdc.address], 1)

      onChainQuote.generalQuoteInfo.collToken = usdc.address

      await expect(
        borrowerGateway
          .connect(borrower)
          .borrowWithOnChainQuote(lenderVault.address, borrowInstructions, onChainQuote, quoteTupleIdx)
      ).to.be.revertedWithCustomError(quoteHandler, 'InvalidQuote')

      onChainQuote.generalQuoteInfo.collToken = weth.address

      // revert if coll send amount would result in loan larger than lender specified max loan amount
      borrowInstructions.collSendAmount = ONE_WETH.mul(10)
      await expect(
        borrowerGateway
          .connect(borrower)
          .borrowWithOnChainQuote(lenderVault.address, borrowInstructions, onChainQuote, quoteTupleIdx)
      ).to.be.revertedWithCustomError(lenderVault, 'InvalidSendAmount')

      // update coll send amount back to smaller valid amount
      borrowInstructions.collSendAmount = ONE_WETH

      // execute valid borrow
      await borrowerGateway
        .connect(borrower)
        .borrowWithOnChainQuote(lenderVault.address, borrowInstructions, onChainQuote, quoteTupleIdx)

      // retrieve valid loan info
      const loan = await lenderVault.loan(0)

      // revert if trying to retrieve non-existent loan
      await expect(lenderVault.loan(1)).to.be.revertedWithCustomError(lenderVault, 'InvalidArrayIndex')

      // revert if trying to execute same single-use quote again
      await expect(
        borrowerGateway
          .connect(borrower)
          .borrowWithOnChainQuote(lenderVault.address, borrowInstructions, onChainQuote, quoteTupleIdx)
      ).to.be.revertedWithCustomError(quoteHandler, 'UnknownOnChainQuote')
    })

    it('Should process collateralized if compartment status correctly', async function () {
      const { borrowerGateway, quoteHandler, lender, borrower, team, usdc, weth, lenderVault, addressRegistry } =
        await setupTest()

      // lenderVault owner deposits usdc
      await usdc.connect(lender).transfer(lenderVault.address, ONE_USDC.mul(100000))

      // lenderVault owner gives quote
      const blocknum = await ethers.provider.getBlockNumber()
      const timestamp = (await ethers.provider.getBlock(blocknum)).timestamp
      let quoteTuples = [
        {
          loanPerCollUnitOrLtv: ONE_USDC.mul(1000),
          interestRatePctInBase: BASE.mul(10).div(100),
          upfrontFeePctInBase: 0,
          tenor: ONE_DAY.mul(90)
        },
        {
          loanPerCollUnitOrLtv: ONE_USDC.mul(1000),
          interestRatePctInBase: BASE.mul(20).div(100),
          upfrontFeePctInBase: 0,
          tenor: ONE_DAY.mul(180)
        }
      ]
      let onChainQuote = {
        generalQuoteInfo: {
          collToken: weth.address,
          loanToken: usdc.address,
          oracleAddr: ZERO_ADDRESS,
          minLoan: ONE_USDC.mul(1000),
          maxLoan: ONE_USDC.mul(2000),
          validUntil: timestamp + 60,
          earliestRepayTenor: ONE_DAY.mul(360),
          borrowerCompartmentImplementation: ZERO_ADDRESS,
          isSingleUse: true,
          whitelistAddr: ZERO_ADDRESS,
          isWhitelistAddrSingleBorrower: false
        },
        quoteTuples: quoteTuples,
        salt: ZERO_BYTES32
      }

      // set earliest repay back to value that is consistent with tenors
      onChainQuote.generalQuoteInfo.earliestRepayTenor = ethers.BigNumber.from(0)

      // set loan and coll token whitelist states
      await addressRegistry.connect(team).setWhitelistState([weth.address], 5)

      // quote cannot be added with coll token must be compartmentalized and no compartment
      await expect(
        quoteHandler.connect(lender).addOnChainQuote(lenderVault.address, onChainQuote)
      ).to.be.revertedWithCustomError(quoteHandler, 'CollateralMustBeCompartmentalized')

      // update coll token whitelist state
      await addressRegistry.connect(team).setWhitelistState([weth.address], 1)

      // add valid onchain quote
      await expect(quoteHandler.connect(lender).addOnChainQuote(lenderVault.address, onChainQuote)).to.emit(
        quoteHandler,
        'OnChainQuoteAdded'
      )

      // borrower approves gateway and executes quote
      await weth.connect(borrower).approve(borrowerGateway.address, MAX_UINT256)
      const collSendAmount = ONE_WETH
      const expectedTransferFee = 0
      const quoteTupleIdx = 0
      const callbackAddr = ZERO_ADDRESS
      const callbackData = ZERO_BYTES32
      const borrowInstructions = {
        collSendAmount,
        expectedTransferFee,
        deadline: MAX_UINT256,
        minLoanAmount: 0,
        callbackAddr,
        callbackData
      }

      await addressRegistry.connect(team).setWhitelistState([weth.address, usdc.address], 0)

      await expect(
        borrowerGateway
          .connect(borrower)
          .borrowWithOnChainQuote(lenderVault.address, borrowInstructions, onChainQuote, quoteTupleIdx)
      ).to.be.revertedWithCustomError(quoteHandler, 'NonWhitelistedToken')

      await addressRegistry.connect(team).setWhitelistState([weth.address], 5)

      await expect(
        borrowerGateway
          .connect(borrower)
          .borrowWithOnChainQuote(lenderVault.address, borrowInstructions, onChainQuote, quoteTupleIdx)
      ).to.be.revertedWithCustomError(quoteHandler, 'NonWhitelistedToken')

      await addressRegistry.connect(team).setWhitelistState([usdc.address], 5)

      await expect(
        borrowerGateway
          .connect(borrower)
          .borrowWithOnChainQuote(lenderVault.address, borrowInstructions, onChainQuote, quoteTupleIdx)
      ).to.be.revertedWithCustomError(quoteHandler, 'CollateralMustBeCompartmentalized')

      // create aave staking implementation
      const AaveStakingCompartmentImplementation = await ethers.getContractFactory('AaveStakingCompartment')
      AaveStakingCompartmentImplementation.connect(team)
      const aaveStakingCompartmentImplementation = await AaveStakingCompartmentImplementation.deploy()
      await aaveStakingCompartmentImplementation.deployed()

      onChainQuote.generalQuoteInfo.borrowerCompartmentImplementation = aaveStakingCompartmentImplementation.address

      await addressRegistry.connect(team).setWhitelistState([aaveStakingCompartmentImplementation.address], 3)
      await addressRegistry
        .connect(team)
        .setAllowedTokensForCompartment(aaveStakingCompartmentImplementation.address, [weth.address], true)

      // add new valid onchain quote with compartment
      await expect(quoteHandler.connect(lender).addOnChainQuote(lenderVault.address, onChainQuote)).to.emit(
        quoteHandler,
        'OnChainQuoteAdded'
      )

      // execute valid borrow
      await borrowerGateway
        .connect(borrower)
        .borrowWithOnChainQuote(lenderVault.address, borrowInstructions, onChainQuote, quoteTupleIdx)
    })

    it('Should update and delete on-chain quota successfully', async function () {
      const { borrowerGateway, quoteHandler, lender, borrower, team, usdc, weth, lenderVault } = await setupTest()

      // lenderVault owner deposits usdc
      await usdc.connect(lender).transfer(lenderVault.address, ONE_USDC.mul(100000))

      // lenderVault owner gives quote
      const blocknum = await ethers.provider.getBlockNumber()
      const timestamp = (await ethers.provider.getBlock(blocknum)).timestamp
      let quoteTuples = [
        {
          loanPerCollUnitOrLtv: ONE_USDC.mul(1000),
          interestRatePctInBase: BASE.mul(10).div(100),
          upfrontFeePctInBase: 0,
          tenor: ONE_DAY.mul(90)
        },
        {
          loanPerCollUnitOrLtv: ONE_USDC.mul(1000),
          interestRatePctInBase: BASE.mul(20).div(100),
          upfrontFeePctInBase: 0,
          tenor: ONE_DAY.mul(180)
        }
      ]
      let onChainQuote = {
        generalQuoteInfo: {
          collToken: weth.address,
          loanToken: usdc.address,
          oracleAddr: ZERO_ADDRESS,
          minLoan: ONE_USDC.mul(1000),
          maxLoan: MAX_UINT256,
          validUntil: timestamp + 60,
          earliestRepayTenor: 0,
          borrowerCompartmentImplementation: ZERO_ADDRESS,
          isSingleUse: false,
          whitelistAddr: ZERO_ADDRESS,
          isWhitelistAddrSingleBorrower: false
        },
        quoteTuples: quoteTuples,
        salt: ZERO_BYTES32
      }

      await expect(quoteHandler.connect(lender).addOnChainQuote(lenderVault.address, onChainQuote)).to.emit(
        quoteHandler,
        'OnChainQuoteAdded'
      )

      quoteTuples[0].loanPerCollUnitOrLtv = ONE_USDC.mul(900)
      await expect(quoteHandler.connect(lender).addOnChainQuote(lenderVault.address, onChainQuote)).to.emit(
        quoteHandler,
        'OnChainQuoteAdded'
      )

      await expect(quoteHandler.connect(lender).deleteOnChainQuote(lenderVault.address, onChainQuote)).to.emit(
        quoteHandler,
        'OnChainQuoteDeleted'
      )
    })
  })

  describe('ERC721 Wrapper Testing', function () {
    it('Should handle wrapping and redeeming of nfts correctly', async function () {
      const { addressRegistry, borrower, team, erc721Wrapper, myFirstNFT, mySecondNFT } = await setupTest()

      // should revert if not called through address registry
      await expect(
        erc721Wrapper
          .connect(borrower)
          .createWrappedToken(ZERO_ADDRESS, [{ tokenAddr: mySecondNFT.address, tokenIds: [1, 2] }], '', '')
      ).to.be.revertedWithCustomError(erc721Wrapper, 'InvalidSender')

      // should revert if wrapper not whitelisted
      await expect(
        addressRegistry
          .connect(borrower)
          .createWrappedTokenForERC721s([{ tokenAddr: mySecondNFT.address, tokenIds: [1, 2] }], '', '')
      ).to.be.revertedWithCustomError(erc721Wrapper, 'InvalidAddress')

      // set token wrapper contract in address registry
      await addressRegistry.connect(team).setWhitelistState([erc721Wrapper.address], 7)

      // should revert if token is not whitelisted
      await expect(
        addressRegistry
          .connect(team)
          .createWrappedTokenForERC721s([{ tokenAddr: mySecondNFT.address, tokenIds: [1, 2] }], '', '')
      ).to.be.revertedWithCustomError(erc721Wrapper, 'NonWhitelistedToken')

      // should revert if tokenInfo array has length 0
      await expect(addressRegistry.connect(team).createWrappedTokenForERC721s([], '', '')).to.be.revertedWithCustomError(
        erc721Wrapper,
        'InvalidArrayLength'
      )

      // should revert if tokenIds array has length 0
      await expect(
        addressRegistry
          .connect(team)
          .createWrappedTokenForERC721s([{ tokenAddr: mySecondNFT.address, tokenIds: [] }], '', '')
      ).to.be.revertedWithCustomError(erc721Wrapper, 'InvalidArrayLength')

      // whitelist tokens
      await addressRegistry.connect(team).setWhitelistState([myFirstNFT.address, mySecondNFT.address], 6)

      // mint tokens
      await myFirstNFT.connect(team).safeMint(borrower.address, 1)
      await myFirstNFT.connect(team).safeMint(borrower.address, 2)
      await mySecondNFT.connect(team).safeMint(borrower.address, 1)
      await mySecondNFT.connect(team).safeMint(borrower.address, 2)
      // check owner is borrower
      const ownerOFMyFirstNFT = await myFirstNFT.ownerOf(1)
      const ownerOFMySecondNFT = await mySecondNFT.ownerOf(1)
      expect(ownerOFMyFirstNFT).to.equal(borrower.address)
      expect(ownerOFMySecondNFT).to.equal(borrower.address)
      const ownerSecondOfMyFirstNFT = await myFirstNFT.ownerOf(2)
      const ownerSecondOfMySecondNFT = await mySecondNFT.ownerOf(2)
      expect(ownerSecondOfMyFirstNFT).to.equal(borrower.address)
      expect(ownerSecondOfMySecondNFT).to.equal(borrower.address)
      // set approval for wrapper contract
      await myFirstNFT.connect(borrower).setApprovalForAll(erc721Wrapper.address, true)
      await mySecondNFT.connect(borrower).setApprovalForAll(erc721Wrapper.address, true)

      // sort ERC721_TOKEN token addresses
      const sortedNFTAddrs = [myFirstNFT.address, mySecondNFT.address].sort((a, b) =>
        ethers.BigNumber.from(a).lte(b) ? -1 : 1
      )

      // check approvals
      const isApprovedForAll = await myFirstNFT.isApprovedForAll(borrower.address, erc721Wrapper.address)
      expect(isApprovedForAll).to.equal(true)
      const isApprovedForAll2 = await mySecondNFT.isApprovedForAll(borrower.address, erc721Wrapper.address)
      expect(isApprovedForAll2).to.equal(true)

      // should revert with token address array out of order
      await expect(
        addressRegistry.connect(borrower).createWrappedTokenForERC721s(
          [
            { tokenAddr: sortedNFTAddrs[1], tokenIds: [1, 2] },
            { tokenAddr: sortedNFTAddrs[0], tokenIds: [1, 2] }
          ],
          '',
          ''
        )
      ).to.be.revertedWithCustomError(erc721Wrapper, 'NonIncreasingTokenAddrs')

      // should revert with token id array out of order
      await expect(
        addressRegistry.connect(borrower).createWrappedTokenForERC721s(
          [
            { tokenAddr: sortedNFTAddrs[0], tokenIds: [2, 1] },
            { tokenAddr: sortedNFTAddrs[1], tokenIds: [1, 2] }
          ],
          '',
          ''
        )
      ).to.be.revertedWithCustomError(erc721Wrapper, 'NonIncreasingNonFungibleTokenIds')

      // create wrapped token
      expect(await erc721Wrapper.numTokensCreated()).to.be.equal(0)
      await addressRegistry.connect(borrower).createWrappedTokenForERC721s(
        [
          { tokenAddr: sortedNFTAddrs[0], tokenIds: [1, 2] },
          { tokenAddr: sortedNFTAddrs[1], tokenIds: [1, 2] }
        ],
        'testName',
        'testSymbol'
      )
      expect(await erc721Wrapper.numTokensCreated()).to.be.equal(1)

      const tokensCreated1 = await erc721Wrapper.tokensCreated()
      const newWrappedTokenAddr1 = tokensCreated1[0]
      const wrappedToken = await ethers.getContractAt('WrappedERC721Impl', newWrappedTokenAddr1)
      const whitelistTokenState = await addressRegistry.whitelistState(newWrappedTokenAddr1)

      // new token should be whitelisted as ERC20_TOKEN
      expect(whitelistTokenState).to.equal(1)

      // check borrower has balance of 1
      const borrowerWrappedTokenBalance = await wrappedToken.balanceOf(borrower.address)

      expect(borrowerWrappedTokenBalance).to.equal(1)

      // check total supply is 1
      const totalSupply = await wrappedToken.totalSupply()

      expect(totalSupply).to.equal(1)

      // check wrapped token name, symbol and decimal overrides
      const wrappedTokenName = await wrappedToken.name()
      const wrappedTokenSymbol = await wrappedToken.symbol()
      const wrappedTokenDecimals = await wrappedToken.decimals()
      expect(wrappedTokenName).to.equal('testName')
      expect(wrappedTokenSymbol).to.equal('testSymbol')
      expect(wrappedTokenDecimals).to.equal(0)

      const wrappedTokensInfo = await wrappedToken.getWrappedTokensInfo()
      expect(wrappedTokensInfo.length).to.equal(2)

      // check ownership of all NFTs has shifted to new wrapped token
      const currOwnerFirstNFTIdx1 = await myFirstNFT.ownerOf(1)
      const currOwnerFirstNFTIdx2 = await myFirstNFT.ownerOf(2)
      const currOwnerSecondNFTIdx1 = await mySecondNFT.ownerOf(1)
      const currOwnerSecondNFTIdx2 = await mySecondNFT.ownerOf(2)

      expect(currOwnerFirstNFTIdx1).to.equal(wrappedToken.address)
      expect(currOwnerFirstNFTIdx2).to.equal(wrappedToken.address)
      expect(currOwnerSecondNFTIdx1).to.equal(wrappedToken.address)
      expect(currOwnerSecondNFTIdx2).to.equal(wrappedToken.address)

      // should revert if insufficient balance / not owner of wrapped token
      await expect(wrappedToken.connect(team).redeem(team.address, team.address)).to.be.revertedWith(
        'ERC20: burn amount exceeds balance'
      )
      await expect(wrappedToken.connect(team).redeem(borrower.address, team.address)).to.be.revertedWith(
        'ERC20: insufficient allowance'
      )

      await wrappedToken.connect(borrower).redeem(borrower.address, borrower.address)

      // check ownership of all NFTs has shifted back to borrower
      const currOwnerFirstNFTIdx1PostRedeem = await myFirstNFT.ownerOf(1)
      const currOwnerFirstNFTIdx2PostRedeem = await myFirstNFT.ownerOf(2)
      const currOwnerSecondNFTIdx1PostRedeem = await mySecondNFT.ownerOf(1)
      const currOwnerSecondNFTIdx2PostRedeem = await mySecondNFT.ownerOf(2)

      expect(currOwnerFirstNFTIdx1PostRedeem).to.equal(borrower.address)
      expect(currOwnerFirstNFTIdx2PostRedeem).to.equal(borrower.address)
      expect(currOwnerSecondNFTIdx1PostRedeem).to.equal(borrower.address)
      expect(currOwnerSecondNFTIdx2PostRedeem).to.equal(borrower.address)

      // check borrower has balance of 0
      const borrowerWrappedTokenBalancePostRedeem = await wrappedToken.balanceOf(borrower.address)
      expect(borrowerWrappedTokenBalancePostRedeem).to.equal(0)

      // check total supply is 0
      const totalSupplyPostRedeem = await wrappedToken.totalSupply()
      expect(totalSupplyPostRedeem).to.equal(0)

      // create another wrapped token
      await myFirstNFT.connect(team).safeMint(borrower.address, 3)
      await myFirstNFT.connect(team).safeMint(borrower.address, 4)
      await myFirstNFT.connect(team).safeMint(borrower.address, 5)
      await myFirstNFT.connect(team).safeMint(borrower.address, 6)
      expect(await myFirstNFT.ownerOf(3)).to.be.equal(borrower.address)
      expect(await myFirstNFT.ownerOf(4)).to.be.equal(borrower.address)
      expect(await myFirstNFT.ownerOf(5)).to.be.equal(borrower.address)
      expect(await myFirstNFT.ownerOf(6)).to.be.equal(borrower.address)
      await addressRegistry
        .connect(borrower)
        .createWrappedTokenForERC721s([{ tokenAddr: myFirstNFT.address, tokenIds: [3, 4, 5, 6] }], 'testName', 'testSymbol')
      expect(await erc721Wrapper.numTokensCreated()).to.be.equal(2)
      const tokensCreated2 = await erc721Wrapper.tokensCreated()
      const newWrappedTokenAddr2 = tokensCreated2[1]
      const wrappedToken2 = await ethers.getContractAt('WrappedERC721Impl', newWrappedTokenAddr2)

      // approve 3rd party to redeem
      await wrappedToken2.connect(borrower).approve(team.address, 1)
      await wrappedToken2.connect(team).redeem(borrower.address, team.address)
      expect(await myFirstNFT.ownerOf(3)).to.be.equal(team.address)
      expect(await myFirstNFT.ownerOf(4)).to.be.equal(team.address)
      expect(await myFirstNFT.ownerOf(5)).to.be.equal(team.address)
      expect(await myFirstNFT.ownerOf(6)).to.be.equal(team.address)
    })

    it('Should handle wrapping and borrowing of nfts correctly', async function () {
      const {
        addressRegistry,
        borrower,
        team,
        usdc,
        lender,
        erc721Wrapper,
        myFirstNFT,
        mySecondNFT,
        lenderVault,
        quoteHandler,
        borrowerGateway
      } = await setupTest()

      // set token wrapper contract in address registry
      await addressRegistry.connect(team).setWhitelistState([erc721Wrapper.address], 7)
      // whitelist tokens
      await addressRegistry.connect(team).setWhitelistState([myFirstNFT.address, mySecondNFT.address], 6)
      // mint tokens
      await myFirstNFT.connect(team).safeMint(borrower.address, 1)
      await myFirstNFT.connect(team).safeMint(borrower.address, 2)
      await mySecondNFT.connect(team).safeMint(borrower.address, 1)
      await mySecondNFT.connect(team).safeMint(borrower.address, 2)
      // check owner is borrower
      const ownerOFMyFirstNFT = await myFirstNFT.ownerOf(1)
      const ownerOFMySecondNFT = await mySecondNFT.ownerOf(1)
      expect(ownerOFMyFirstNFT).to.equal(borrower.address)
      expect(ownerOFMySecondNFT).to.equal(borrower.address)
      const ownerSecondOfMyFirstNFT = await myFirstNFT.ownerOf(2)
      const ownerSecondOfMySecondNFT = await mySecondNFT.ownerOf(2)
      expect(ownerSecondOfMyFirstNFT).to.equal(borrower.address)
      expect(ownerSecondOfMySecondNFT).to.equal(borrower.address)
      // set approval for wrapper contract
      await myFirstNFT.connect(borrower).setApprovalForAll(erc721Wrapper.address, true)
      await mySecondNFT.connect(borrower).setApprovalForAll(erc721Wrapper.address, true)

      // sort ERC721_TOKEN token addresses
      const sortedNFTAddrs = [myFirstNFT.address, mySecondNFT.address].sort((a, b) =>
        ethers.BigNumber.from(a).lte(b) ? -1 : 1
      )

      // check approvals
      const isApprovedForAll = await myFirstNFT.isApprovedForAll(borrower.address, erc721Wrapper.address)
      expect(isApprovedForAll).to.equal(true)
      const isApprovedForAll2 = await mySecondNFT.isApprovedForAll(borrower.address, erc721Wrapper.address)
      expect(isApprovedForAll2).to.equal(true)

      // create wrapped token
      await addressRegistry.connect(borrower).createWrappedTokenForERC721s(
        [
          { tokenAddr: sortedNFTAddrs[0], tokenIds: [1, 2] },
          { tokenAddr: sortedNFTAddrs[1], tokenIds: [1, 2] }
        ],
        'testName',
        'testSymbol'
      )

      const tokensCreated = await erc721Wrapper.tokensCreated()
      const newWrappedTokenAddr = tokensCreated[0]
      const wrappedToken = await ethers.getContractAt('WrappedERC721Impl', newWrappedTokenAddr)
      const whitelistTokenState = await addressRegistry.whitelistState(newWrappedTokenAddr)

      // new token should be whitelisted as ERC20_TOKEN
      expect(whitelistTokenState).to.equal(1)

      // check borrower has balance of 1
      const borrowerWrappedTokenBalance = await wrappedToken.balanceOf(borrower.address)

      expect(borrowerWrappedTokenBalance).to.equal(1)

      // check total supply is 1
      const totalSupply = await wrappedToken.totalSupply()

      expect(totalSupply).to.equal(1)

      // check wrapped token name, symbol and decimal overrides
      const wrappedTokenName = await wrappedToken.name()
      const wrappedTokenSymbol = await wrappedToken.symbol()
      const wrappedTokenDecimals = await wrappedToken.decimals()
      expect(wrappedTokenName).to.equal('testName')
      expect(wrappedTokenSymbol).to.equal('testSymbol')
      expect(wrappedTokenDecimals).to.equal(0)

      const wrappedTokensInfo = await wrappedToken.getWrappedTokensInfo()
      expect(wrappedTokensInfo.length).to.equal(2)

      // check ownership of all NFTs has shifted to new wrapped token
      const currOwnerFirstNFTIdx1 = await myFirstNFT.ownerOf(1)
      const currOwnerFirstNFTIdx2 = await myFirstNFT.ownerOf(2)
      const currOwnerSecondNFTIdx1 = await mySecondNFT.ownerOf(1)
      const currOwnerSecondNFTIdx2 = await mySecondNFT.ownerOf(2)

      expect(currOwnerFirstNFTIdx1).to.equal(wrappedToken.address)
      expect(currOwnerFirstNFTIdx2).to.equal(wrappedToken.address)
      expect(currOwnerSecondNFTIdx1).to.equal(wrappedToken.address)
      expect(currOwnerSecondNFTIdx2).to.equal(wrappedToken.address)

      // prepare borrow, lenderVault owner gives quote
      const blocknum = await ethers.provider.getBlockNumber()
      const timestamp = (await ethers.provider.getBlock(blocknum)).timestamp
      const depositAmount = ONE_USDC.mul(10000)
      await usdc.connect(lender).transfer(lenderVault.address, depositAmount)
      let quoteTuples = [
        {
          loanPerCollUnitOrLtv: ONE_USDC.mul(1000),
          interestRatePctInBase: BASE.mul(10).div(100),
          upfrontFeePctInBase: BASE.mul(1).div(100),
          tenor: ONE_DAY.mul(90)
        }
      ]
      let onChainQuote = {
        generalQuoteInfo: {
          collToken: wrappedToken.address,
          loanToken: usdc.address,
          oracleAddr: ZERO_ADDRESS,
          minLoan: ONE_USDC.mul(1000),
          maxLoan: MAX_UINT256,
          validUntil: timestamp + 60,
          earliestRepayTenor: 0,
          borrowerCompartmentImplementation: ZERO_ADDRESS,
          isSingleUse: false,
          whitelistAddr: ZERO_ADDRESS,
          isWhitelistAddrSingleBorrower: false
        },
        quoteTuples: quoteTuples,
        salt: ZERO_BYTES32
      }
      await expect(quoteHandler.connect(lender).addOnChainQuote(lenderVault.address, onChainQuote)).to.emit(
        quoteHandler,
        'OnChainQuoteAdded'
      )

      // borrower approves gateway and executes quote
      await wrappedToken.connect(borrower).approve(borrowerGateway.address, MAX_UINT256)
      const collSendAmount = 1
      const expectedTransferFee = 0
      const quoteTupleIdx = 0
      const callbackAddr = ZERO_ADDRESS
      const callbackData = ZERO_BYTES32
      const borrowInstructions = {
        collSendAmount,
        expectedTransferFee,
        deadline: MAX_UINT256,
        minLoanAmount: 0,
        callbackAddr,
        callbackData
      }
      const expectedLoanAmount = quoteTuples[0].loanPerCollUnitOrLtv
      const expectedReclaimableAmount = collSendAmount

      // check pre/post amounts on borrow
      let preLockedWrappedTokenAmounts = await lenderVault.lockedAmounts(wrappedToken.address)
      let preLockedUsdcAmounts = await lenderVault.lockedAmounts(usdc.address)
      let preVaultWrappedTokenBal = await wrappedToken.balanceOf(lenderVault.address)
      let preBorrowerWrappedTokenBal = await wrappedToken.balanceOf(borrower.address)
      let preVaultUsdcBal = await usdc.balanceOf(lenderVault.address)
      let preBorrowerUsdcBal = await usdc.balanceOf(borrower.address)
      await borrowerGateway
        .connect(borrower)
        .borrowWithOnChainQuote(lenderVault.address, borrowInstructions, onChainQuote, quoteTupleIdx)

      let postLockedWrappedTokenAmounts = await lenderVault.lockedAmounts(wrappedToken.address)
      let postLockedUsdcAmounts = await lenderVault.lockedAmounts(usdc.address)
      let postVaultWrappedTokenBal = await wrappedToken.balanceOf(lenderVault.address)
      let postBorrowerWrappedTokenBal = await wrappedToken.balanceOf(borrower.address)
      let postVaultUsdcBal = await usdc.balanceOf(lenderVault.address)
      let postBorrowerUsdcBal = await usdc.balanceOf(borrower.address)

      expect(postLockedWrappedTokenAmounts).to.equal(preLockedWrappedTokenAmounts.add(collSendAmount))
      expect(postLockedUsdcAmounts).to.equal(preLockedUsdcAmounts)
      expect(postVaultWrappedTokenBal).to.equal(preVaultWrappedTokenBal.add(collSendAmount))
      expect(postBorrowerWrappedTokenBal).to.equal(preBorrowerWrappedTokenBal.sub(collSendAmount))
      expect(postVaultUsdcBal).to.equal(preVaultUsdcBal.sub(expectedLoanAmount))
      expect(postBorrowerUsdcBal).to.equal(preBorrowerUsdcBal.add(expectedLoanAmount))

      // check ownership of all NFTs is still wrapped Token
      const currOwnerFirstNFTIdx1PostBorrow = await myFirstNFT.ownerOf(1)
      const currOwnerFirstNFTIdx2PostBorrow = await myFirstNFT.ownerOf(2)
      const currOwnerSecondNFTIdx1PostBorrow = await mySecondNFT.ownerOf(1)
      const currOwnerSecondNFTIdx2PostBorrow = await mySecondNFT.ownerOf(2)

      expect(currOwnerFirstNFTIdx1PostBorrow).to.equal(wrappedToken.address)
      expect(currOwnerFirstNFTIdx2PostBorrow).to.equal(wrappedToken.address)
      expect(currOwnerSecondNFTIdx1PostBorrow).to.equal(wrappedToken.address)
      expect(currOwnerSecondNFTIdx2PostBorrow).to.equal(wrappedToken.address)

      await usdc.connect(lender).transfer(borrower.address, ONE_USDC.mul(1000))

      const loanId = 0
      const loanInfo = await lenderVault.loan(loanId)
      await expect(
        borrowerGateway.connect(borrower).repay(
          {
            targetLoanId: loanId,
            targetRepayAmount: loanInfo.initRepayAmount.div(2),
            expectedTransferFee: 0,
            deadline: MAX_UINT256,
            callbackAddr: callbackAddr,
            callbackData: callbackData
          },
          lenderVault.address
        )
      ).to.be.revertedWithCustomError(borrowerGateway, 'ReclaimAmountIsZero')

      await usdc.connect(borrower).approve(borrowerGateway.address, ONE_USDC.mul(10000))

      await expect(
        borrowerGateway.connect(borrower).repay(
          {
            targetLoanId: loanId,
            targetRepayAmount: loanInfo.initRepayAmount,
            expectedTransferFee: 0,
            deadline: 0,
            callbackAddr: callbackAddr,
            callbackData: callbackData
          },
          lenderVault.address
        )
      ).to.be.revertedWithCustomError(borrowerGateway, 'DeadlinePassed')

      await expect(
        borrowerGateway.connect(borrower).repay(
          {
            targetLoanId: loanId,
            targetRepayAmount: loanInfo.initRepayAmount,
            expectedTransferFee: 0,
            deadline: MAX_UINT256,
            callbackAddr: callbackAddr,
            callbackData: callbackData
          },
          lenderVault.address
        )
      ).to.emit(borrowerGateway, 'Repaid')

      await wrappedToken.connect(borrower).redeem(borrower.address, borrower.address)

      // check ownership of all NFTs has shifted back to borrower
      const currOwnerFirstNFTIdx1PostRedeem = await myFirstNFT.ownerOf(1)
      const currOwnerFirstNFTIdx2PostRedeem = await myFirstNFT.ownerOf(2)
      const currOwnerSecondNFTIdx1PostRedeem = await mySecondNFT.ownerOf(1)
      const currOwnerSecondNFTIdx2PostRedeem = await mySecondNFT.ownerOf(2)

      expect(currOwnerFirstNFTIdx1PostRedeem).to.equal(borrower.address)
      expect(currOwnerFirstNFTIdx2PostRedeem).to.equal(borrower.address)
      expect(currOwnerSecondNFTIdx1PostRedeem).to.equal(borrower.address)
      expect(currOwnerSecondNFTIdx2PostRedeem).to.equal(borrower.address)

      // check borrower has balance of 0
      const borrowerWrappedTokenBalancePostRedeem = await wrappedToken.balanceOf(borrower.address)
      expect(borrowerWrappedTokenBalancePostRedeem).to.equal(0)

      // check total supply is 0
      const totalSupplyPostRedeem = await wrappedToken.totalSupply()
      expect(totalSupplyPostRedeem).to.equal(0)
    })

    it('Should handle sweeping and redeeming of blocked nfts correctly', async function () {
      const { addressRegistry, borrower, team, erc721Wrapper, myFirstNFT, mySecondNFT } = await setupTest()

      // set token wrapper contract in address registry
      await addressRegistry.connect(team).setWhitelistState([erc721Wrapper.address], 7)

      // whitelist tokens
      await addressRegistry.connect(team).setWhitelistState([myFirstNFT.address, mySecondNFT.address], 6)

      // mint tokens
      await myFirstNFT.connect(team).safeMint(borrower.address, 1)
      await myFirstNFT.connect(team).safeMint(borrower.address, 2)
      await mySecondNFT.connect(team).safeMint(borrower.address, 1)
      await mySecondNFT.connect(team).safeMint(borrower.address, 2)

      // set approval for wrapper contract
      await myFirstNFT.connect(borrower).setApprovalForAll(erc721Wrapper.address, true)
      await mySecondNFT.connect(borrower).setApprovalForAll(erc721Wrapper.address, true)

      // sort ERC721_TOKEN token addresses
      const sortedNFTAddrs = [myFirstNFT.address, mySecondNFT.address].sort((a, b) =>
        ethers.BigNumber.from(a).lte(b) ? -1 : 1
      )

      // create wrapped token
      expect(await erc721Wrapper.numTokensCreated()).to.be.equal(0)
      await addressRegistry.connect(borrower).createWrappedTokenForERC721s(
        [
          { tokenAddr: sortedNFTAddrs[0], tokenIds: [1, 2] },
          { tokenAddr: sortedNFTAddrs[1], tokenIds: [1, 2] }
        ],
        'testName',
        'testSymbol'
      )
      expect(await erc721Wrapper.numTokensCreated()).to.be.equal(1)

      const tokensCreated1 = await erc721Wrapper.tokensCreated()
      const newWrappedTokenAddr1 = tokensCreated1[0]
      const wrappedToken = await ethers.getContractAt('WrappedERC721Impl', newWrappedTokenAddr1)
      const whitelistTokenState = await addressRegistry.whitelistState(newWrappedTokenAddr1)

      // new token should be whitelisted as ERC20_TOKEN
      expect(whitelistTokenState).to.equal(1)

      // check borrower has balance of 1
      const borrowerWrappedTokenBalance = await wrappedToken.balanceOf(borrower.address)

      expect(borrowerWrappedTokenBalance).to.equal(1)

      // check total supply is 1
      const totalSupply = await wrappedToken.totalSupply()

      expect(totalSupply).to.equal(1)

      // check wrapped token name, symbol and decimal overrides
      const wrappedTokenName = await wrappedToken.name()
      const wrappedTokenSymbol = await wrappedToken.symbol()
      const wrappedTokenDecimals = await wrappedToken.decimals()
      expect(wrappedTokenName).to.equal('testName')
      expect(wrappedTokenSymbol).to.equal('testSymbol')
      expect(wrappedTokenDecimals).to.equal(0)

      const wrappedTokensInfo = await wrappedToken.getWrappedTokensInfo()
      expect(wrappedTokensInfo.length).to.equal(2)

      await myFirstNFT.connect(team).toggleBlockTransferTokenId(2)
      await mySecondNFT.connect(team).toggleBlockTransferTokenId(1)

      await wrappedToken.connect(borrower).redeem(borrower.address, borrower.address)

      // check ownership of all unlocked NFTs have shifted back to borrower, but locked NFTs
      const currOwnerFirstNFTIdx1PostRedeem = await myFirstNFT.ownerOf(1)
      const currOwnerFirstNFTIdx2PostRedeem = await myFirstNFT.ownerOf(2)
      const currOwnerSecondNFTIdx1PostRedeem = await mySecondNFT.ownerOf(1)
      const currOwnerSecondNFTIdx2PostRedeem = await mySecondNFT.ownerOf(2)

      expect(currOwnerFirstNFTIdx1PostRedeem).to.equal(borrower.address)
      expect(currOwnerFirstNFTIdx2PostRedeem).to.equal(wrappedToken.address)
      expect(currOwnerSecondNFTIdx1PostRedeem).to.equal(wrappedToken.address)
      expect(currOwnerSecondNFTIdx2PostRedeem).to.equal(borrower.address)

      // check borrower has balance of 0
      const borrowerWrappedTokenBalancePostRedeem = await wrappedToken.balanceOf(borrower.address)
      expect(borrowerWrappedTokenBalancePostRedeem).to.equal(0)

      // check total supply is 0
      const totalSupplyPostRedeem = await wrappedToken.totalSupply()
      expect(totalSupplyPostRedeem).to.equal(0)

      // check stuckToken status
      const stuckTokenStatusFirstNFTIdx1 = await wrappedToken.stuckTokens(myFirstNFT.address, 1)
      const stuckTokenStatusFirstNFTIdx2PreSweep = await wrappedToken.stuckTokens(myFirstNFT.address, 2)
      const stuckTokenStatusSecondNFTIdx1PreSweep = await wrappedToken.stuckTokens(mySecondNFT.address, 1)
      const stuckTokenStatusSecondNFTIdx2 = await wrappedToken.stuckTokens(mySecondNFT.address, 2)

      expect(stuckTokenStatusFirstNFTIdx1).to.be.false
      expect(stuckTokenStatusFirstNFTIdx2PreSweep).to.be.true
      expect(stuckTokenStatusSecondNFTIdx1PreSweep).to.be.true
      expect(stuckTokenStatusSecondNFTIdx2).to.be.false

      // expect sweep to revert if not called by redeemer
      await expect(
        wrappedToken.connect(team).sweepTokensLeftAfterRedeem(myFirstNFT.address, [2])
      ).to.be.revertedWithCustomError(wrappedToken, 'InvalidSender')

      // expect sweep to revert if empty token array
      await expect(
        wrappedToken.connect(borrower).sweepTokensLeftAfterRedeem(myFirstNFT.address, [])
      ).to.be.revertedWithCustomError(wrappedToken, 'InvalidArrayLength')

      // toggle block transfer back for first blocked token
      await myFirstNFT.connect(team).toggleBlockTransferTokenId(2)

      // passing in token Ids that are not stuck should revert
      await expect(
        wrappedToken.connect(borrower).sweepTokensLeftAfterRedeem(myFirstNFT.address, [1, 2])
      ).to.be.revertedWithCustomError(wrappedToken, 'TokenNotStuck')

      // sweep stuck token in first NFT contract
      await wrappedToken.connect(borrower).sweepTokensLeftAfterRedeem(myFirstNFT.address, [2])

      // sweep stuck token should go into the catch statement since still stuck and emit event
      await expect(wrappedToken.connect(borrower).sweepTokensLeftAfterRedeem(mySecondNFT.address, [1]))
        .to.emit(wrappedToken, 'TransferFromWrappedTokenFailed')
        .withArgs(mySecondNFT.address, 1)

      // toggle block transfer back for second blocked token
      await mySecondNFT.connect(team).toggleBlockTransferTokenId(1)
      // sweep stuck token skipping a non-stuck token
      await wrappedToken.connect(borrower).sweepTokensLeftAfterRedeem(mySecondNFT.address, [1])

      const currOwnerFirstNFTIdx2PostSweep = await myFirstNFT.ownerOf(2)
      const currOwnerSecondNFTIdx1PostSweep = await mySecondNFT.ownerOf(1)

      expect(currOwnerFirstNFTIdx2PostSweep).to.equal(borrower.address)
      expect(currOwnerSecondNFTIdx1PostSweep).to.equal(borrower.address)

      // check stuckToken status
      const stuckTokenStatusFirstNFTIdx2PostSweep = await wrappedToken.stuckTokens(myFirstNFT.address, 2)
      const stuckTokenStatusSecondNFTIdx1PostSweep = await wrappedToken.stuckTokens(mySecondNFT.address, 1)

      expect(stuckTokenStatusFirstNFTIdx2PostSweep).to.be.false
      expect(stuckTokenStatusSecondNFTIdx1PostSweep).to.be.false
    })
  })

  describe('ERC20 Wrapper Testing', function () {
    it('Should handle wrapping and redeeming of token basket correctly', async function () {
      const { addressRegistry, borrower, team, usdc, weth, erc20Wrapper } = await setupTest()

      // should revert if not called through address registry
      await expect(
        erc20Wrapper.connect(borrower).createWrappedToken(
          ZERO_ADDRESS,
          [
            { tokenAddr: weth.address, tokenAmount: ONE_WETH },
            { tokenAddr: usdc.address, tokenAmount: ONE_USDC }
          ],
          '',
          ''
        )
      ).to.be.revertedWithCustomError(erc20Wrapper, 'InvalidSender')

      // should revert if wrapper not whitelisted
      await expect(
        addressRegistry.connect(team).createWrappedTokenForERC20s(
          [
            { tokenAddr: weth.address, tokenAmount: ONE_WETH },
            { tokenAddr: usdc.address, tokenAmount: ONE_USDC }
          ],
          '',
          ''
        )
      ).to.be.revertedWithCustomError(erc20Wrapper, 'InvalidAddress')

      // set token wrapper contract in address registry
      await addressRegistry.connect(team).setWhitelistState([erc20Wrapper.address], 8)

      // should revert for non-whitelisted tokens
      await expect(
        addressRegistry.connect(team).createWrappedTokenForERC20s(
          [
            { tokenAddr: team.address, tokenAmount: ONE_WETH },
            { tokenAddr: addressRegistry.address, tokenAmount: ONE_USDC }
          ],
          '',
          ''
        )
      ).to.be.revertedWithCustomError(erc20Wrapper, 'NonWhitelistedToken')

      // should revert if insufficient allowance
      await expect(
        addressRegistry
          .connect(team)
          .createWrappedTokenForERC20s([{ tokenAddr: weth.address, tokenAmount: ONE_WETH }], '', '')
      ).to.be.revertedWith('ERC20: insufficient allowance')

      // mint and approve test tokens
      const wrappedUsdcAmount = ONE_USDC.mul(876)
      const wrappedEthAmount = ONE_WETH.mul(8)
      await usdc.mint(borrower.address, wrappedUsdcAmount)
      await weth.mint(borrower.address, wrappedEthAmount)
      await usdc.connect(borrower).approve(erc20Wrapper.address, MAX_UINT256)
      await weth.connect(borrower).approve(erc20Wrapper.address, MAX_UINT256)

      // sort addresses
      const sortedTokenInfo = [
        { tokenAddr: weth.address, tokenAmount: wrappedEthAmount },
        { tokenAddr: usdc.address, tokenAmount: wrappedUsdcAmount }
      ].sort((a, b) => (ethers.BigNumber.from(a.tokenAddr).lte(b.tokenAddr) ? -1 : 1))

      // should revert with token address array out of order
      await expect(
        addressRegistry.connect(borrower).createWrappedTokenForERC20s(
          [
            { tokenAddr: sortedTokenInfo[1].tokenAddr, tokenAmount: 1 },
            { tokenAddr: sortedTokenInfo[0].tokenAddr, tokenAmount: 1 }
          ],
          '',
          ''
        )
      ).to.be.revertedWithCustomError(erc20Wrapper, 'NonIncreasingTokenAddrs')

      // should revert if any token amount is equal to 0
      await expect(
        addressRegistry.connect(borrower).createWrappedTokenForERC20s(
          [
            { tokenAddr: sortedTokenInfo[1].tokenAddr, tokenAmount: 0 },
            { tokenAddr: sortedTokenInfo[0].tokenAddr, tokenAmount: 1 }
          ],
          '',
          ''
        )
      ).to.be.revertedWithCustomError(erc20Wrapper, 'InvalidSendAmount')
      await expect(
        addressRegistry.connect(borrower).createWrappedTokenForERC20s(
          [
            { tokenAddr: sortedTokenInfo[0].tokenAddr, tokenAmount: 1 },
            { tokenAddr: sortedTokenInfo[1].tokenAddr, tokenAmount: 0 }
          ],
          '',
          ''
        )
      ).to.be.revertedWithCustomError(erc20Wrapper, 'InvalidSendAmount')

      // check that initially no tokens have been created
      expect(await erc20Wrapper.numTokensCreated()).to.be.equal(0)

      // create wrapped token basket
      await addressRegistry.connect(borrower).createWrappedTokenForERC20s(
        [
          {
            tokenAddr: sortedTokenInfo[0].tokenAddr,
            tokenAmount: sortedTokenInfo[0].tokenAmount
          },
          {
            tokenAddr: sortedTokenInfo[1].tokenAddr,
            tokenAmount: sortedTokenInfo[1].tokenAmount
          }
        ],
        'testName',
        'testSymbol'
      )

      // check new token has been created
      expect(await erc20Wrapper.numTokensCreated()).to.be.equal(1)

      const tokensCreated = await erc20Wrapper.tokensCreated()
      const newWrappedTokenAddr = tokensCreated[0]
      const wrappedToken = await ethers.getContractAt('WrappedERC20Impl', newWrappedTokenAddr)
      const whitelistTokenState = await addressRegistry.whitelistState(newWrappedTokenAddr)
      const isIOU = await wrappedToken.isIOU()

      // check name, symbol, and decimal overrides
      const wrappedTokenName = await wrappedToken.name()
      const wrappedTokenSymbol = await wrappedToken.symbol()
      const wrappedTokenDecimals = await wrappedToken.decimals()
      expect(wrappedTokenName).to.equal('testName')
      expect(wrappedTokenSymbol).to.equal('testSymbol')
      expect(wrappedTokenDecimals).to.equal(6)
      expect(whitelistTokenState).to.equal(1)
      expect(isIOU).to.equal(false)

      // check that tokens were stored in instance storage correctly
      const tokenAddrs = await wrappedToken.getWrappedTokensInfo()

      expect(tokenAddrs[0].tokenAddr).to.equal(sortedTokenInfo[0].tokenAddr)
      expect(tokenAddrs[1].tokenAddr).to.equal(sortedTokenInfo[1].tokenAddr)

      // new token should be whitelisted as ERC20_TOKEN
      expect(whitelistTokenState).to.equal(1)

      // check borrower has balance of minimum of two amounts, but no more than 10 ** 6
      const borrowerWrappedTokenBalance = await wrappedToken.balanceOf(borrower.address)
      const wrappedTokenSupplyCap = ethers.BigNumber.from(1000000)
      const minOfWrappedUsdcAndEthAmounts = wrappedUsdcAmount.lt(wrappedEthAmount) ? wrappedUsdcAmount : wrappedEthAmount
      const expectedWrappedTokenBalance = minOfWrappedUsdcAndEthAmounts.lt(wrappedTokenSupplyCap)
        ? minOfWrappedUsdcAndEthAmounts
        : wrappedTokenSupplyCap
      expect(borrowerWrappedTokenBalance).to.equal(expectedWrappedTokenBalance)

      // check total supply
      const totalSupply = await wrappedToken.totalSupply()
      expect(totalSupply).to.equal(expectedWrappedTokenBalance)

      // check ownership of all tokens has shifted to new wrapped token
      const usdcBalanceOfWrappedToken = await usdc.balanceOf(wrappedToken.address)
      const wethBalanceOfWrappedToken = await weth.balanceOf(wrappedToken.address)

      expect(usdcBalanceOfWrappedToken).to.equal(wrappedUsdcAmount)
      expect(wethBalanceOfWrappedToken).to.equal(wrappedEthAmount)

      // should revert if redeem more than balance
      await expect(
        wrappedToken.connect(borrower).redeem(borrower.address, borrower.address, borrowerWrappedTokenBalance.add(1))
      ).to.be.revertedWith('ERC20: burn amount exceeds balance')
      await expect(wrappedToken.connect(team).redeem(team.address, team.address, 0)).to.be.revertedWithCustomError(
        wrappedToken,
        'InvalidAmount'
      )
      await expect(
        wrappedToken.connect(team).redeem(borrower.address, team.address, borrowerWrappedTokenBalance)
      ).to.be.revertedWith('ERC20: insufficient allowance')

      // approve 3rd party to redeem
      await wrappedToken.connect(borrower).approve(team.address, totalSupply.div(2))

      // redeem half the balance
      await wrappedToken.connect(team).redeem(borrower.address, team.address, totalSupply.div(2))

      // check half of supply is burned
      const postPartialRedeemTotalSupply = await wrappedToken.totalSupply()
      expect(postPartialRedeemTotalSupply).to.equal(totalSupply.div(2))

      // check balance of borrower is half of original
      const postPartialRedeemBorrowerBalance = await wrappedToken.balanceOf(borrower.address)
      expect(postPartialRedeemBorrowerBalance).to.equal(borrowerWrappedTokenBalance.div(2))

      const postRedeemUsdcBalance = await usdc.balanceOf(team.address)
      const postRedeemWethBalance = await weth.balanceOf(team.address)

      expect(postRedeemUsdcBalance).to.equal(usdcBalanceOfWrappedToken.div(2))
      expect(postRedeemWethBalance).to.equal(wethBalanceOfWrappedToken.div(2))

      // redeem remaining balance
      await wrappedToken.connect(borrower).redeem(borrower.address, borrower.address, totalSupply.div(2))

      // check total supply is 0
      const postFullRedeemTotalSupply = await wrappedToken.totalSupply()
      expect(postFullRedeemTotalSupply).to.equal(0)

      // check balance of borrower is 0
      const postFullRedeemBorrowerBalance = await wrappedToken.balanceOf(borrower.address)
      expect(postFullRedeemBorrowerBalance).to.equal(0)

      // create wrapped placeholder token basket
      await addressRegistry.connect(borrower).createWrappedTokenForERC20s([], 'testPlaceholderName', 'testPlaceholderSymbol')

      // check new token has been created
      expect(await erc20Wrapper.numTokensCreated()).to.be.equal(2)
      const tokensCreated2 = await erc20Wrapper.tokensCreated()
      const newPlaceholderWrappedTokenAddr = tokensCreated2[1]
      const wrappedPlaceholderToken = await ethers.getContractAt('WrappedERC20Impl', newPlaceholderWrappedTokenAddr)
      const whitelistPlaceholderTokenState = await addressRegistry.whitelistState(newPlaceholderWrappedTokenAddr)

      // check name, symbol, and decimal overrides
      const wrappedPlaceholderTokenName = await wrappedPlaceholderToken.name()
      const wrappedPlaceholderTokenSymbol = await wrappedPlaceholderToken.symbol()
      const wrappedPlaceholderTokenDecimals = await wrappedPlaceholderToken.decimals()
      expect(wrappedPlaceholderTokenName).to.equal('testPlaceholderName')
      expect(wrappedPlaceholderTokenSymbol).to.equal('testPlaceholderSymbol')
      expect(wrappedPlaceholderTokenDecimals).to.equal(6)
      expect(whitelistPlaceholderTokenState).to.equal(1)
      expect(await wrappedPlaceholderToken.isIOU()).to.equal(true)

      const totalPlaceHolderSupply = await wrappedPlaceholderToken.totalSupply()
      expect(totalPlaceHolderSupply).to.equal(10 ** 6)
    })
  })

  describe('Edge Case Testing', function () {
    it('Should handle case correctly where borrower partially repays "almost" full loan amount', async function () {
      const { addressRegistry, borrowerGateway, quoteHandler, lender, borrower, team, usdc, lenderVault } = await setupTest()

      // deploy & whitelist test token
      const MyERC20 = await ethers.getContractFactory('MyERC20')
      const collToken = await MyERC20.deploy('COLL', 'COLL', 6)
      await collToken.deployed()
      await addressRegistry.connect(team).setWhitelistState([collToken.address], 1)

      // lenderVault owner deposits usdc
      await usdc.mint(lenderVault.address, ONE_USDC.mul(1000000000))

      // lenderVault owner gives quote
      const blocknum = await ethers.provider.getBlockNumber()
      const timestamp = (await ethers.provider.getBlock(blocknum)).timestamp
      let quoteTuples = [
        {
          loanPerCollUnitOrLtv: ONE_USDC.mul(1000000),
          interestRatePctInBase: 0,
          upfrontFeePctInBase: 0,
          tenor: ONE_DAY.mul(90)
        }
      ]
      let onChainQuote = {
        generalQuoteInfo: {
          collToken: collToken.address,
          loanToken: usdc.address,
          oracleAddr: ZERO_ADDRESS,
          minLoan: 0,
          maxLoan: MAX_UINT256,
          validUntil: timestamp + 60,
          earliestRepayTenor: 0,
          borrowerCompartmentImplementation: ZERO_ADDRESS,
          isSingleUse: false,
          whitelistAddr: ZERO_ADDRESS,
          isWhitelistAddrSingleBorrower: false
        },
        quoteTuples: quoteTuples,
        salt: ZERO_BYTES32
      }

      await expect(quoteHandler.connect(lender).addOnChainQuote(lenderVault.address, onChainQuote)).to.emit(
        quoteHandler,
        'OnChainQuoteAdded'
      )

      // prepare borrow params
      const collTokenSendAmount = ONE_USDC.mul(1000)
      const expectedTransferFee = 0
      const quoteTupleIdx = 0
      const callbackAddr = ZERO_ADDRESS
      const callbackData = ZERO_BYTES32
      const borrowInstructions = {
        collSendAmount: collTokenSendAmount,
        expectedTransferFee,
        deadline: MAX_UINT256,
        minLoanAmount: 0,
        callbackAddr,
        callbackData
      }
      // mint coll tokens, approve gateway and execute quote
      await collToken.mint(borrower.address, collTokenSendAmount)
      await collToken.connect(borrower).approve(borrowerGateway.address, MAX_UINT256)
      await borrowerGateway
        .connect(borrower)
        .borrowWithOnChainQuote(lenderVault.address, borrowInstructions, onChainQuote, quoteTupleIdx)

      // approve loan token
      await usdc.connect(borrower).approve(borrowerGateway.address, MAX_UINT256)

      // check amountReclaimedSoFar on loan pre repay
      let loan = await lenderVault.loan(0)
      expect(loan.amountReclaimedSoFar).to.be.equal(0)

      // do partial repay of close to full loan amount
      const repayAmount1 = ONE_USDC.mul(1000000000).sub(999999)
      await borrowerGateway.connect(borrower).repay(
        {
          targetLoanId: 0,
          targetRepayAmount: repayAmount1,
          expectedTransferFee: 0,
          deadline: MAX_UINT256,
          callbackAddr: callbackAddr,
          callbackData: callbackData
        },
        lenderVault.address
      )

      // check amountReclaimedSoFar on loan after 1st repay
      loan = await lenderVault.loan(0)
      expect(loan.amountReclaimedSoFar).to.be.equal(999999999)

      // do partial repay of close to full loan amount
      const repayAmount2 = 999999
      await borrowerGateway.connect(borrower).repay(
        {
          targetLoanId: 0,
          targetRepayAmount: repayAmount2,
          expectedTransferFee: 0,
          deadline: MAX_UINT256,
          callbackAddr: callbackAddr,
          callbackData: callbackData
        },
        lenderVault.address
      )

      // check amountReclaimedSoFar on loan after final repay
      loan = await lenderVault.loan(0)
      expect(loan.amountReclaimedSoFar).to.be.equal(1000000000)
    })

    it('Should handle repayment amount calculation with potential rounding error correctly', async function () {
      const { addressRegistry, borrowerGateway, quoteHandler, team, lender, borrower, lenderVault } = await setupTest()

      // test tokens
      const MyERC20 = await ethers.getContractFactory('MyERC20')
      const collToken = await MyERC20.deploy('COLL', 'COLL', 6)
      await collToken.deployed()
      const loanToken = await MyERC20.deploy('LOAN', 'LOAN', 0)
      await loanToken.deployed()
      await addressRegistry.connect(team).setWhitelistState([collToken.address, loanToken.address], 1)

      // lenderVault owner deposits usdc
      await loanToken.mint(lenderVault.address, MAX_UINT256)

      // lenderVault owner gives quote
      const blocknum = await ethers.provider.getBlockNumber()
      const timestamp = (await ethers.provider.getBlock(blocknum)).timestamp
      let quoteTuples = [
        {
          loanPerCollUnitOrLtv: 10,
          interestRatePctInBase: BASE.mul(30).div(100),
          upfrontFeePctInBase: 0,
          tenor: ONE_DAY.mul(90)
        }
      ]
      let onChainQuote = {
        generalQuoteInfo: {
          collToken: collToken.address,
          loanToken: loanToken.address,
          oracleAddr: ZERO_ADDRESS,
          minLoan: 0,
          maxLoan: MAX_UINT256,
          validUntil: timestamp + 60,
          earliestRepayTenor: 0,
          borrowerCompartmentImplementation: ZERO_ADDRESS,
          isSingleUse: false,
          whitelistAddr: ZERO_ADDRESS,
          isWhitelistAddrSingleBorrower: false
        },
        quoteTuples: quoteTuples,
        salt: ZERO_BYTES32
      }

      await expect(quoteHandler.connect(lender).addOnChainQuote(lenderVault.address, onChainQuote)).to.emit(
        quoteHandler,
        'OnChainQuoteAdded'
      )

      // prepare borrow params
      const collTokenSendAmount = 692308
      const quoteTupleIdx = 0
      const borrowInstructions = {
        collSendAmount: collTokenSendAmount,
        expectedTransferFee: 0,
        deadline: MAX_UINT256,
        minLoanAmount: 0,
        callbackAddr: ZERO_ADDRESS,
        callbackData: ZERO_BYTES32
      }
      // mint coll tokens, approve gateway and execute quote
      await collToken.mint(borrower.address, collTokenSendAmount)
      await collToken.connect(borrower).approve(borrowerGateway.address, MAX_UINT256)
      await borrowerGateway
        .connect(borrower)
        .borrowWithOnChainQuote(lenderVault.address, borrowInstructions, onChainQuote, quoteTupleIdx)

      // get loan info
      const loan = await lenderVault.loan(0)
      expect(loan.initLoanAmount).to.be.equal(6)
      expect(loan.initRepayAmount).to.be.equal(9)
    })

    describe('Swap Testing (Edge Case for Loans with upfrontfee=100% and tenor=0)', function () {
      it('Should handle on-chain swap quotes correctly (1/2)', async function () {
        const { borrowerGateway, quoteHandler, lender, borrower, usdc, weth, lenderVault } = await setupTest()

        // lenderVault owner deposits usdc
        await usdc.connect(lender).transfer(lenderVault.address, ONE_USDC.mul(100000))

        // lenderVault owner gives quote
        const blocknum = await ethers.provider.getBlockNumber()
        const timestamp = (await ethers.provider.getBlock(blocknum)).timestamp
        const buyPricePerCollToken = ONE_USDC.mul(1869)
        let quoteTuples = [
          {
            loanPerCollUnitOrLtv: buyPricePerCollToken,
            interestRatePctInBase: 0,
            upfrontFeePctInBase: BASE,
            tenor: 0
          }
        ]
        let onChainQuote = {
          generalQuoteInfo: {
            collToken: weth.address,
            loanToken: usdc.address,
            oracleAddr: ZERO_ADDRESS,
            minLoan: ONE_USDC.mul(1000),
            maxLoan: MAX_UINT256,
            validUntil: timestamp + 60,
            earliestRepayTenor: 0,
            borrowerCompartmentImplementation: ZERO_ADDRESS,
            isSingleUse: false,
            whitelistAddr: ZERO_ADDRESS,
            isWhitelistAddrSingleBorrower: false
          },
          quoteTuples: quoteTuples,
          salt: ZERO_BYTES32
        }

        await expect(quoteHandler.connect(lender).addOnChainQuote(lenderVault.address, onChainQuote)).to.emit(
          quoteHandler,
          'OnChainQuoteAdded'
        )

        // check balance pre borrow
        const borrowerWethBalPre = await weth.balanceOf(borrower.address)
        const borrowerUsdcBalPre = await usdc.balanceOf(borrower.address)
        const vaultWethBalPre = await weth.balanceOf(lenderVault.address)
        const vaultUsdcBalPre = await usdc.balanceOf(lenderVault.address)
        const numLoansPre = await lenderVault.totalNumLoans()
        const lockedAmountsWethPre = await lenderVault.lockedAmounts(weth.address)
        const lockedAmountsUsdcPre = await lenderVault.lockedAmounts(usdc.address)

        // borrower approves gateway and executes quote
        await weth.connect(borrower).approve(borrowerGateway.address, MAX_UINT256)
        const sellAmountOfCollToken = ONE_WETH
        const expectedTransferFee = 0
        const quoteTupleIdx = 0
        const callbackAddr = ZERO_ADDRESS
        const callbackData = ZERO_BYTES32
        const borrowInstructions = {
          collSendAmount: sellAmountOfCollToken,
          expectedTransferFee,
          deadline: MAX_UINT256,
          minLoanAmount: 0,
          callbackAddr,
          callbackData
        }
        await borrowerGateway
          .connect(borrower)
          .borrowWithOnChainQuote(lenderVault.address, borrowInstructions, onChainQuote, quoteTupleIdx)
        const borrowerWethBalPost = await weth.balanceOf(borrower.address)
        const borrowerUsdcBalPost = await usdc.balanceOf(borrower.address)
        const vaultWethBalPost = await weth.balanceOf(lenderVault.address)
        const vaultUsdcBalPost = await usdc.balanceOf(lenderVault.address)
        const numLoansPost = await lenderVault.totalNumLoans()
        const lockedAmountsWethPost = await lenderVault.lockedAmounts(weth.address)
        const lockedAmountsUsdcPost = await lenderVault.lockedAmounts(usdc.address)

        // check balance post borrow
        expect(borrowerWethBalPre.sub(borrowerWethBalPost)).to.equal(vaultWethBalPost.sub(vaultWethBalPre))
        expect(vaultWethBalPost.sub(vaultWethBalPre)).to.equal(sellAmountOfCollToken)
        expect(borrowerUsdcBalPost.sub(borrowerUsdcBalPre)).to.equal(vaultUsdcBalPre.sub(vaultUsdcBalPost))
        expect(borrowerUsdcBalPost.sub(borrowerUsdcBalPre)).to.equal(
          buyPricePerCollToken.mul(sellAmountOfCollToken).div(ONE_WETH)
        )

        // check no change in locked amounts
        expect(lockedAmountsWethPost).to.equal(lockedAmountsWethPre)
        expect(lockedAmountsWethPost).to.equal(0)
        expect(lockedAmountsUsdcPost).to.equal(lockedAmountsUsdcPre)
        expect(lockedAmountsUsdcPost).to.equal(0)

        // check no loan was pushed
        expect(numLoansPost).to.equal(numLoansPre)
        expect(numLoansPost).to.equal(0)

        // check no repay possible
        await expect(
          borrowerGateway.connect(borrower).repay(
            {
              targetLoanId: 0,
              targetRepayAmount: buyPricePerCollToken,
              expectedTransferFee: 0,
              deadline: MAX_UINT256,
              callbackAddr: callbackAddr,
              callbackData: callbackData
            },
            lenderVault.address
          )
        ).to.be.revertedWithCustomError(lenderVault, 'InvalidArrayIndex')

        // check lender can unlock swapped amount (=upfront fee) immediately
        const userWethBalPreWithdraw = await weth.balanceOf(lender.address)
        const vaultWethBalPreWithdraw = await weth.balanceOf(lenderVault.address)
        await lenderVault.connect(lender).withdraw(weth.address, sellAmountOfCollToken)
        const userWethBalPostWithdraw = await weth.balanceOf(lender.address)
        const vaultWethBalPostWithdraw = await weth.balanceOf(lenderVault.address)
        expect(userWethBalPostWithdraw.sub(userWethBalPreWithdraw)).to.be.equal(
          vaultWethBalPreWithdraw.sub(vaultWethBalPostWithdraw)
        )
        expect(userWethBalPostWithdraw.sub(userWethBalPreWithdraw)).to.be.equal(sellAmountOfCollToken)
      })

      it('Should handle on-chain swap quotes correctly (2/2)', async function () {
        const { borrowerGateway, addressRegistry, quoteHandler, lender, borrower, team, usdc, weth, lenderVault } =
          await setupTest()

        // lenderVault owner deposits usdc
        await usdc.connect(lender).transfer(lenderVault.address, ONE_USDC.mul(100000))

        // lenderVault owner gives quote
        const blocknum = await ethers.provider.getBlockNumber()
        const timestamp = (await ethers.provider.getBlock(blocknum)).timestamp
        const buyPricePerCollToken = ONE_USDC.mul(1869)
        let quoteTuples = [
          {
            loanPerCollUnitOrLtv: buyPricePerCollToken,
            interestRatePctInBase: 0,
            upfrontFeePctInBase: BASE,
            tenor: 0
          }
        ]
        let onChainQuote = {
          generalQuoteInfo: {
            collToken: weth.address,
            loanToken: usdc.address,
            oracleAddr: ZERO_ADDRESS,
            minLoan: ONE_USDC.mul(1000),
            maxLoan: MAX_UINT256,
            validUntil: timestamp + 60,
            earliestRepayTenor: 0,
            borrowerCompartmentImplementation: ZERO_ADDRESS,
            isSingleUse: false,
            whitelistAddr: ZERO_ADDRESS,
            isWhitelistAddrSingleBorrower: false
          },
          quoteTuples: quoteTuples,
          salt: ZERO_BYTES32
        }

        // should revert with bad swap on-chain quote (tenor != 0)
        onChainQuote.quoteTuples[0].tenor = 1
        await expect(
          quoteHandler.connect(lender).addOnChainQuote(lenderVault.address, onChainQuote)
        ).to.be.revertedWithCustomError(quoteHandler, 'InvalidQuote')

        // should revert with bad swap on-chain quote (earliest repay != 0)
        onChainQuote.quoteTuples[0].tenor = 0
        onChainQuote.generalQuoteInfo.earliestRepayTenor = 1
        await expect(
          quoteHandler.connect(lender).addOnChainQuote(lenderVault.address, onChainQuote)
        ).to.be.revertedWithCustomError(quoteHandler, 'InvalidQuote')

        // should revert with bad swap on-chain quote (tenor and earliest repay != 0)
        onChainQuote.quoteTuples[0].tenor = 1
        onChainQuote.generalQuoteInfo.earliestRepayTenor = 1
        await expect(
          quoteHandler.connect(lender).addOnChainQuote(lenderVault.address, onChainQuote)
        ).to.be.revertedWithCustomError(quoteHandler, 'InvalidQuote')

        // should revert with bad swap on-chain quote (upfrontfee < 100%)
        onChainQuote.quoteTuples[0].tenor = 0
        onChainQuote.generalQuoteInfo.earliestRepayTenor = 0
        onChainQuote.quoteTuples[0].upfrontFeePctInBase = BASE.mul(0)
        await expect(
          quoteHandler.connect(lender).addOnChainQuote(lenderVault.address, onChainQuote)
        ).to.be.revertedWithCustomError(quoteHandler, 'InvalidQuote')

        // should revert with bad swap on-chain quote (upfrontfee < 100%)
        onChainQuote.quoteTuples[0].tenor = 0
        onChainQuote.generalQuoteInfo.earliestRepayTenor = 0
        onChainQuote.quoteTuples[0].upfrontFeePctInBase = BASE.div(10)
        await expect(
          quoteHandler.connect(lender).addOnChainQuote(lenderVault.address, onChainQuote)
        ).to.be.revertedWithCustomError(quoteHandler, 'InvalidQuote')

        // should revert with bad swap on-chain quote (upfrontfee > 100%)
        onChainQuote.quoteTuples[0].tenor = 0
        onChainQuote.generalQuoteInfo.earliestRepayTenor = 0
        onChainQuote.quoteTuples[0].upfrontFeePctInBase = BASE.add(1)
        await expect(
          quoteHandler.connect(lender).addOnChainQuote(lenderVault.address, onChainQuote)
        ).to.be.revertedWithCustomError(quoteHandler, 'InvalidQuote')

        // should revert with bad swap on-chain quote (compartment address != 0x)
        onChainQuote.quoteTuples[0].tenor = 0
        onChainQuote.generalQuoteInfo.earliestRepayTenor = 0
        onChainQuote.quoteTuples[0].upfrontFeePctInBase = BASE
        onChainQuote.generalQuoteInfo.borrowerCompartmentImplementation = team.address
        // set dummy compartment to test revert when trying to add swap-quote with compartment
        await addressRegistry.connect(team).setWhitelistState([team.address], 3)
        await addressRegistry.connect(team).setAllowedTokensForCompartment(team.address, [weth.address], true)
        await expect(
          quoteHandler.connect(lender).addOnChainQuote(lenderVault.address, onChainQuote)
        ).to.be.revertedWithCustomError(quoteHandler, 'InvalidQuote')
        await addressRegistry.connect(team).setWhitelistState([team.address], 0)
        await addressRegistry.connect(team).setAllowedTokensForCompartment(team.address, [weth.address], false)

        // should revert if trying to add "mixed" quote tuples, where some correspond to loans and some to swaps
        // with potentially incompatible compartment requirements
        onChainQuote.quoteTuples[0].tenor = 0
        onChainQuote.generalQuoteInfo.earliestRepayTenor = 0
        onChainQuote.quoteTuples[0].upfrontFeePctInBase = BASE
        onChainQuote.generalQuoteInfo.borrowerCompartmentImplementation = ZERO_ADDRESS
        onChainQuote.quoteTuples.push({
          loanPerCollUnitOrLtv: buyPricePerCollToken,
          interestRatePctInBase: 0,
          upfrontFeePctInBase: BASE.sub(1),
          tenor: Number(ONE_DAY.toString())
        })
        await expect(
          quoteHandler.connect(lender).addOnChainQuote(lenderVault.address, onChainQuote)
        ).to.be.revertedWithCustomError(quoteHandler, 'InvalidQuote')

        // should revert if trying to add multiple swap quotes (no need to have multiple
        // swap quotes with different prices because takers would always take the cheaper one)
        onChainQuote.quoteTuples.pop()
        onChainQuote.quoteTuples[0].tenor = 0
        onChainQuote.generalQuoteInfo.earliestRepayTenor = 0
        onChainQuote.quoteTuples[0].upfrontFeePctInBase = BASE
        onChainQuote.generalQuoteInfo.borrowerCompartmentImplementation = ZERO_ADDRESS
        onChainQuote.quoteTuples.push({
          loanPerCollUnitOrLtv: buyPricePerCollToken.sub(1),
          interestRatePctInBase: 0,
          upfrontFeePctInBase: BASE,
          tenor: 0
        })
        await expect(
          quoteHandler.connect(lender).addOnChainQuote(lenderVault.address, onChainQuote)
        ).to.be.revertedWithCustomError(quoteHandler, 'InvalidQuote')

        // should pass with valid swap on-chain quote
        onChainQuote.quoteTuples.pop()
        onChainQuote.quoteTuples[0].tenor = 0
        onChainQuote.generalQuoteInfo.earliestRepayTenor = 0
        onChainQuote.quoteTuples[0].upfrontFeePctInBase = BASE
        onChainQuote.generalQuoteInfo.borrowerCompartmentImplementation = ZERO_ADDRESS
        await quoteHandler.connect(lender).addOnChainQuote(lenderVault.address, onChainQuote)
        await weth.connect(borrower).approve(borrowerGateway.address, MAX_UINT256)
        const sellAmountOfCollToken = ONE_WETH
        const expectedTransferFee = 0
        const quoteTupleIdx = 0
        const callbackAddr = ZERO_ADDRESS
        const callbackData = ZERO_BYTES32
        const borrowInstructions = {
          collSendAmount: sellAmountOfCollToken,
          expectedTransferFee,
          deadline: MAX_UINT256,
          minLoanAmount: 0,
          callbackAddr,
          callbackData
        }
        await expect(
          borrowerGateway
            .connect(borrower)
            .borrowWithOnChainQuote(lenderVault.address, borrowInstructions, onChainQuote, quoteTupleIdx)
        ).to.emit(lenderVault, 'QuoteProcessed')
      })

      it('Should handle off-chain swap quotes correctly (1/2)', async function () {
        const { borrowerGateway, lender, signer, borrower, usdc, weth, lenderVault, quoteHandler } = await setupTest()

        // lenderVault owner deposits usdc
        await usdc.connect(lender).transfer(lenderVault.address, ONE_USDC.mul(100000))

        // lender produces template off-chain quote (incl swap quote tuples)
        const { offChainQuote, quoteTuples, quoteTuplesTree } = await generateOffChainQuote({
          lenderVault,
          lender,
          signer,
          whitelistAuthority: ZERO_ADDRESS,
          weth,
          usdc
        })

        // borrower approves gateway and executes quote
        await weth.connect(borrower).approve(borrowerGateway.address, MAX_UINT256)
        const collSendAmount = ONE_WETH
        const expectedTransferFee = 0
        const callbackAddr = ZERO_ADDRESS
        const callbackData = ZERO_BYTES32
        const borrowInstructions = {
          collSendAmount,
          expectedTransferFee,
          deadline: MAX_UINT256,
          minLoanAmount: 0,
          callbackAddr,
          callbackData
        }

        // borrower obtains proof for invalid quote tuple (tuple idx 2 has upfrontfee = 100% but tenor != 0)
        let quoteTupleIdx = 2
        let selectedQuoteTuple = quoteTuples[quoteTupleIdx]
        let proof = quoteTuplesTree.getProof(quoteTupleIdx)
        // should revert with invalid quote
        await expect(
          borrowerGateway
            .connect(borrower)
            .borrowWithOffChainQuote(lenderVault.address, borrowInstructions, offChainQuote, selectedQuoteTuple, proof)
        ).to.be.revertedWithCustomError(lenderVault, 'InvalidSwap')

        // borrower obtains proof for another invalid quote tuple (tuple idx 3 has upfrontfee < 100% but tenor = 0)
        quoteTupleIdx = 3
        selectedQuoteTuple = quoteTuples[quoteTupleIdx]
        proof = quoteTuplesTree.getProof(quoteTupleIdx)
        // should revert with invalid quote
        await expect(
          borrowerGateway
            .connect(borrower)
            .borrowWithOffChainQuote(lenderVault.address, borrowInstructions, offChainQuote, selectedQuoteTuple, proof)
        ).to.be.revertedWithCustomError(lenderVault, 'InvalidEarliestRepay')

        // borrower obtains proof for valid quote tuple (upfront fee = 100% and tenor = 0 and earliest repay = 0)
        quoteTupleIdx = 4
        selectedQuoteTuple = quoteTuples[quoteTupleIdx]
        proof = quoteTuplesTree.getProof(quoteTupleIdx)
        await expect(
          borrowerGateway
            .connect(borrower)
            .borrowWithOffChainQuote(lenderVault.address, borrowInstructions, offChainQuote, selectedQuoteTuple, proof)
        ).to.emit(lenderVault, 'QuoteProcessed')

        // borrower obtains proof for invalid quote tuple (tuple idx 5 has upfrontfee > 100%)
        quoteTupleIdx = 5
        selectedQuoteTuple = quoteTuples[quoteTupleIdx]
        proof = quoteTuplesTree.getProof(quoteTupleIdx)
        // should revert with invalid quote
        await expect(
          borrowerGateway
            .connect(borrower)
            .borrowWithOffChainQuote(lenderVault.address, borrowInstructions, offChainQuote, selectedQuoteTuple, proof)
        ).to.be.revertedWithCustomError(lenderVault, 'InsufficientSendAmount')
      })

      it('Should handle off-chain swap quotes correctly (2/2)', async function () {
        const { borrowerGateway, lender, signer, borrower, usdc, weth, lenderVault } = await setupTest()

        // lenderVault owner deposits usdc
        await usdc.connect(lender).transfer(lenderVault.address, ONE_USDC.mul(100000))

        // lender produces quote with earliest repay != 0
        const { offChainQuote, quoteTuples, quoteTuplesTree } = await generateOffChainQuote({
          lenderVault,
          lender,
          signer,
          whitelistAuthority: ZERO_ADDRESS,
          weth,
          usdc,
          earliestRepayTenor: 1
        })

        // borrower approves gateway and executes quote
        await weth.connect(borrower).approve(borrowerGateway.address, MAX_UINT256)
        const collSendAmount = ONE_WETH
        const expectedTransferFee = 0
        const callbackAddr = ZERO_ADDRESS
        const callbackData = ZERO_BYTES32
        const borrowInstructions = {
          collSendAmount,
          expectedTransferFee,
          deadline: MAX_UINT256,
          minLoanAmount: 0,
          callbackAddr,
          callbackData
        }
        // borrower obtains proof for invalid quote tuple (tuple idx 2 has upfrontfee = 100% but tenor != 0 and earliestRepayTenor != 0)
        let quoteTupleIdx = 2
        let selectedQuoteTuple = quoteTuples[quoteTupleIdx]
        let proof = quoteTuplesTree.getProof(quoteTupleIdx)
        // should revert with invalid quote
        await expect(
          borrowerGateway
            .connect(borrower)
            .borrowWithOffChainQuote(lenderVault.address, borrowInstructions, offChainQuote, selectedQuoteTuple, proof)
        ).to.be.revertedWithCustomError(lenderVault, 'InvalidSwap')

        // borrower obtains proof for another invalid quote tuple (tuple idx 3 has upfrontfee < 100% but tenor = 0 and earliestRepayTenor != 0)
        quoteTupleIdx = 3
        selectedQuoteTuple = quoteTuples[quoteTupleIdx]
        proof = quoteTuplesTree.getProof(quoteTupleIdx)
        // should revert with invalid quote
        await expect(
          borrowerGateway
            .connect(borrower)
            .borrowWithOffChainQuote(lenderVault.address, borrowInstructions, offChainQuote, selectedQuoteTuple, proof)
        ).to.be.revertedWithCustomError(lenderVault, 'InvalidEarliestRepay')
      })
    })

    it('It should handle potential compartment callback reentrancy on withdraw correctly', async function () {
      const { quoteHandler, addressRegistry, borrowerGateway, lender, borrower, team, usdc, weth, lenderVault } =
        await setupTest()

      // lenderVault owner deposits usdc
      await usdc.connect(lender).transfer(lenderVault.address, ONE_USDC.mul(100000))

      // step 1: lender owner gives regular quote
      const loanPerCollUnit = ONE_USDC.mul(1000)
      let quoteTuples1 = [
        {
          loanPerCollUnitOrLtv: loanPerCollUnit,
          interestRatePctInBase: 0,
          upfrontFeePctInBase: 0,
          tenor: ONE_DAY.mul(30)
        }
      ]
      let onChainQuote1 = {
        generalQuoteInfo: {
          collToken: weth.address,
          loanToken: usdc.address,
          oracleAddr: ZERO_ADDRESS,
          minLoan: 0,
          maxLoan: MAX_UINT256,
          validUntil: MAX_UINT256,
          earliestRepayTenor: 0,
          borrowerCompartmentImplementation: ZERO_ADDRESS,
          isSingleUse: false,
          whitelistAddr: ZERO_ADDRESS,
          isWhitelistAddrSingleBorrower: false
        },
        quoteTuples: quoteTuples1,
        salt: ZERO_BYTES32
      }

      await expect(quoteHandler.connect(lender).addOnChainQuote(lenderVault.address, onChainQuote1)).to.emit(
        quoteHandler,
        'OnChainQuoteAdded'
      )

      // step 2: borrower approves gateway and executes quote
      await weth.connect(borrower).approve(borrowerGateway.address, MAX_UINT256)

      const collSendAmount1 = ONE_WETH
      const quoteTupleIdx1 = 0
      const borrowInstructions1 = {
        collSendAmount: collSendAmount1,
        expectedTransferFee: 0,
        deadline: MAX_UINT256,
        minLoanAmount: 0,
        callbackAddr: ZERO_ADDRESS,
        callbackData: ZERO_BYTES32
      }
      await borrowerGateway
        .connect(borrower)
        .borrowWithOnChainQuote(lenderVault.address, borrowInstructions1, onChainQuote1, quoteTupleIdx1)

      // step 3: deploy malicious owner callback contract
      const MaliciousOwnerContract = await ethers.getContractFactory('MaliciousOwnerContract')
      MaliciousOwnerContract.connect(lender)
      const maliciousOwnerContract = await MaliciousOwnerContract.deploy()
      await maliciousOwnerContract.deployed()
      await weth.connect(lender).mint(lenderVault.address, ONE_WETH) // mint some coll token to vault to process quote

      // step 4: malicious compartment is added to the system
      const MaliciousCompartment = await ethers.getContractFactory('MaliciousCompartment')
      MaliciousCompartment.connect(lender)
      const maliciousCompartment = await MaliciousCompartment.deploy(weth.address, maliciousOwnerContract.address)
      await maliciousCompartment.deployed()
      await addressRegistry.connect(team).setWhitelistState([maliciousCompartment.address], 3)
      await addressRegistry.connect(team).setAllowedTokensForCompartment(maliciousCompartment.address, [usdc.address], true)

      // step 4: lender quotes with malicious compartment
      const loanPerCollUnit2 = ONE_WETH
      let quoteTuples2 = [
        {
          loanPerCollUnitOrLtv: loanPerCollUnit2,
          interestRatePctInBase: 0,
          upfrontFeePctInBase: 0,
          tenor: ONE_DAY.mul(30)
        }
      ]
      let onChainQuote2 = {
        generalQuoteInfo: {
          collToken: usdc.address,
          loanToken: weth.address,
          oracleAddr: ZERO_ADDRESS,
          minLoan: 0,
          maxLoan: MAX_UINT256,
          validUntil: MAX_UINT256,
          earliestRepayTenor: 0,
          borrowerCompartmentImplementation: maliciousCompartment.address,
          isSingleUse: false,
          whitelistAddr: ZERO_ADDRESS,
          isWhitelistAddrSingleBorrower: false
        },
        quoteTuples: quoteTuples2,
        salt: ZERO_BYTES32
      }

      await expect(quoteHandler.connect(lender).addOnChainQuote(lenderVault.address, onChainQuote2)).to.emit(
        quoteHandler,
        'OnChainQuoteAdded'
      )

      // step 5: lender transfers vault ownership to malicious callback contract that gets called on
      // compartment initialize
      await lenderVault.connect(lender).transferOwnership(maliciousOwnerContract.address)
      await maliciousOwnerContract.connect(lender).claimVaultOwnership(lenderVault.address)
      expect(await lenderVault.owner()).to.be.equal(maliciousOwnerContract.address)

      // step 6: lender consumes own quote with malicious compartment
      await usdc.connect(lender).mint(lender.address, ONE_USDC)
      await usdc.connect(lender).approve(borrowerGateway.address, MAX_UINT256)
      const collSendAmount2 = ONE_USDC
      const quoteTupleIdx2 = 0
      const borrowInstructions2 = {
        collSendAmount: collSendAmount2,
        expectedTransferFee: 0,
        deadline: MAX_UINT256,
        minLoanAmount: 0,
        callbackAddr: ZERO_ADDRESS,
        callbackData: ZERO_BYTES32
      }
      await expect(
        borrowerGateway
          .connect(lender)
          .borrowWithOnChainQuote(lenderVault.address, borrowInstructions2, onChainQuote2, quoteTupleIdx2)
      ).to.be.revertedWithCustomError(lenderVault, 'InsufficientVaultFunds')

      // check locked amounts and balances
      const vaultLockedWeth = await lenderVault.lockedAmounts(weth.address)
      const vaultBalWeth = await weth.balanceOf(lenderVault.address)
      expect(vaultLockedWeth).to.be.lte(vaultBalWeth)
    })
  })
})<|MERGE_RESOLUTION|>--- conflicted
+++ resolved
@@ -303,11 +303,7 @@
     ).to.be.revertedWith('Initializable: contract is already initialized')
     await expect(
       addressRegistry.connect(lender).initialize(team.address, borrower.address, lender.address)
-<<<<<<< HEAD
     ).to.be.revertedWith('Initializable: contract is already initialized')
-=======
-    ).to.be.revertedWith('Ownable: caller is not the owner')
->>>>>>> 704c5d6d
 
     // test erc721 wrapper whitelisting
     let whitelistState
@@ -894,6 +890,13 @@
       }
       const expectedLoanAmount = quoteTuples[0].loanPerCollUnitOrLtv.mul(collSendAmount).div(ONE_WETH)
       const expectedReclaimableAmount = collSendAmount.sub(collSendAmount.mul(quoteTuples[0].upfrontFeePctInBase).div(BASE))
+
+      // reverts when trying to borrow with out-of-bounds quote tuple idx
+      await expect(
+        borrowerGateway
+          .connect(borrower)
+          .borrowWithOnChainQuote(lenderVault.address, borrowInstructions, onChainQuote, quoteTupleIdx + 1)
+      ).to.be.revertedWithCustomError(quoteHandler, 'InvalidArrayIndex')
 
       // check pre/post amounts on borrow
       let preLockedWethAmounts = await lenderVault.lockedAmounts(weth.address)
