--- conflicted
+++ resolved
@@ -538,13 +538,8 @@
     // reverts if lender tries to subscribe to proposal without loan terms
     await usdc.connect(lender0).approve(fundingPool.address, MAX_UINT256)
     let bal = await usdc.balanceOf(lender0.address)
-<<<<<<< HEAD
     await fundingPool.connect(lender0).deposit(bal, 0)
-    await expect(fundingPool.connect(lender0).subscribe(loanProposal.address, bal, bal)).to.be.revertedWithCustomError(
-=======
-    await fundingPool.connect(lender0).deposit(bal, 0, 0)
-    await expect(fundingPool.connect(lender0).subscribe(loanProposal.address, bal, 0)).to.be.revertedWithCustomError(
->>>>>>> d9bc593b
+    await expect(fundingPool.connect(lender0).subscribe(loanProposal.address, bal, bal, 0)).to.be.revertedWithCustomError(
       fundingPool,
       'NotInSubscriptionPhase'
     )
@@ -651,50 +646,32 @@
 
     // lender subscribes
     await expect(
-<<<<<<< HEAD
-      fundingPool.connect(lender2).subscribe(lender2.address, ONE_USDC.mul(80000), ONE_USDC.mul(80000))
-=======
-      fundingPool.connect(lender2).subscribe(lender2.address, ONE_USDC.mul(80000), 0)
->>>>>>> d9bc593b
+      fundingPool.connect(lender2).subscribe(lender2.address, ONE_USDC.mul(80000), ONE_USDC.mul(80000), 0)
     ).to.be.revertedWithCustomError(fundingPool, 'UnregisteredLoanProposal')
     // users without or too low balance can't subscribe
     let subscriptionAmount = ONE_USDC.mul(80000)
     await expect(
-<<<<<<< HEAD
-      fundingPool.connect(lender1).subscribe(loanProposal.address, subscriptionAmount, subscriptionAmount)
+      fundingPool.connect(lender1).subscribe(loanProposal.address, subscriptionAmount, subscriptionAmount, 0)
     ).to.be.revertedWithCustomError(fundingPool, 'InsufficientBalance')
     let depositedBalance = await fundingPool.balanceOf(lender2.address)
     await expect(
-      fundingPool.connect(lender1).subscribe(loanProposal.address, depositedBalance.add(1), depositedBalance.add(1))
-=======
-      fundingPool.connect(lender1).subscribe(loanProposal.address, subscriptionAmount, 0)
+      fundingPool.connect(lender1).subscribe(loanProposal.address, depositedBalance.add(1), depositedBalance.add(1), 0)
     ).to.be.revertedWithCustomError(fundingPool, 'InsufficientBalance')
-    let depositedBalance = await fundingPool.balanceOf(lender2.address)
-    await expect(
-      fundingPool.connect(lender1).subscribe(loanProposal.address, depositedBalance.add(1), 0)
->>>>>>> d9bc593b
-    ).to.be.revertedWithCustomError(fundingPool, 'InsufficientBalance')
 
     // check can't subscribe with zero amount
-    await expect(fundingPool.connect(lender1).subscribe(loanProposal.address, 0, 0)).to.be.revertedWithCustomError(
-<<<<<<< HEAD
+    await expect(fundingPool.connect(lender1).subscribe(loanProposal.address, 0, 0, 0)).to.be.revertedWithCustomError(
       fundingPool,
       'InvalidAmount'
     )
 
     // check can't subscribe when min subscription amount > max subscription amount
-    await expect(fundingPool.connect(lender1).subscribe(loanProposal.address, 1, 0)).to.be.revertedWithCustomError(
-=======
->>>>>>> d9bc593b
+    await expect(fundingPool.connect(lender1).subscribe(loanProposal.address, 1, 0, 0)).to.be.revertedWithCustomError(
       fundingPool,
       'InvalidAmount'
     )
 
     // check valid subscribe works
-<<<<<<< HEAD
-    await fundingPool.connect(lender2).subscribe(loanProposal.address, subscriptionAmount, subscriptionAmount)
-=======
-    await fundingPool.connect(lender2).subscribe(loanProposal.address, subscriptionAmount, 0)
+    await fundingPool.connect(lender2).subscribe(loanProposal.address, subscriptionAmount, subscriptionAmount, 0)
 
     // check subscription with timelock (1/2)
     bal = await usdc.balanceOf(lender0.address)
@@ -704,7 +681,6 @@
       fundingPool.connect(lender0).subscribe(loanProposal.address, bal, 60 * 60 * 24)
     ).to.be.revertedWithCustomError(fundingPool, 'DisallowedSubscriptionLockup')
     await fundingPool.connect(lender0).withdraw(bal)
->>>>>>> d9bc593b
 
     // revert when trying to propose new loan terms with max loan amount smaller than prospective loan amount based on current subscriptions
     const prevMaxLoanAmount = loanTerms.maxTotalSubscriptions
@@ -749,11 +725,7 @@
     let postSubscribedBal = await fundingPool.subscriptionAmountOf(loanProposal.address, lender2.address)
     expect(preSubscribedBal.sub(postSubscribedBal)).to.be.equal(postBal.sub(preBal))
     // subscribe again
-<<<<<<< HEAD
-    await fundingPool.connect(lender2).subscribe(loanProposal.address, subscriptionAmount, subscriptionAmount)
-=======
-    await fundingPool.connect(lender2).subscribe(loanProposal.address, subscriptionAmount, 0)
->>>>>>> d9bc593b
+    await fundingPool.connect(lender2).subscribe(loanProposal.address, subscriptionAmount, subscriptionAmount, 0)
 
     // check subscriptions don't change pool balance, only shift regular balance and subscription balance
     let remainingDepositBalance = await fundingPool.balanceOf(lender2.address)
@@ -761,8 +733,7 @@
     expect(await fundingPool.subscriptionAmountOf(loanProposal.address, lender2.address)).to.be.equal(subscriptionAmount)
     expect(await usdc.balanceOf(fundingPool.address)).to.be.equal(poolBal)
     await expect(
-<<<<<<< HEAD
-      fundingPool.connect(lender2).subscribe(loanProposal.address, remainingDepositBalance, remainingDepositBalance)
+      fundingPool.connect(lender2).subscribe(loanProposal.address, remainingDepositBalance, remainingDepositBalance, 0)
     ).to.be.revertedWithCustomError(fundingPool, 'InsufficientFreeSubscriptionSpace')
 
     let lenderBalancePre = await fundingPool.balanceOf(lender2.address)
@@ -777,10 +748,6 @@
     let lenderBalancePost = await fundingPool.balanceOf(lender2.address)
     expect(lenderSubscriptionPost.sub(lenderSubscriptionPre)).to.be.equal(freeSubscriptionSpace)
     expect(lenderSubscriptionPost.sub(lenderSubscriptionPre)).to.be.equal(lenderBalancePre.sub(lenderBalancePost))
-=======
-      fundingPool.connect(lender2).subscribe(loanProposal.address, remainingDepositBalance, 0)
-    ).to.be.revertedWithCustomError(fundingPool, 'SubscriptionAmountTooHigh')
->>>>>>> d9bc593b
 
     // reverts if trying to finalize loan terms prior to loan terms lock
     await expect(loanProposal.connect(daoTreasury).finalizeLoanTermsAndTransferColl(0)).to.be.revertedWithCustomError(
@@ -1000,29 +967,17 @@
 
     // lenders that aren't on whitelist can't subscribe
     bal = await fundingPool.balanceOf(lender1.address)
-<<<<<<< HEAD
-    await expect(fundingPool.connect(lender1).subscribe(loanProposal.address, bal, bal)).to.be.revertedWithCustomError(
-=======
-    await expect(fundingPool.connect(lender1).subscribe(loanProposal.address, bal, 0)).to.be.revertedWithCustomError(
->>>>>>> d9bc593b
+    await expect(fundingPool.connect(lender1).subscribe(loanProposal.address, bal, bal, 0)).to.be.revertedWithCustomError(
       fundingPool,
       'InvalidLender'
     )
     bal = await fundingPool.balanceOf(lender1.address)
-<<<<<<< HEAD
-    await expect(fundingPool.connect(lender2).subscribe(loanProposal.address, bal, bal)).to.be.revertedWithCustomError(
-=======
-    await expect(fundingPool.connect(lender2).subscribe(loanProposal.address, bal, 0)).to.be.revertedWithCustomError(
->>>>>>> d9bc593b
+    await expect(fundingPool.connect(lender2).subscribe(loanProposal.address, bal, bal, 0)).to.be.revertedWithCustomError(
       fundingPool,
       'InvalidLender'
     )
     bal = await fundingPool.balanceOf(lender1.address)
-<<<<<<< HEAD
-    await expect(fundingPool.connect(lender3).subscribe(loanProposal.address, bal, bal)).to.be.revertedWithCustomError(
-=======
-    await expect(fundingPool.connect(lender3).subscribe(loanProposal.address, bal, 0)).to.be.revertedWithCustomError(
->>>>>>> d9bc593b
+    await expect(fundingPool.connect(lender3).subscribe(loanProposal.address, bal, bal, 0)).to.be.revertedWithCustomError(
       fundingPool,
       'InvalidLender'
     )
@@ -1036,11 +991,7 @@
     // whitelist lender 1
     await whitelistLender(factory, whitelistAuthority, lender1, HARDHAT_CHAIN_ID_AND_FORKING_CONFIG.chainId, MAX_UINT256)
     // check subscription now works
-<<<<<<< HEAD
-    await fundingPool.connect(lender1).subscribe(loanProposal.address, 1, 1)
-=======
-    await fundingPool.connect(lender1).subscribe(loanProposal.address, 1, 0)
->>>>>>> d9bc593b
+    await fundingPool.connect(lender1).subscribe(loanProposal.address, 1, 1, 0)
     let subscriptionAmountOf = await fundingPool.subscriptionAmountOf(loanProposal.address, lender1.address)
     let totalSubscriptions = await fundingPool.totalSubscriptions(loanProposal.address)
     expect(subscriptionAmountOf).to.be.equal(1)
@@ -1049,11 +1000,7 @@
     // whitelist lender 2
     await whitelistLender(factory, whitelistAuthority, lender2, HARDHAT_CHAIN_ID_AND_FORKING_CONFIG.chainId, MAX_UINT256)
     // check subscription now works
-<<<<<<< HEAD
-    await fundingPool.connect(lender2).subscribe(loanProposal.address, 1, 1)
-=======
-    await fundingPool.connect(lender2).subscribe(loanProposal.address, 1, 0)
->>>>>>> d9bc593b
+    await fundingPool.connect(lender2).subscribe(loanProposal.address, 1, 1, 0)
     subscriptionAmountOf = await fundingPool.subscriptionAmountOf(loanProposal.address, lender1.address)
     totalSubscriptions = await fundingPool.totalSubscriptions(loanProposal.address)
     expect(subscriptionAmountOf).to.be.equal(1)
@@ -1062,11 +1009,7 @@
     // whitelist lender 3
     await whitelistLender(factory, whitelistAuthority, lender3, HARDHAT_CHAIN_ID_AND_FORKING_CONFIG.chainId, MAX_UINT256)
     // check subscription now works
-<<<<<<< HEAD
-    await fundingPool.connect(lender3).subscribe(loanProposal.address, 1, 1)
-=======
-    await fundingPool.connect(lender3).subscribe(loanProposal.address, 1, 0)
->>>>>>> d9bc593b
+    await fundingPool.connect(lender3).subscribe(loanProposal.address, 1, 1, 0)
     subscriptionAmountOf = await fundingPool.subscriptionAmountOf(loanProposal.address, lender1.address)
     totalSubscriptions = await fundingPool.totalSubscriptions(loanProposal.address)
     expect(subscriptionAmountOf).to.be.equal(1)
@@ -1076,27 +1019,15 @@
     await factory.connect(whitelistAuthority).updateLenderWhitelist([lender1.address, lender2.address, lender3.address], 0)
 
     // check lenders can't subscribe anymore
-<<<<<<< HEAD
-    await expect(fundingPool.connect(lender1).subscribe(loanProposal.address, 1, 1)).to.be.revertedWithCustomError(
+    await expect(fundingPool.connect(lender1).subscribe(loanProposal.address, 1, 1, 0)).to.be.revertedWithCustomError(
       fundingPool,
       'InvalidLender'
     )
-    await expect(fundingPool.connect(lender2).subscribe(loanProposal.address, 1, 1)).to.be.revertedWithCustomError(
+    await expect(fundingPool.connect(lender2).subscribe(loanProposal.address, 1, 1, 0)).to.be.revertedWithCustomError(
       fundingPool,
       'InvalidLender'
     )
     await expect(fundingPool.connect(lender3).subscribe(loanProposal.address, 1, 1)).to.be.revertedWithCustomError(
-=======
-    await expect(fundingPool.connect(lender1).subscribe(loanProposal.address, 1, 0)).to.be.revertedWithCustomError(
-      fundingPool,
-      'InvalidLender'
-    )
-    await expect(fundingPool.connect(lender2).subscribe(loanProposal.address, 1, 0)).to.be.revertedWithCustomError(
-      fundingPool,
-      'InvalidLender'
-    )
-    await expect(fundingPool.connect(lender3).subscribe(loanProposal.address, 1, 0)).to.be.revertedWithCustomError(
->>>>>>> d9bc593b
       fundingPool,
       'InvalidLender'
     )
@@ -1906,23 +1837,13 @@
     // add large lender
     await usdc.mint(lender1.address, subscriptionLender1)
     await usdc.connect(lender1).approve(fundingPool.address, subscriptionLender1)
-<<<<<<< HEAD
     await fundingPool.connect(lender1).deposit(subscriptionLender1, 0)
-    await fundingPool.connect(lender1).subscribe(loanProposal.address, subscriptionLender1, subscriptionLender1)
+    await fundingPool.connect(lender1).subscribe(loanProposal.address, subscriptionLender1, subscriptionLender1, 0)
 
     // add smaller lender
     await usdc.connect(lender2).approve(fundingPool.address, subscriptionLender2)
     await fundingPool.connect(lender2).deposit(subscriptionLender2, 0)
-    await fundingPool.connect(lender2).subscribe(loanProposal.address, subscriptionLender2, subscriptionLender2)
-=======
-    await fundingPool.connect(lender1).deposit(subscriptionLender1, 0, 0)
-    await fundingPool.connect(lender1).subscribe(loanProposal.address, subscriptionLender1, 0)
-
-    // add smaller lender
-    await usdc.connect(lender2).approve(fundingPool.address, subscriptionLender2)
-    await fundingPool.connect(lender2).deposit(subscriptionLender2, 0, 0)
-    await fundingPool.connect(lender2).subscribe(loanProposal.address, subscriptionLender2, 0)
->>>>>>> d9bc593b
+    await fundingPool.connect(lender2).subscribe(loanProposal.address, subscriptionLender2, subscriptionLender2, 0)
 
     // move forward past loan terms update cool off period
     let blocknum = await ethers.provider.getBlockNumber()
